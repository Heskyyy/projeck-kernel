--- conflicted
+++ resolved
@@ -2749,12 +2749,8 @@
 		/* Free the old page.. */
 		new_page = old_page;
 		page_copied = 1;
-<<<<<<< HEAD
 	} else {
 		update_mmu_tlb(vma, vmf->address, vmf->pte);
-		mem_cgroup_cancel_charge(new_page, memcg, false);
-=======
->>>>>>> 09587a09
 	}
 
 	if (new_page)
