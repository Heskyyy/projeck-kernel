--- conflicted
+++ resolved
@@ -282,11 +282,7 @@
 					      unsigned long src_start,
 					      unsigned long len,
 					      bool *mmap_changing,
-<<<<<<< HEAD
-					      enum mcopy_atomic_mode mode)
-=======
 					      bool zeropage)
->>>>>>> dfa38259
 {
 	int vm_alloc_shared = dst_vma->vm_flags & VM_SHARED;
 	int vm_shared = dst_vma->vm_flags & VM_SHARED;
@@ -495,11 +491,7 @@
 				      unsigned long src_start,
 				      unsigned long len,
 				      bool *mmap_changing,
-<<<<<<< HEAD
-				      enum mcopy_atomic_mode mode);
-=======
 				      bool zeropage);
->>>>>>> dfa38259
 #endif /* CONFIG_HUGETLB_PAGE */
 
 static __always_inline ssize_t mfill_atomic_pte(struct mm_struct *dst_mm,
@@ -626,11 +618,7 @@
 	if (is_vm_hugetlb_page(dst_vma))
 		return  __mcopy_atomic_hugetlb(dst_mm, dst_vma, dst_start,
 					       src_start, len, mmap_changing,
-<<<<<<< HEAD
-					       mcopy_mode);
-=======
 					       zeropage);
->>>>>>> dfa38259
 
 	if (!vma_is_anonymous(dst_vma) && !vma_is_shmem(dst_vma))
 		goto out_unlock;
