/* -*- coding: utf-8; mode: css -*-
 *
 * Sphinx HTML theme customization: read the doc
 *
 */

@media screen {

    /* content column
     *
     * RTD theme's default is 800px as max width for the content, but we have
     * tables with tons of columns, which need the full width of the view-port.
     */

    .wy-nav-content{max-width: none; }

    /* table:
     *
     *   - Sequences of whitespace should collapse into a single whitespace.
     *   - make the overflow auto (scrollbar if needed)
     *   - align caption "left" ("center" is unsuitable on vast tables)
     */

    .wy-table-responsive table td { white-space: normal; }
    .wy-table-responsive { overflow: auto; }
    .rst-content table.docutils caption { text-align: left; font-size: 100%; }

    /* captions:
     *
     *   - captions should have 100% (not 85%) font size
     *   - hide the permalink symbol as long as link is not hovered
     */

    .toc-title {
        font-size: 150%;
	font-weight: bold;
    }

    caption, .wy-table caption, .rst-content table.field-list caption {
        font-size: 100%;
    }
    caption a.headerlink { opacity: 0; }
    caption a.headerlink:hover { opacity: 1; }

<<<<<<< HEAD
    /* inline literal: drop the borderbox, padding and red color */
=======
    /* Menu selection and keystrokes */

    span.menuselection {
	color: blue;
	font-family: "Courier New", Courier, monospace
    }

    code.kbd, code.kbd span {
	color: white;
	background-color: darkblue;
	font-weight: bold;
	font-family: "Courier New", Courier, monospace
    }

    /* inline literal: drop the borderbox and red color */
>>>>>>> 3c76ff47

    code, .rst-content tt, .rst-content code {
        color: inherit;
        border: none;
        padding: unset;
        background: inherit;
        font-size: 85%;
    }

    .rst-content tt.literal,.rst-content tt.literal,.rst-content code.literal {
        color: inherit;
    }
}<|MERGE_RESOLUTION|>--- conflicted
+++ resolved
@@ -42,9 +42,6 @@
     caption a.headerlink { opacity: 0; }
     caption a.headerlink:hover { opacity: 1; }
 
-<<<<<<< HEAD
-    /* inline literal: drop the borderbox, padding and red color */
-=======
     /* Menu selection and keystrokes */
 
     span.menuselection {
@@ -59,8 +56,7 @@
 	font-family: "Courier New", Courier, monospace
     }
 
-    /* inline literal: drop the borderbox and red color */
->>>>>>> 3c76ff47
+    /* inline literal: drop the borderbox, padding and red color */
 
     code, .rst-content tt, .rst-content code {
         color: inherit;
