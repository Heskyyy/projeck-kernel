--- conflicted
+++ resolved
@@ -346,7 +346,6 @@
 };
 #endif
 
-<<<<<<< HEAD
 #ifdef CONFIG_ARM64_WORKAROUND_TSB_FLUSH_FAILURE
 static const struct midr_range tsb_flush_fail_cpus[] = {
 #ifdef CONFIG_ARM64_ERRATUM_2067961
@@ -358,7 +357,7 @@
 	{},
 };
 #endif	/* CONFIG_ARM64_WORKAROUND_TSB_FLUSH_FAILURE */
-=======
+
 #ifdef CONFIG_ARM64_ERRATUM_1742098
 static struct midr_range broken_aarch32_aes[] = {
 	MIDR_RANGE(MIDR_CORTEX_A57, 0, 1, 0xf, 0xf),
@@ -366,7 +365,6 @@
 	{},
 };
 #endif
->>>>>>> 7d51b4c6
 
 const struct arm64_cpu_capabilities arm64_errata[] = {
 #ifdef CONFIG_ARM64_WORKAROUND_CLEAN_CACHE
