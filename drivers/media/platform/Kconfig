# SPDX-License-Identifier: GPL-2.0-only
#
# Platform drivers
#	Most drivers here are currently for webcam support

menuconfig V4L_PLATFORM_DRIVERS
	bool "V4L platform devices"
	help
	  Say Y here to enable support for platform-specific V4L drivers.

if V4L_PLATFORM_DRIVERS

source "drivers/media/platform/marvell-ccic/Kconfig"

config VIDEO_VIA_CAMERA
	tristate "VIAFB camera controller support"
	depends on FB_VIA && VIDEO_V4L2
	select VIDEOBUF2_DMA_SG
	select VIDEO_OV7670
	help
	   Driver support for the integrated camera controller in VIA
	   Chrome9 chipsets.  Currently only tested on OLPC xo-1.5 systems
	   with ov7670 sensors.

#
# Platform multimedia device configuration
#
source "drivers/media/platform/cadence/Kconfig"

source "drivers/media/platform/davinci/Kconfig"

source "drivers/media/platform/omap/Kconfig"

config VIDEO_ASPEED
	tristate "Aspeed AST2400 and AST2500 Video Engine driver"
	depends on VIDEO_V4L2
	select VIDEOBUF2_DMA_CONTIG
	help
	  Support for the Aspeed Video Engine (VE) embedded in the Aspeed
	  AST2400 and AST2500 SOCs. The VE can capture and compress video data
	  from digital or analog sources.

config VIDEO_SH_VOU
	tristate "SuperH VOU video output driver"
	depends on VIDEO_DEV && I2C
	depends on ARCH_SHMOBILE || COMPILE_TEST
	select VIDEOBUF2_DMA_CONTIG
	help
	  Support for the Video Output Unit (VOU) on SuperH SoCs.

config VIDEO_VIU
	tristate "Freescale VIU Video Driver"
	depends on VIDEO_V4L2 && (PPC_MPC512x || COMPILE_TEST) && I2C
	select VIDEOBUF_DMA_CONTIG
	default y
	help
	  Support for Freescale VIU video driver. This device captures
	  video data, or overlays video on DIU frame buffer.

	  Say Y here if you want to enable VIU device on MPC5121e Rev2+.
	  In doubt, say N.

config VIDEO_MUX
	tristate "Video Multiplexer"
	select MULTIPLEXER
	depends on VIDEO_V4L2 && OF
	select MEDIA_CONTROLLER
	select VIDEO_V4L2_SUBDEV_API
	select REGMAP
	select V4L2_FWNODE
	help
	  This driver provides support for N:1 video bus multiplexers.

config VIDEO_OMAP3
	tristate "OMAP 3 Camera support"
	depends on VIDEO_V4L2 && I2C
	depends on (ARCH_OMAP3 && OMAP_IOMMU) || COMPILE_TEST
	depends on COMMON_CLK && OF
	select ARM_DMA_USE_IOMMU if OMAP_IOMMU
	select MEDIA_CONTROLLER
	select VIDEO_V4L2_SUBDEV_API
	select VIDEOBUF2_DMA_CONTIG
	select MFD_SYSCON
	select V4L2_FWNODE
	help
	  Driver for an OMAP 3 camera controller.

config VIDEO_OMAP3_DEBUG
	bool "OMAP 3 Camera debug messages"
	depends on VIDEO_OMAP3
	help
	  Enable debug messages on OMAP 3 camera controller driver.

config VIDEO_PXA27x
	tristate "PXA27x Quick Capture Interface driver"
	depends on VIDEO_DEV && VIDEO_V4L2
	depends on PXA27x || COMPILE_TEST
	select VIDEOBUF2_DMA_SG
	select SG_SPLIT
	select V4L2_FWNODE
	help
	  This is a v4l2 driver for the PXA27x Quick Capture Interface

config VIDEO_QCOM_CAMSS
	tristate "Qualcomm V4L2 Camera Subsystem driver"
	depends on VIDEO_V4L2
	depends on (ARCH_QCOM && IOMMU_DMA) || COMPILE_TEST
	select MEDIA_CONTROLLER
	select VIDEO_V4L2_SUBDEV_API
	select VIDEOBUF2_DMA_SG
	select V4L2_FWNODE

config VIDEO_S3C_CAMIF
	tristate "Samsung S3C24XX/S3C64XX SoC Camera Interface driver"
	depends on VIDEO_V4L2 && I2C && PM
	depends on ARCH_S3C64XX || PLAT_S3C24XX || COMPILE_TEST
	select MEDIA_CONTROLLER
	select VIDEO_V4L2_SUBDEV_API
	select VIDEOBUF2_DMA_CONTIG
	help
	  This is a v4l2 driver for s3c24xx and s3c64xx SoC series camera
	  host interface (CAMIF).

	  To compile this driver as a module, choose M here: the module
	  will be called s3c-camif.

config VIDEO_STM32_DCMI
	tristate "STM32 Digital Camera Memory Interface (DCMI) support"
	depends on VIDEO_V4L2 && OF
	depends on ARCH_STM32 || COMPILE_TEST
	select VIDEOBUF2_DMA_CONTIG
	select MEDIA_CONTROLLER
	select V4L2_FWNODE
	help
	  This module makes the STM32 Digital Camera Memory Interface (DCMI)
	  available as a v4l2 device.

	  To compile this driver as a module, choose M here: the module
	  will be called stm32-dcmi.

config VIDEO_RENESAS_CEU
	tristate "Renesas Capture Engine Unit (CEU) driver"
	depends on VIDEO_DEV && VIDEO_V4L2
	depends on ARCH_SHMOBILE || ARCH_R7S72100 || COMPILE_TEST
	select VIDEOBUF2_DMA_CONTIG
	select V4L2_FWNODE
	help
	  This is a v4l2 driver for the Renesas CEU Interface

source "drivers/media/platform/exynos4-is/Kconfig"
source "drivers/media/platform/am437x/Kconfig"
source "drivers/media/platform/xilinx/Kconfig"
source "drivers/media/platform/rcar-vin/Kconfig"
source "drivers/media/platform/atmel/Kconfig"
source "drivers/media/platform/sunxi/Kconfig"
source "drivers/media/platform/mtk-isp/Kconfig"
source "drivers/media/platform/mtk-aie/Kconfig"

config VIDEO_TI_CAL
	tristate "TI CAL (Camera Adaptation Layer) driver"
	depends on VIDEO_DEV && VIDEO_V4L2
	select MEDIA_CONTROLLER
	select VIDEO_V4L2_SUBDEV_API
	depends on SOC_DRA7XX || ARCH_K3 || COMPILE_TEST
	select VIDEOBUF2_DMA_CONTIG
	select V4L2_FWNODE
	help
	  Support for the TI CAL (Camera Adaptation Layer) block
	  found on DRA72X SoC.
	  In TI Technical Reference Manual this module is referred as
	  Camera Interface Subsystem (CAMSS).

endif # V4L_PLATFORM_DRIVERS

menuconfig V4L_MEM2MEM_DRIVERS
	bool "Memory-to-memory multimedia devices"
	depends on VIDEO_V4L2
	help
	  Say Y here to enable selecting drivers for V4L devices that
	  use system memory for both source and destination buffers, as opposed
	  to capture and output drivers, which use memory buffers for just
	  one of those.

if V4L_MEM2MEM_DRIVERS

config VIDEO_CODA
	tristate "Chips&Media Coda multi-standard codec IP"
	depends on VIDEO_DEV && VIDEO_V4L2 && (ARCH_MXC || COMPILE_TEST)
	select SRAM
	select VIDEOBUF2_DMA_CONTIG
	select VIDEOBUF2_VMALLOC
	select V4L2_JPEG_HELPER
	select V4L2_MEM2MEM_DEV
	select GENERIC_ALLOCATOR
	help
	   Coda is a range of video codec IPs that supports
	   H.264, MPEG-4, and other video formats.

config VIDEO_IMX_VDOA
	def_tristate VIDEO_CODA if SOC_IMX6Q || COMPILE_TEST

config VIDEO_IMX_PXP
	tristate "i.MX Pixel Pipeline (PXP)"
	depends on VIDEO_DEV && VIDEO_V4L2 && (ARCH_MXC || COMPILE_TEST)
	select VIDEOBUF2_DMA_CONTIG
	select V4L2_MEM2MEM_DEV
	help
	  The i.MX Pixel Pipeline is a memory-to-memory engine for scaling,
	  color space conversion, and rotation.

config VIDEO_MEDIATEK_JPEG
	tristate "Mediatek JPEG Codec driver"
	default m
	depends on MTK_IOMMU || COMPILE_TEST
	depends on VIDEO_DEV && VIDEO_V4L2
<<<<<<< HEAD
	depends on HAS_DMA
=======
	depends on ARCH_MEDIATEK || COMPILE_TEST
	depends on MTK_SMI || (COMPILE_TEST && MTK_SMI=n)
>>>>>>> 2e289f36
	select VIDEOBUF2_DMA_CONTIG
	select V4L2_MEM2MEM_DEV
	help
	  Mediatek jpeg codec driver provides HW capability to decode
	  JPEG format

	  To compile this driver as a module, choose M here: the
	  module will be called mtk-jpeg

config VIDEO_MEDIATEK_VPU
	tristate "Mediatek Video Processor Unit"
	depends on VIDEO_DEV && VIDEO_V4L2
	depends on ARCH_MEDIATEK || COMPILE_TEST
	help
	    This driver provides downloading VPU firmware and
	    communicating with VPU. This driver for hw video
	    codec embedded in Mediatek's MT8173 SOCs. It is able
	    to handle video decoding/encoding in a range of formats.

	    To compile this driver as a module, choose M here: the
	    module will be called mtk-vpu.

config VIDEO_MEDIATEK_MDP
	tristate "Mediatek MDP driver"
	depends on MTK_IOMMU || COMPILE_TEST
	depends on VIDEO_DEV && VIDEO_V4L2
	depends on ARCH_MEDIATEK || COMPILE_TEST
	depends on MTK_SMI || (COMPILE_TEST && MTK_SMI=n)
	select VIDEOBUF2_DMA_CONTIG
	select V4L2_MEM2MEM_DEV
	select VIDEO_MEDIATEK_VPU
	help
	    It is a v4l2 driver and present in Mediatek MT8173 SoCs.
	    The driver supports for scaling and color space conversion.

	    To compile this driver as a module, choose M here: the
	    module will be called mtk-mdp.

source "drivers/media/platform/mtk-vcodec/Kconfig"

config VIDEO_MEDIATEK_VCODEC
	tristate "Mediatek Video Codec driver"
	depends on MTK_IOMMU || COMPILE_TEST
	depends on VIDEO_DEV && VIDEO_V4L2
	depends on ARCH_MEDIATEK || COMPILE_TEST
	depends on VIDEO_MEDIATEK_VPU || MTK_SCP || MTK_TINYSYS_VCP_SUPPORT
	# The two following lines ensure we have the same state ("m" or "y") as
	# our dependencies, to avoid missing symbols during link.
	depends on VIDEO_MEDIATEK_VPU || !VIDEO_MEDIATEK_VPU
	depends on MTK_SCP || !MTK_SCP
<<<<<<< HEAD
	depends on MTK_TINYSYS_VCP_SUPPORT || !MTK_TINYSYS_VCP_SUPPORT
	select VIDEO_MEDIATEK_VCU
=======
	depends on MTK_SMI || (COMPILE_TEST && MTK_SMI=n)
>>>>>>> 2e289f36
	select VIDEOBUF2_DMA_CONTIG
	select V4L2_MEM2MEM_DEV
	select VB2_MEDIATEK_DMA_CONTIG
	select VIDEO_MEDIATEK_VCODEC_VPU if VIDEO_MEDIATEK_VPU
	select VIDEO_MEDIATEK_VCODEC_SCP if MTK_SCP
	help
	  Mediatek video codec driver provides HW capability to
	  encode and decode in a range of video formats on MT8173
	  and MT8183.

	  Note that support for MT8173 requires VIDEO_MEDIATEK_VPU to
	  also be selected. Support for MT8183 depends on MTK_SCP.

	  To compile this driver as modules, choose M here: the
	  modules will be called mtk-vcodec-dec and mtk-vcodec-enc.

config VIDEO_MEDIATEK_VCU
	tristate "Mediatek VCU driver"

config VB2_MEDIATEK_DMA_CONTIG
	tristate "Mediatek VB2 driver"

config MTK_TINYSYS_VCP_SUPPORT
	tristate "Mediatek VCP driver"

config VIDEO_MEDIATEK_VCODEC_VPU
	bool

config VIDEO_MEDIATEK_VCODEC_SCP
	bool

config VIDEO_MEM2MEM_DEINTERLACE
	tristate "Deinterlace support"
	depends on VIDEO_DEV && VIDEO_V4L2
	depends on HAS_DMA
	select VIDEOBUF2_DMA_CONTIG
	select V4L2_MEM2MEM_DEV
	help
	    Generic deinterlacing V4L2 driver.

config VIDEO_SAMSUNG_S5P_G2D
	tristate "Samsung S5P and EXYNOS4 G2D 2d graphics accelerator driver"
	depends on VIDEO_DEV && VIDEO_V4L2
	depends on ARCH_S5PV210 || ARCH_EXYNOS || COMPILE_TEST
	select VIDEOBUF2_DMA_CONTIG
	select V4L2_MEM2MEM_DEV
	help
	  This is a v4l2 driver for Samsung S5P and EXYNOS4 G2D
	  2d graphics accelerator.

config VIDEO_SAMSUNG_S5P_JPEG
	tristate "Samsung S5P/Exynos3250/Exynos4 JPEG codec driver"
	depends on VIDEO_DEV && VIDEO_V4L2
	depends on ARCH_S5PV210 || ARCH_EXYNOS || COMPILE_TEST
	select VIDEOBUF2_DMA_CONTIG
	select V4L2_MEM2MEM_DEV
	help
	  This is a v4l2 driver for Samsung S5P, EXYNOS3250
	  and EXYNOS4 JPEG codec

config VIDEO_SAMSUNG_S5P_MFC
	tristate "Samsung S5P MFC Video Codec"
	depends on VIDEO_DEV && VIDEO_V4L2
	depends on ARCH_S5PV210 || ARCH_EXYNOS || COMPILE_TEST
	select VIDEOBUF2_DMA_CONTIG
	help
	    MFC 5.1 and 6.x driver for V4L2

config VIDEO_MX2_EMMAPRP
	tristate "MX2 eMMa-PrP support"
	depends on VIDEO_DEV && VIDEO_V4L2
	depends on SOC_IMX27 || COMPILE_TEST
	select VIDEOBUF2_DMA_CONTIG
	select V4L2_MEM2MEM_DEV
	help
	    MX2X chips have a PrP that can be used to process buffers from
	    memory to memory. Operations include resizing and format
	    conversion.

config VIDEO_SAMSUNG_EXYNOS_GSC
	tristate "Samsung Exynos G-Scaler driver"
	depends on VIDEO_DEV && VIDEO_V4L2
	depends on ARCH_EXYNOS || COMPILE_TEST
	select VIDEOBUF2_DMA_CONTIG
	select V4L2_MEM2MEM_DEV
	help
	  This is a v4l2 driver for Samsung EXYNOS5 SoC G-Scaler.

config VIDEO_STI_BDISP
	tristate "STMicroelectronics BDISP 2D blitter driver"
	depends on VIDEO_DEV && VIDEO_V4L2
	depends on ARCH_STI || COMPILE_TEST
	select VIDEOBUF2_DMA_CONTIG
	select V4L2_MEM2MEM_DEV
	help
	  This v4l2 mem2mem driver is a 2D blitter for STMicroelectronics SoC.

config VIDEO_STI_HVA
	tristate "STMicroelectronics HVA multi-format video encoder V4L2 driver"
	depends on VIDEO_DEV && VIDEO_V4L2
	depends on ARCH_STI || COMPILE_TEST
	select VIDEOBUF2_DMA_CONTIG
	select V4L2_MEM2MEM_DEV
	help
	  This V4L2 driver enables HVA (Hardware Video Accelerator) multi-format
	  video encoder of STMicroelectronics SoC, allowing hardware encoding of
	  raw uncompressed formats in various compressed video bitstreams format.

	  To compile this driver as a module, choose M here:
	  the module will be called st-hva.

config VIDEO_STI_HVA_DEBUGFS
	bool "Export STMicroelectronics HVA internals in debugfs"
	depends on VIDEO_STI_HVA
	depends on DEBUG_FS
	help
	  Select this to see information about the internal state and the last
	  operation of STMicroelectronics HVA multi-format video encoder in
	  debugfs.

	  Choose N unless you know you need this.

config VIDEO_STI_DELTA
	tristate "STMicroelectronics DELTA multi-format video decoder V4L2 driver"
	depends on VIDEO_DEV && VIDEO_V4L2
	depends on ARCH_STI || COMPILE_TEST
	help
		This V4L2 driver enables DELTA multi-format video decoder
		of STMicroelectronics STiH4xx SoC series allowing hardware
		decoding of various compressed video bitstream format in
		raw uncompressed format.

		Use this option to see the decoders available for such
		hardware.

		Please notice that the driver will only be built if
		at least one of the DELTA decoder below is selected.

if VIDEO_STI_DELTA

config VIDEO_STI_DELTA_MJPEG
	bool "STMicroelectronics DELTA MJPEG support"
	default y
	help
		Enables DELTA MJPEG hardware support.

		To compile this driver as a module, choose M here:
		the module will be called st-delta.

config VIDEO_STI_DELTA_DRIVER
	tristate
	depends on VIDEO_STI_DELTA
	depends on VIDEO_STI_DELTA_MJPEG
	default VIDEO_STI_DELTA_MJPEG
	select VIDEOBUF2_DMA_CONTIG
	select V4L2_MEM2MEM_DEV
	select RPMSG

endif # VIDEO_STI_DELTA

config VIDEO_RENESAS_FDP1
	tristate "Renesas Fine Display Processor"
	depends on VIDEO_DEV && VIDEO_V4L2
	depends on ARCH_RENESAS || COMPILE_TEST
	depends on (!ARM64 && !VIDEO_RENESAS_FCP) || VIDEO_RENESAS_FCP
	select VIDEOBUF2_DMA_CONTIG
	select V4L2_MEM2MEM_DEV
	help
	  This is a V4L2 driver for the Renesas Fine Display Processor
	  providing colour space conversion, and de-interlacing features.

	  To compile this driver as a module, choose M here: the module
	  will be called rcar_fdp1.

config VIDEO_RENESAS_JPU
	tristate "Renesas JPEG Processing Unit"
	depends on VIDEO_DEV && VIDEO_V4L2
	depends on ARCH_RENESAS || COMPILE_TEST
	select VIDEOBUF2_DMA_CONTIG
	select V4L2_MEM2MEM_DEV
	help
	  This is a V4L2 driver for the Renesas JPEG Processing Unit.

	  To compile this driver as a module, choose M here: the module
	  will be called rcar_jpu.

config VIDEO_RENESAS_FCP
	tristate "Renesas Frame Compression Processor"
	depends on ARCH_RENESAS || COMPILE_TEST
	depends on OF
	help
	  This is a driver for the Renesas Frame Compression Processor (FCP).
	  The FCP is a companion module of video processing modules in the
	  Renesas R-Car Gen3 and RZ/G2 SoCs. It handles memory access for
	  the codec, VSP and FDP modules.

	  To compile this driver as a module, choose M here: the module
	  will be called rcar-fcp.

config VIDEO_RENESAS_VSP1
	tristate "Renesas VSP1 Video Processing Engine"
	depends on VIDEO_V4L2
	depends on ARCH_RENESAS || COMPILE_TEST
	depends on (!ARM64 && !VIDEO_RENESAS_FCP) || VIDEO_RENESAS_FCP
	select MEDIA_CONTROLLER
	select VIDEO_V4L2_SUBDEV_API
	select VIDEOBUF2_DMA_CONTIG
	select VIDEOBUF2_VMALLOC
	help
	  This is a V4L2 driver for the Renesas VSP1 video processing engine.

	  To compile this driver as a module, choose M here: the module
	  will be called vsp1.

config VIDEO_ROCKCHIP_RGA
	tristate "Rockchip Raster 2d Graphic Acceleration Unit"
	depends on VIDEO_DEV && VIDEO_V4L2
	depends on ARCH_ROCKCHIP || COMPILE_TEST
	select VIDEOBUF2_DMA_SG
	select V4L2_MEM2MEM_DEV
	help
	  This is a v4l2 driver for Rockchip SOC RGA 2d graphics accelerator.
	  Rockchip RGA is a separate 2D raster graphic acceleration unit.
	  It accelerates 2D graphics operations, such as point/line drawing,
	  image scaling, rotation, BitBLT, alpha blending and image blur/sharpness.

	  To compile this driver as a module choose m here.

config VIDEO_TI_VPE
	tristate "TI VPE (Video Processing Engine) driver"
	depends on VIDEO_DEV && VIDEO_V4L2
	depends on SOC_DRA7XX || COMPILE_TEST
	select VIDEOBUF2_DMA_CONTIG
	select V4L2_MEM2MEM_DEV
	select VIDEO_TI_VPDMA
	select VIDEO_TI_SC
	select VIDEO_TI_CSC
	help
	  Support for the TI VPE(Video Processing Engine) block
	  found on DRA7XX SoC.

config VIDEO_TI_VPE_DEBUG
	bool "VPE debug messages"
	depends on VIDEO_TI_VPE
	help
	  Enable debug messages on VPE driver.

config VIDEO_QCOM_VENUS
	tristate "Qualcomm Venus V4L2 encoder/decoder driver"
	depends on VIDEO_DEV && VIDEO_V4L2
	depends on (ARCH_QCOM && IOMMU_DMA) || COMPILE_TEST
	depends on INTERCONNECT || !INTERCONNECT
	select QCOM_MDT_LOADER if ARCH_QCOM
	select QCOM_SCM if ARCH_QCOM
	select VIDEOBUF2_DMA_SG
	select V4L2_MEM2MEM_DEV
	help
	  This is a V4L2 driver for Qualcomm Venus video accelerator
	  hardware. It accelerates encoding and decoding operations
	  on various Qualcomm SoCs.
	  To compile this driver as a module choose m here.

config VIDEO_SUN8I_DEINTERLACE
	tristate "Allwinner Deinterlace driver"
	depends on VIDEO_DEV && VIDEO_V4L2
	depends on ARCH_SUNXI || COMPILE_TEST
	depends on COMMON_CLK && OF
	depends on PM
	select VIDEOBUF2_DMA_CONTIG
	select V4L2_MEM2MEM_DEV
	help
	   Support for the Allwinner deinterlace unit with scaling
	   capability found on some SoCs, like H3.
	   To compile this driver as a module choose m here.

config VIDEO_SUN8I_ROTATE
	tristate "Allwinner DE2 rotation driver"
	depends on VIDEO_DEV && VIDEO_V4L2
	depends on ARCH_SUNXI || COMPILE_TEST
	depends on COMMON_CLK && OF
	depends on PM
	select VIDEOBUF2_DMA_CONTIG
	select V4L2_MEM2MEM_DEV
	help
	   Support for the Allwinner DE2 rotation unit.
	   To compile this driver as a module choose m here.

endif # V4L_MEM2MEM_DRIVERS

# TI VIDEO PORT Helper Modules
# These will be selected by VPE and VIP
config VIDEO_TI_VPDMA
	tristate

config VIDEO_TI_SC
	tristate

config VIDEO_TI_CSC
	tristate

menuconfig DVB_PLATFORM_DRIVERS
	bool "DVB platform devices"
	depends on MEDIA_DIGITAL_TV_SUPPORT
	help
	  Say Y here to enable support for platform-specific Digital TV drivers.

if DVB_PLATFORM_DRIVERS
source "drivers/media/platform/sti/c8sectpfe/Kconfig"
endif #DVB_PLATFORM_DRIVERS

menuconfig SDR_PLATFORM_DRIVERS
	bool "SDR platform devices"
	depends on MEDIA_SDR_SUPPORT
	help
	  Say Y here to enable support for platform-specific SDR Drivers.

if SDR_PLATFORM_DRIVERS

config VIDEO_RCAR_DRIF
	tristate "Renesas Digital Radio Interface (DRIF)"
	depends on VIDEO_V4L2
	depends on ARCH_RENESAS || COMPILE_TEST
	select VIDEOBUF2_VMALLOC
	help
	  Say Y if you want to enable R-Car Gen3 DRIF support. DRIF is Digital
	  Radio Interface that interfaces with an RF front end chip. It is a
	  receiver of digital data which uses DMA to transfer received data to
	  a configured location for an application to use.

	  To compile this driver as a module, choose M here; the module
	  will be called rcar_drif.

endif # SDR_PLATFORM_DRIVERS<|MERGE_RESOLUTION|>--- conflicted
+++ resolved
@@ -213,12 +213,9 @@
 	default m
 	depends on MTK_IOMMU || COMPILE_TEST
 	depends on VIDEO_DEV && VIDEO_V4L2
-<<<<<<< HEAD
 	depends on HAS_DMA
-=======
 	depends on ARCH_MEDIATEK || COMPILE_TEST
 	depends on MTK_SMI || (COMPILE_TEST && MTK_SMI=n)
->>>>>>> 2e289f36
 	select VIDEOBUF2_DMA_CONTIG
 	select V4L2_MEM2MEM_DEV
 	help
@@ -269,12 +266,9 @@
 	# our dependencies, to avoid missing symbols during link.
 	depends on VIDEO_MEDIATEK_VPU || !VIDEO_MEDIATEK_VPU
 	depends on MTK_SCP || !MTK_SCP
-<<<<<<< HEAD
 	depends on MTK_TINYSYS_VCP_SUPPORT || !MTK_TINYSYS_VCP_SUPPORT
 	select VIDEO_MEDIATEK_VCU
-=======
 	depends on MTK_SMI || (COMPILE_TEST && MTK_SMI=n)
->>>>>>> 2e289f36
 	select VIDEOBUF2_DMA_CONTIG
 	select V4L2_MEM2MEM_DEV
 	select VB2_MEDIATEK_DMA_CONTIG
