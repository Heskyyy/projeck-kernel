// SPDX-License-Identifier: (GPL-2.0 OR MIT)
// Copyright (c) 2017 Synopsys, Inc. and/or its affiliates.
// stmmac Support for 5.xx Ethernet QoS cores

#include <linux/bitops.h>
#include <linux/iopoll.h>
#include "common.h"
#include "dwmac4.h"
#include "dwmac5.h"
#include "stmmac.h"
#include "stmmac_ptp.h"

struct dwmac5_error_desc {
	bool valid;
	const char *desc;
	const char *detailed_desc;
};

#define STAT_OFF(field)		offsetof(struct stmmac_safety_stats, field)

static void dwmac5_log_error(struct net_device *ndev, u32 value, bool corr,
		const char *module_name, const struct dwmac5_error_desc *desc,
		unsigned long field_offset, struct stmmac_safety_stats *stats)
{
	unsigned long loc, mask;
	u8 *bptr = (u8 *)stats;
	unsigned long *ptr;

	ptr = (unsigned long *)(bptr + field_offset);

	mask = value;
	for_each_set_bit(loc, &mask, 32) {
		netdev_err(ndev, "Found %s error in %s: '%s: %s'\n", corr ?
				"correctable" : "uncorrectable", module_name,
				desc[loc].desc, desc[loc].detailed_desc);

		/* Update counters */
		ptr[loc]++;
	}
}

static const struct dwmac5_error_desc dwmac5_mac_errors[32]= {
	{ true, "ATPES", "Application Transmit Interface Parity Check Error" },
	{ true, "TPES", "TSO Data Path Parity Check Error" },
	{ true, "RDPES", "Read Descriptor Parity Check Error" },
	{ true, "MPES", "MTL Data Path Parity Check Error" },
	{ true, "MTSPES", "MTL TX Status Data Path Parity Check Error" },
	{ true, "ARPES", "Application Receive Interface Data Path Parity Check Error" },
	{ true, "CWPES", "CSR Write Data Path Parity Check Error" },
	{ true, "ASRPES", "AXI Slave Read Data Path Parity Check Error" },
	{ true, "TTES", "TX FSM Timeout Error" },
	{ true, "RTES", "RX FSM Timeout Error" },
	{ true, "CTES", "CSR FSM Timeout Error" },
	{ true, "ATES", "APP FSM Timeout Error" },
	{ true, "PTES", "PTP FSM Timeout Error" },
	{ true, "T125ES", "TX125 FSM Timeout Error" },
	{ true, "R125ES", "RX125 FSM Timeout Error" },
	{ true, "RVCTES", "REV MDC FSM Timeout Error" },
	{ true, "MSTTES", "Master Read/Write Timeout Error" },
	{ true, "SLVTES", "Slave Read/Write Timeout Error" },
	{ true, "ATITES", "Application Timeout on ATI Interface Error" },
	{ true, "ARITES", "Application Timeout on ARI Interface Error" },
	{ false, "UNKNOWN", "Unknown Error" }, /* 20 */
	{ false, "UNKNOWN", "Unknown Error" }, /* 21 */
	{ false, "UNKNOWN", "Unknown Error" }, /* 22 */
	{ false, "UNKNOWN", "Unknown Error" }, /* 23 */
	{ true, "FSMPES", "FSM State Parity Error" },
	{ false, "UNKNOWN", "Unknown Error" }, /* 25 */
	{ false, "UNKNOWN", "Unknown Error" }, /* 26 */
	{ false, "UNKNOWN", "Unknown Error" }, /* 27 */
	{ false, "UNKNOWN", "Unknown Error" }, /* 28 */
	{ false, "UNKNOWN", "Unknown Error" }, /* 29 */
	{ false, "UNKNOWN", "Unknown Error" }, /* 30 */
	{ false, "UNKNOWN", "Unknown Error" }, /* 31 */
};

static void dwmac5_handle_mac_err(struct net_device *ndev,
		void __iomem *ioaddr, bool correctable,
		struct stmmac_safety_stats *stats)
{
	u32 value;

	value = readl(ioaddr + MAC_DPP_FSM_INT_STATUS);
	writel(value, ioaddr + MAC_DPP_FSM_INT_STATUS);

	dwmac5_log_error(ndev, value, correctable, "MAC", dwmac5_mac_errors,
			STAT_OFF(mac_errors), stats);
}

static const struct dwmac5_error_desc dwmac5_mtl_errors[32]= {
	{ true, "TXCES", "MTL TX Memory Error" },
	{ true, "TXAMS", "MTL TX Memory Address Mismatch Error" },
	{ true, "TXUES", "MTL TX Memory Error" },
	{ false, "UNKNOWN", "Unknown Error" }, /* 3 */
	{ true, "RXCES", "MTL RX Memory Error" },
	{ true, "RXAMS", "MTL RX Memory Address Mismatch Error" },
	{ true, "RXUES", "MTL RX Memory Error" },
	{ false, "UNKNOWN", "Unknown Error" }, /* 7 */
	{ true, "ECES", "MTL EST Memory Error" },
	{ true, "EAMS", "MTL EST Memory Address Mismatch Error" },
	{ true, "EUES", "MTL EST Memory Error" },
	{ false, "UNKNOWN", "Unknown Error" }, /* 11 */
	{ true, "RPCES", "MTL RX Parser Memory Error" },
	{ true, "RPAMS", "MTL RX Parser Memory Address Mismatch Error" },
	{ true, "RPUES", "MTL RX Parser Memory Error" },
	{ false, "UNKNOWN", "Unknown Error" }, /* 15 */
	{ false, "UNKNOWN", "Unknown Error" }, /* 16 */
	{ false, "UNKNOWN", "Unknown Error" }, /* 17 */
	{ false, "UNKNOWN", "Unknown Error" }, /* 18 */
	{ false, "UNKNOWN", "Unknown Error" }, /* 19 */
	{ false, "UNKNOWN", "Unknown Error" }, /* 20 */
	{ false, "UNKNOWN", "Unknown Error" }, /* 21 */
	{ false, "UNKNOWN", "Unknown Error" }, /* 22 */
	{ false, "UNKNOWN", "Unknown Error" }, /* 23 */
	{ false, "UNKNOWN", "Unknown Error" }, /* 24 */
	{ false, "UNKNOWN", "Unknown Error" }, /* 25 */
	{ false, "UNKNOWN", "Unknown Error" }, /* 26 */
	{ false, "UNKNOWN", "Unknown Error" }, /* 27 */
	{ false, "UNKNOWN", "Unknown Error" }, /* 28 */
	{ false, "UNKNOWN", "Unknown Error" }, /* 29 */
	{ false, "UNKNOWN", "Unknown Error" }, /* 30 */
	{ false, "UNKNOWN", "Unknown Error" }, /* 31 */
};

static void dwmac5_handle_mtl_err(struct net_device *ndev,
		void __iomem *ioaddr, bool correctable,
		struct stmmac_safety_stats *stats)
{
	u32 value;

	value = readl(ioaddr + MTL_ECC_INT_STATUS);
	writel(value, ioaddr + MTL_ECC_INT_STATUS);

	dwmac5_log_error(ndev, value, correctable, "MTL", dwmac5_mtl_errors,
			STAT_OFF(mtl_errors), stats);
}

static const struct dwmac5_error_desc dwmac5_dma_errors[32]= {
	{ true, "TCES", "DMA TSO Memory Error" },
	{ true, "TAMS", "DMA TSO Memory Address Mismatch Error" },
	{ true, "TUES", "DMA TSO Memory Error" },
	{ false, "UNKNOWN", "Unknown Error" }, /* 3 */
	{ false, "UNKNOWN", "Unknown Error" }, /* 4 */
	{ false, "UNKNOWN", "Unknown Error" }, /* 5 */
	{ false, "UNKNOWN", "Unknown Error" }, /* 6 */
	{ false, "UNKNOWN", "Unknown Error" }, /* 7 */
	{ false, "UNKNOWN", "Unknown Error" }, /* 8 */
	{ false, "UNKNOWN", "Unknown Error" }, /* 9 */
	{ false, "UNKNOWN", "Unknown Error" }, /* 10 */
	{ false, "UNKNOWN", "Unknown Error" }, /* 11 */
	{ false, "UNKNOWN", "Unknown Error" }, /* 12 */
	{ false, "UNKNOWN", "Unknown Error" }, /* 13 */
	{ false, "UNKNOWN", "Unknown Error" }, /* 14 */
	{ false, "UNKNOWN", "Unknown Error" }, /* 15 */
	{ false, "UNKNOWN", "Unknown Error" }, /* 16 */
	{ false, "UNKNOWN", "Unknown Error" }, /* 17 */
	{ false, "UNKNOWN", "Unknown Error" }, /* 18 */
	{ false, "UNKNOWN", "Unknown Error" }, /* 19 */
	{ false, "UNKNOWN", "Unknown Error" }, /* 20 */
	{ false, "UNKNOWN", "Unknown Error" }, /* 21 */
	{ false, "UNKNOWN", "Unknown Error" }, /* 22 */
	{ false, "UNKNOWN", "Unknown Error" }, /* 23 */
	{ false, "UNKNOWN", "Unknown Error" }, /* 24 */
	{ false, "UNKNOWN", "Unknown Error" }, /* 25 */
	{ false, "UNKNOWN", "Unknown Error" }, /* 26 */
	{ false, "UNKNOWN", "Unknown Error" }, /* 27 */
	{ false, "UNKNOWN", "Unknown Error" }, /* 28 */
	{ false, "UNKNOWN", "Unknown Error" }, /* 29 */
	{ false, "UNKNOWN", "Unknown Error" }, /* 30 */
	{ false, "UNKNOWN", "Unknown Error" }, /* 31 */
};

static void dwmac5_handle_dma_err(struct net_device *ndev,
		void __iomem *ioaddr, bool correctable,
		struct stmmac_safety_stats *stats)
{
	u32 value;

	value = readl(ioaddr + DMA_ECC_INT_STATUS);
	writel(value, ioaddr + DMA_ECC_INT_STATUS);

	dwmac5_log_error(ndev, value, correctable, "DMA", dwmac5_dma_errors,
			STAT_OFF(dma_errors), stats);
}

int dwmac5_safety_feat_config(void __iomem *ioaddr, unsigned int asp)
{
	u32 value;

	if (!asp)
		return -EINVAL;

	/* 1. Enable Safety Features */
	value = readl(ioaddr + MTL_ECC_CONTROL);
	value |= TSOEE; /* TSO ECC */
	value |= MRXPEE; /* MTL RX Parser ECC */
	value |= MESTEE; /* MTL EST ECC */
	value |= MRXEE; /* MTL RX FIFO ECC */
	value |= MTXEE; /* MTL TX FIFO ECC */
	writel(value, ioaddr + MTL_ECC_CONTROL);

	/* 2. Enable MTL Safety Interrupts */
	value = readl(ioaddr + MTL_ECC_INT_ENABLE);
	value |= RPCEIE; /* RX Parser Memory Correctable Error */
	value |= ECEIE; /* EST Memory Correctable Error */
	value |= RXCEIE; /* RX Memory Correctable Error */
	value |= TXCEIE; /* TX Memory Correctable Error */
	writel(value, ioaddr + MTL_ECC_INT_ENABLE);

	/* 3. Enable DMA Safety Interrupts */
	value = readl(ioaddr + DMA_ECC_INT_ENABLE);
	value |= TCEIE; /* TSO Memory Correctable Error */
	writel(value, ioaddr + DMA_ECC_INT_ENABLE);

	/* Only ECC Protection for External Memory feature is selected */
	if (asp <= 0x1)
		return 0;

	/* 5. Enable Parity and Timeout for FSM */
	value = readl(ioaddr + MAC_FSM_CONTROL);
	value |= PRTYEN; /* FSM Parity Feature */
	value |= TMOUTEN; /* FSM Timeout Feature */
	writel(value, ioaddr + MAC_FSM_CONTROL);

	/* 4. Enable Data Parity Protection */
	value = readl(ioaddr + MTL_DPP_CONTROL);
	value |= EDPP;
	writel(value, ioaddr + MTL_DPP_CONTROL);

	/*
	 * All the Automotive Safety features are selected without the "Parity
	 * Port Enable for external interface" feature.
	 */
	if (asp <= 0x2)
		return 0;

	value |= EPSI;
	writel(value, ioaddr + MTL_DPP_CONTROL);
	return 0;
}

int dwmac5_safety_feat_irq_status(struct net_device *ndev,
		void __iomem *ioaddr, unsigned int asp,
		struct stmmac_safety_stats *stats)
{
	bool err, corr;
	u32 mtl, dma;
	int ret = 0;

	if (!asp)
		return -EINVAL;

	mtl = readl(ioaddr + MTL_SAFETY_INT_STATUS);
	dma = readl(ioaddr + DMA_SAFETY_INT_STATUS);

	err = (mtl & MCSIS) || (dma & MCSIS);
	corr = false;
	if (err) {
		dwmac5_handle_mac_err(ndev, ioaddr, corr, stats);
		ret |= !corr;
	}

	err = (mtl & (MEUIS | MECIS)) || (dma & (MSUIS | MSCIS));
	corr = (mtl & MECIS) || (dma & MSCIS);
	if (err) {
		dwmac5_handle_mtl_err(ndev, ioaddr, corr, stats);
		ret |= !corr;
	}

	err = dma & (DEUIS | DECIS);
	corr = dma & DECIS;
	if (err) {
		dwmac5_handle_dma_err(ndev, ioaddr, corr, stats);
		ret |= !corr;
	}

	return ret;
}

static const struct dwmac5_error {
	const struct dwmac5_error_desc *desc;
} dwmac5_all_errors[] = {
	{ dwmac5_mac_errors },
	{ dwmac5_mtl_errors },
	{ dwmac5_dma_errors },
};

int dwmac5_safety_feat_dump(struct stmmac_safety_stats *stats,
			int index, unsigned long *count, const char **desc)
{
	int module = index / 32, offset = index % 32;
	unsigned long *ptr = (unsigned long *)stats;

	if (module >= ARRAY_SIZE(dwmac5_all_errors))
		return -EINVAL;
	if (!dwmac5_all_errors[module].desc[offset].valid)
		return -EINVAL;
	if (count)
		*count = *(ptr + index);
	if (desc)
		*desc = dwmac5_all_errors[module].desc[offset].desc;
	return 0;
}

static int dwmac5_rxp_disable(void __iomem *ioaddr)
{
	u32 val;
	int ret;

	val = readl(ioaddr + MTL_OPERATION_MODE);
	val &= ~MTL_FRPE;
	writel(val, ioaddr + MTL_OPERATION_MODE);

	ret = readl_poll_timeout(ioaddr + MTL_RXP_CONTROL_STATUS, val,
			val & RXPI, 1, 10000);
	if (ret)
		return ret;
	return 0;
}

static void dwmac5_rxp_enable(void __iomem *ioaddr)
{
	u32 val;

	val = readl(ioaddr + MTL_OPERATION_MODE);
	val |= MTL_FRPE;
	writel(val, ioaddr + MTL_OPERATION_MODE);
}

static int dwmac5_rxp_update_single_entry(void __iomem *ioaddr,
					  struct stmmac_tc_entry *entry,
					  int pos)
{
	int ret, i;

	for (i = 0; i < (sizeof(entry->val) / sizeof(u32)); i++) {
		int real_pos = pos * (sizeof(entry->val) / sizeof(u32)) + i;
		u32 val;

		/* Wait for ready */
		ret = readl_poll_timeout(ioaddr + MTL_RXP_IACC_CTRL_STATUS,
				val, !(val & STARTBUSY), 1, 10000);
		if (ret)
			return ret;

		/* Write data */
		val = *((u32 *)&entry->val + i);
		writel(val, ioaddr + MTL_RXP_IACC_DATA);

		/* Write pos */
		val = real_pos & ADDR;
		writel(val, ioaddr + MTL_RXP_IACC_CTRL_STATUS);

		/* Write OP */
		val |= WRRDN;
		writel(val, ioaddr + MTL_RXP_IACC_CTRL_STATUS);

		/* Start Write */
		val |= STARTBUSY;
		writel(val, ioaddr + MTL_RXP_IACC_CTRL_STATUS);

		/* Wait for done */
		ret = readl_poll_timeout(ioaddr + MTL_RXP_IACC_CTRL_STATUS,
				val, !(val & STARTBUSY), 1, 10000);
		if (ret)
			return ret;
	}

	return 0;
}

static struct stmmac_tc_entry *
dwmac5_rxp_get_next_entry(struct stmmac_tc_entry *entries, unsigned int count,
			  u32 curr_prio)
{
	struct stmmac_tc_entry *entry;
	u32 min_prio = ~0x0;
	int i, min_prio_idx;
	bool found = false;

	for (i = count - 1; i >= 0; i--) {
		entry = &entries[i];

		/* Do not update unused entries */
		if (!entry->in_use)
			continue;
		/* Do not update already updated entries (i.e. fragments) */
		if (entry->in_hw)
			continue;
		/* Let last entry be updated last */
		if (entry->is_last)
			continue;
		/* Do not return fragments */
		if (entry->is_frag)
			continue;
		/* Check if we already checked this prio */
		if (entry->prio < curr_prio)
			continue;
		/* Check if this is the minimum prio */
		if (entry->prio < min_prio) {
			min_prio = entry->prio;
			min_prio_idx = i;
			found = true;
		}
	}

	if (found)
		return &entries[min_prio_idx];
	return NULL;
}

int dwmac5_rxp_config(void __iomem *ioaddr, struct stmmac_tc_entry *entries,
		      unsigned int count)
{
	struct stmmac_tc_entry *entry, *frag;
	int i, ret, nve = 0;
	u32 curr_prio = 0;
	u32 old_val, val;

	/* Force disable RX */
	old_val = readl(ioaddr + GMAC_CONFIG);
	val = old_val & ~GMAC_CONFIG_RE;
	writel(val, ioaddr + GMAC_CONFIG);

	/* Disable RX Parser */
	ret = dwmac5_rxp_disable(ioaddr);
	if (ret)
		goto re_enable;

	/* Set all entries as NOT in HW */
	for (i = 0; i < count; i++) {
		entry = &entries[i];
		entry->in_hw = false;
	}

	/* Update entries by reverse order */
	while (1) {
		entry = dwmac5_rxp_get_next_entry(entries, count, curr_prio);
		if (!entry)
			break;

		curr_prio = entry->prio;
		frag = entry->frag_ptr;

		/* Set special fragment requirements */
		if (frag) {
			entry->val.af = 0;
			entry->val.rf = 0;
			entry->val.nc = 1;
			entry->val.ok_index = nve + 2;
		}

		ret = dwmac5_rxp_update_single_entry(ioaddr, entry, nve);
		if (ret)
			goto re_enable;

		entry->table_pos = nve++;
		entry->in_hw = true;

		if (frag && !frag->in_hw) {
			ret = dwmac5_rxp_update_single_entry(ioaddr, frag, nve);
			if (ret)
				goto re_enable;
			frag->table_pos = nve++;
			frag->in_hw = true;
		}
	}

	if (!nve)
		goto re_enable;

	/* Update all pass entry */
	for (i = 0; i < count; i++) {
		entry = &entries[i];
		if (!entry->is_last)
			continue;

		ret = dwmac5_rxp_update_single_entry(ioaddr, entry, nve);
		if (ret)
			goto re_enable;

		entry->table_pos = nve++;
	}

	/* Assume n. of parsable entries == n. of valid entries */
	val = (nve << 16) & NPE;
	val |= nve & NVE;
	writel(val, ioaddr + MTL_RXP_CONTROL_STATUS);

	/* Enable RX Parser */
	dwmac5_rxp_enable(ioaddr);

re_enable:
	/* Re-enable RX */
	writel(old_val, ioaddr + GMAC_CONFIG);
	return ret;
}

int dwmac5_flex_pps_config(void __iomem *ioaddr, int index,
			   struct stmmac_pps_cfg *cfg, bool enable,
			   u32 sub_second_inc, u32 systime_flags)
{
	u32 tnsec = readl(ioaddr + MAC_PPSx_TARGET_TIME_NSEC(index));
	u32 val = readl(ioaddr + MAC_PPS_CONTROL);
	u64 period;

	if (!cfg->available)
		return -EINVAL;
	if (tnsec & TRGTBUSY0)
		return -EBUSY;
	if (!sub_second_inc || !systime_flags)
		return -EINVAL;

	val &= ~PPSx_MASK(index);

	if (!enable) {
		val |= PPSCMDx(index, 0x5);
		val |= PPSEN0;
		writel(val, ioaddr + MAC_PPS_CONTROL);
		return 0;
	}

	val |= PPSCMDx(index, 0x2);
	val |= TRGTMODSELx(index, 0x2);
	val |= PPSEN0;

	writel(cfg->start.tv_sec, ioaddr + MAC_PPSx_TARGET_TIME_SEC(index));

	if (!(systime_flags & PTP_TCR_TSCTRLSSR))
		cfg->start.tv_nsec = (cfg->start.tv_nsec * 1000) / 465;
	writel(cfg->start.tv_nsec, ioaddr + MAC_PPSx_TARGET_TIME_NSEC(index));

	period = cfg->period.tv_sec * 1000000000;
	period += cfg->period.tv_nsec;

	do_div(period, sub_second_inc);

	if (period <= 1)
		return -EINVAL;

	writel(period - 1, ioaddr + MAC_PPSx_INTERVAL(index));

	period >>= 1;
	if (period <= 1)
		return -EINVAL;

	writel(period - 1, ioaddr + MAC_PPSx_WIDTH(index));

	/* Finally, activate it */
	writel(val, ioaddr + MAC_PPS_CONTROL);
	return 0;
}

static int dwmac5_est_write(void __iomem *ioaddr, u32 reg, u32 val, bool gcl)
{
	u32 ctrl;

	writel(val, ioaddr + MTL_EST_GCL_DATA);

	ctrl = (reg << ADDR_SHIFT);
	ctrl |= gcl ? 0 : GCRR;

	writel(ctrl, ioaddr + MTL_EST_GCL_CONTROL);

	ctrl |= SRWO;
	writel(ctrl, ioaddr + MTL_EST_GCL_CONTROL);

	return readl_poll_timeout(ioaddr + MTL_EST_GCL_CONTROL,
				  ctrl, !(ctrl & SRWO), 100, 5000);
}

int dwmac5_est_configure(void __iomem *ioaddr, struct stmmac_est *cfg,
			 unsigned int ptp_rate)
{
	u32 speed, total_offset, offset, ctrl, ctr_low;
	u32 extcfg = readl(ioaddr + GMAC_EXT_CONFIG);
	u32 mac_cfg = readl(ioaddr + GMAC_CONFIG);
	int i, ret = 0x0;
	u64 total_ctr;

	if (extcfg & GMAC_CONFIG_EIPG_EN) {
		offset = (extcfg & GMAC_CONFIG_EIPG) >> GMAC_CONFIG_EIPG_SHIFT;
		offset = 104 + (offset * 8);
	} else {
		offset = (mac_cfg & GMAC_CONFIG_IPG) >> GMAC_CONFIG_IPG_SHIFT;
		offset = 96 - (offset * 8);
	}

	speed = mac_cfg & (GMAC_CONFIG_PS | GMAC_CONFIG_FES);
	speed = speed >> GMAC_CONFIG_FES_SHIFT;

	switch (speed) {
	case 0x0:
		offset = offset * 1000; /* 1G */
		break;
	case 0x1:
		offset = offset * 400; /* 2.5G */
		break;
	case 0x2:
		offset = offset * 100000; /* 10M */
		break;
	case 0x3:
		offset = offset * 10000; /* 100M */
		break;
	default:
		return -EINVAL;
	}

	offset = offset / 1000;

	ret |= dwmac5_est_write(ioaddr, BTR_LOW, cfg->btr[0], false);
	ret |= dwmac5_est_write(ioaddr, BTR_HIGH, cfg->btr[1], false);
	ret |= dwmac5_est_write(ioaddr, TER, cfg->ter, false);
	ret |= dwmac5_est_write(ioaddr, LLR, cfg->gcl_size, false);
	if (ret)
		return ret;

	total_offset = 0;
	for (i = 0; i < cfg->gcl_size; i++) {
		ret = dwmac5_est_write(ioaddr, i, cfg->gcl[i] + offset, true);
		if (ret)
			return ret;

		total_offset += offset;
	}

<<<<<<< HEAD
	total_ctr = cfg->ctr[0] + cfg->ctr[1] * 1000000000;
=======
	total_ctr = cfg->ctr[0] + cfg->ctr[1] * 1000000000ULL;
>>>>>>> 04d5ce62
	total_ctr += total_offset;

	ctr_low = do_div(total_ctr, 1000000000);

	ret |= dwmac5_est_write(ioaddr, CTR_LOW, ctr_low, false);
	ret |= dwmac5_est_write(ioaddr, CTR_HIGH, total_ctr, false);
	if (ret)
		return ret;

	ctrl = readl(ioaddr + MTL_EST_CONTROL);
	ctrl &= ~PTOV;
	ctrl |= ((1000000000 / ptp_rate) * 6) << PTOV_SHIFT;
	if (cfg->enable)
		ctrl |= EEST | SSWL;
	else
		ctrl &= ~EEST;

	writel(ctrl, ioaddr + MTL_EST_CONTROL);
	return 0;
}

void dwmac5_fpe_configure(void __iomem *ioaddr, u32 num_txq, u32 num_rxq,
			  bool enable)
{
	u32 value;

	if (!enable) {
		value = readl(ioaddr + MAC_FPE_CTRL_STS);

		value &= ~EFPE;

		writel(value, ioaddr + MAC_FPE_CTRL_STS);
		return;
	}

	value = readl(ioaddr + GMAC_RXQ_CTRL1);
	value &= ~GMAC_RXQCTRL_FPRQ;
	value |= (num_rxq - 1) << GMAC_RXQCTRL_FPRQ_SHIFT;
	writel(value, ioaddr + GMAC_RXQ_CTRL1);

	value = readl(ioaddr + MAC_FPE_CTRL_STS);
	value |= EFPE;
	writel(value, ioaddr + MAC_FPE_CTRL_STS);
}<|MERGE_RESOLUTION|>--- conflicted
+++ resolved
@@ -624,11 +624,7 @@
 		total_offset += offset;
 	}
 
-<<<<<<< HEAD
-	total_ctr = cfg->ctr[0] + cfg->ctr[1] * 1000000000;
-=======
 	total_ctr = cfg->ctr[0] + cfg->ctr[1] * 1000000000ULL;
->>>>>>> 04d5ce62
 	total_ctr += total_offset;
 
 	ctr_low = do_div(total_ctr, 1000000000);
