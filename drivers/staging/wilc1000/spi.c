// SPDX-License-Identifier: GPL-2.0
/*
 * Copyright (c) 2012 - 2018 Microchip Technology Inc., and its subsidiaries.
 * All rights reserved.
 */

#include <linux/clk.h>
#include <linux/spi/spi.h>
#include <linux/crc7.h>

#include "netdev.h"
#include "cfg80211.h"

struct wilc_spi {
	int crc_off;
<<<<<<< HEAD
	int nint;
=======
>>>>>>> 04d5ce62
};

static const struct wilc_hif_func wilc_hif_spi;

/********************************************
 *
 *      Spi protocol Function
 *
 ********************************************/

#define CMD_DMA_WRITE				0xc1
#define CMD_DMA_READ				0xc2
#define CMD_INTERNAL_WRITE			0xc3
#define CMD_INTERNAL_READ			0xc4
#define CMD_TERMINATE				0xc5
#define CMD_REPEAT				0xc6
#define CMD_DMA_EXT_WRITE			0xc7
#define CMD_DMA_EXT_READ			0xc8
#define CMD_SINGLE_WRITE			0xc9
#define CMD_SINGLE_READ				0xca
#define CMD_RESET				0xcf

#define DATA_PKT_SZ_256				256
#define DATA_PKT_SZ_512				512
#define DATA_PKT_SZ_1K				1024
#define DATA_PKT_SZ_4K				(4 * 1024)
#define DATA_PKT_SZ_8K				(8 * 1024)
#define DATA_PKT_SZ				DATA_PKT_SZ_8K

#define USE_SPI_DMA				0

#define WILC_SPI_COMMAND_STAT_SUCCESS		0
#define WILC_GET_RESP_HDR_START(h)		(((h) >> 4) & 0xf)

struct wilc_spi_cmd {
	u8 cmd_type;
	union {
		struct {
			u8 addr[3];
			u8 crc[];
		} __packed simple_cmd;
		struct {
			u8 addr[3];
			u8 size[2];
			u8 crc[];
		} __packed dma_cmd;
		struct {
			u8 addr[3];
			u8 size[3];
			u8 crc[];
		} __packed dma_cmd_ext;
		struct {
			u8 addr[2];
			__be32 data;
			u8 crc[];
		} __packed internal_w_cmd;
		struct {
			u8 addr[3];
			__be32 data;
			u8 crc[];
		} __packed w_cmd;
	} u;
} __packed;

struct wilc_spi_read_rsp_data {
	u8 rsp_cmd_type;
	u8 status;
	u8 resp_header;
	u8 resp_data[4];
	u8 crc[];
} __packed;

struct wilc_spi_rsp_data {
	u8 rsp_cmd_type;
	u8 status;
} __packed;

static int wilc_bus_probe(struct spi_device *spi)
{
	int ret;
	struct wilc *wilc;
	struct wilc_spi *spi_priv;

	spi_priv = kzalloc(sizeof(*spi_priv), GFP_KERNEL);
	if (!spi_priv)
		return -ENOMEM;

	ret = wilc_cfg80211_init(&wilc, &spi->dev, WILC_HIF_SPI, &wilc_hif_spi);
	if (ret) {
		kfree(spi_priv);
		return ret;
	}

	spi_set_drvdata(spi, wilc);
	wilc->dev = &spi->dev;
	wilc->bus_data = spi_priv;
	wilc->dev_irq_num = spi->irq;

	wilc->rtc_clk = devm_clk_get(&spi->dev, "rtc_clk");
	if (PTR_ERR_OR_ZERO(wilc->rtc_clk) == -EPROBE_DEFER)
		return -EPROBE_DEFER;
	else if (!IS_ERR(wilc->rtc_clk))
		clk_prepare_enable(wilc->rtc_clk);

	return 0;
}

static int wilc_bus_remove(struct spi_device *spi)
{
	struct wilc *wilc = spi_get_drvdata(spi);

	if (!IS_ERR(wilc->rtc_clk))
		clk_disable_unprepare(wilc->rtc_clk);

	wilc_netdev_cleanup(wilc);
	return 0;
}

static const struct of_device_id wilc_of_match[] = {
	{ .compatible = "microchip,wilc1000", },
	{ /* sentinel */ }
};
MODULE_DEVICE_TABLE(of, wilc_of_match);

static struct spi_driver wilc_spi_driver = {
	.driver = {
		.name = MODALIAS,
		.of_match_table = wilc_of_match,
	},
	.probe =  wilc_bus_probe,
	.remove = wilc_bus_remove,
};
module_spi_driver(wilc_spi_driver);
MODULE_LICENSE("GPL");

static int wilc_spi_tx(struct wilc *wilc, u8 *b, u32 len)
{
	struct spi_device *spi = to_spi_device(wilc->dev);
	int ret;
	struct spi_message msg;

	if (len > 0 && b) {
		struct spi_transfer tr = {
			.tx_buf = b,
			.len = len,
			.delay = {
				.value = 0,
				.unit = SPI_DELAY_UNIT_USECS
			},
		};
		char *r_buffer = kzalloc(len, GFP_KERNEL);

		if (!r_buffer)
			return -ENOMEM;

		tr.rx_buf = r_buffer;
		dev_dbg(&spi->dev, "Request writing %d bytes\n", len);

		memset(&msg, 0, sizeof(msg));
		spi_message_init(&msg);
		msg.spi = spi;
		msg.is_dma_mapped = USE_SPI_DMA;
		spi_message_add_tail(&tr, &msg);

		ret = spi_sync(spi, &msg);
		if (ret < 0)
			dev_err(&spi->dev, "SPI transaction failed\n");

		kfree(r_buffer);
	} else {
		dev_err(&spi->dev,
			"can't write data with the following length: %d\n",
			len);
		ret = -EINVAL;
	}

	return ret;
}

static int wilc_spi_rx(struct wilc *wilc, u8 *rb, u32 rlen)
{
	struct spi_device *spi = to_spi_device(wilc->dev);
	int ret;

	if (rlen > 0) {
		struct spi_message msg;
		struct spi_transfer tr = {
			.rx_buf = rb,
			.len = rlen,
			.delay = {
				.value = 0,
				.unit = SPI_DELAY_UNIT_USECS
			},

		};
		char *t_buffer = kzalloc(rlen, GFP_KERNEL);

		if (!t_buffer)
			return -ENOMEM;

		tr.tx_buf = t_buffer;

		memset(&msg, 0, sizeof(msg));
		spi_message_init(&msg);
		msg.spi = spi;
		msg.is_dma_mapped = USE_SPI_DMA;
		spi_message_add_tail(&tr, &msg);

		ret = spi_sync(spi, &msg);
		if (ret < 0)
			dev_err(&spi->dev, "SPI transaction failed\n");
		kfree(t_buffer);
	} else {
		dev_err(&spi->dev,
			"can't read data with the following length: %u\n",
			rlen);
		ret = -EINVAL;
	}

	return ret;
}

static int wilc_spi_tx_rx(struct wilc *wilc, u8 *wb, u8 *rb, u32 rlen)
{
	struct spi_device *spi = to_spi_device(wilc->dev);
	int ret;

	if (rlen > 0) {
		struct spi_message msg;
		struct spi_transfer tr = {
			.rx_buf = rb,
			.tx_buf = wb,
			.len = rlen,
			.bits_per_word = 8,
			.delay = {
				.value = 0,
				.unit = SPI_DELAY_UNIT_USECS
			},

		};

		memset(&msg, 0, sizeof(msg));
		spi_message_init(&msg);
		msg.spi = spi;
		msg.is_dma_mapped = USE_SPI_DMA;

		spi_message_add_tail(&tr, &msg);
		ret = spi_sync(spi, &msg);
		if (ret < 0)
			dev_err(&spi->dev, "SPI transaction failed\n");
	} else {
		dev_err(&spi->dev,
			"can't read data with the following length: %u\n",
			rlen);
		ret = -EINVAL;
	}

	return ret;
}

<<<<<<< HEAD
static int spi_cmd_complete(struct wilc *wilc, u8 cmd, u32 adr, u8 *b, u32 sz,
			    u8 clockless)
{
	struct spi_device *spi = to_spi_device(wilc->dev);
	struct wilc_spi *spi_priv = wilc->bus_data;
	u8 wb[32], rb[32];
	u8 wix, rix;
	u32 len2;
	u8 rsp;
	int len = 0;
	int result = 0;
	int retry;
	u8 crc[2];

	wb[0] = cmd;
	switch (cmd) {
	case CMD_SINGLE_READ: /* single word (4 bytes) read */
		wb[1] = (u8)(adr >> 16);
		wb[2] = (u8)(adr >> 8);
		wb[3] = (u8)adr;
		len = 5;
		break;

	case CMD_INTERNAL_READ: /* internal register read */
		wb[1] = (u8)(adr >> 8);
		if (clockless == 1)
			wb[1] |= BIT(7);
		wb[2] = (u8)adr;
		wb[3] = 0x00;
		len = 5;
		break;

	case CMD_TERMINATE:
		wb[1] = 0x00;
		wb[2] = 0x00;
		wb[3] = 0x00;
		len = 5;
		break;

	case CMD_REPEAT:
		wb[1] = 0x00;
		wb[2] = 0x00;
		wb[3] = 0x00;
		len = 5;
		break;

	case CMD_RESET:
		wb[1] = 0xff;
		wb[2] = 0xff;
		wb[3] = 0xff;
		len = 5;
		break;

	case CMD_DMA_WRITE: /* dma write */
	case CMD_DMA_READ:  /* dma read */
		wb[1] = (u8)(adr >> 16);
		wb[2] = (u8)(adr >> 8);
		wb[3] = (u8)adr;
		wb[4] = (u8)(sz >> 8);
		wb[5] = (u8)(sz);
		len = 7;
		break;

	case CMD_DMA_EXT_WRITE: /* dma extended write */
	case CMD_DMA_EXT_READ:  /* dma extended read */
		wb[1] = (u8)(adr >> 16);
		wb[2] = (u8)(adr >> 8);
		wb[3] = (u8)adr;
		wb[4] = (u8)(sz >> 16);
		wb[5] = (u8)(sz >> 8);
		wb[6] = (u8)(sz);
		len = 8;
		break;

	case CMD_INTERNAL_WRITE: /* internal register write */
		wb[1] = (u8)(adr >> 8);
		if (clockless == 1)
			wb[1] |= BIT(7);
		wb[2] = (u8)(adr);
		wb[3] = b[3];
		wb[4] = b[2];
		wb[5] = b[1];
		wb[6] = b[0];
		len = 8;
		break;

	case CMD_SINGLE_WRITE: /* single word write */
		wb[1] = (u8)(adr >> 16);
		wb[2] = (u8)(adr >> 8);
		wb[3] = (u8)(adr);
		wb[4] = b[3];
		wb[5] = b[2];
		wb[6] = b[1];
		wb[7] = b[0];
		len = 9;
		break;

	default:
		result = -EINVAL;
		break;
	}

	if (result)
		return result;

	if (!spi_priv->crc_off)
		wb[len - 1] = (crc7(0x7f, (const u8 *)&wb[0], len - 1)) << 1;
	else
		len -= 1;

#define NUM_SKIP_BYTES (1)
#define NUM_RSP_BYTES (2)
#define NUM_DATA_HDR_BYTES (1)
#define NUM_DATA_BYTES (4)
#define NUM_CRC_BYTES (2)
#define NUM_DUMMY_BYTES (3)
	if (cmd == CMD_RESET ||
	    cmd == CMD_TERMINATE ||
	    cmd == CMD_REPEAT) {
		len2 = len + (NUM_SKIP_BYTES + NUM_RSP_BYTES + NUM_DUMMY_BYTES);
	} else if (cmd == CMD_INTERNAL_READ || cmd == CMD_SINGLE_READ) {
		int tmp = NUM_RSP_BYTES + NUM_DATA_HDR_BYTES + NUM_DATA_BYTES
			+ NUM_DUMMY_BYTES;
		if (!spi_priv->crc_off)
			len2 = len + tmp + NUM_CRC_BYTES;
		else
			len2 = len + tmp;
	} else {
		len2 = len + (NUM_RSP_BYTES + NUM_DUMMY_BYTES);
	}
#undef NUM_DUMMY_BYTES

	if (len2 > ARRAY_SIZE(wb)) {
		dev_err(&spi->dev, "spi buffer size too small (%d) (%zu)\n",
			len2, ARRAY_SIZE(wb));
		return -EINVAL;
	}
	/* zero spi write buffers. */
	for (wix = len; wix < len2; wix++)
		wb[wix] = 0;
	rix = len;

	if (wilc_spi_tx_rx(wilc, wb, rb, len2)) {
		dev_err(&spi->dev, "Failed cmd write, bus error...\n");
		return -EINVAL;
	}

	/*
	 * Command/Control response
	 */
	if (cmd == CMD_RESET || cmd == CMD_TERMINATE || cmd == CMD_REPEAT)
		rix++; /* skip 1 byte */

	rsp = rb[rix++];

	if (rsp != cmd) {
		dev_err(&spi->dev,
			"Failed cmd response, cmd (%02x), resp (%02x)\n",
			cmd, rsp);
		return -EINVAL;
	}

	/*
	 * State response
	 */
	rsp = rb[rix++];
	if (rsp != 0x00) {
		dev_err(&spi->dev, "Failed cmd state response state (%02x)\n",
			rsp);
		return -EINVAL;
	}

	if (cmd == CMD_INTERNAL_READ || cmd == CMD_SINGLE_READ ||
	    cmd == CMD_DMA_READ || cmd == CMD_DMA_EXT_READ) {
		/*
		 * Data Respnose header
		 */
		retry = 100;
		do {
			/*
			 * ensure there is room in buffer later
			 * to read data and crc
			 */
			if (rix < len2) {
				rsp = rb[rix++];
			} else {
				retry = 0;
				break;
			}
			if (((rsp >> 4) & 0xf) == 0xf)
				break;
		} while (retry--);

		if (retry <= 0) {
			dev_err(&spi->dev,
				"Error, data read response (%02x)\n", rsp);
			return -EAGAIN;
		}
	}

	if (cmd == CMD_INTERNAL_READ || cmd == CMD_SINGLE_READ) {
		/*
		 * Read bytes
		 */
		if ((rix + 3) < len2) {
			b[0] = rb[rix++];
			b[1] = rb[rix++];
			b[2] = rb[rix++];
			b[3] = rb[rix++];
		} else {
			dev_err(&spi->dev,
				"buffer overrun when reading data.\n");
			return -EINVAL;
		}

		if (!spi_priv->crc_off) {
			/*
			 * Read Crc
			 */
			if ((rix + 1) < len2) {
				crc[0] = rb[rix++];
				crc[1] = rb[rix++];
			} else {
				dev_err(&spi->dev,
					"buffer overrun when reading crc.\n");
				return -EINVAL;
			}
		}
	} else if ((cmd == CMD_DMA_READ) || (cmd == CMD_DMA_EXT_READ)) {
		int ix;

		/* some data may be read in response to dummy bytes. */
		for (ix = 0; (rix < len2) && (ix < sz); )
			b[ix++] = rb[rix++];

		sz -= ix;

		if (sz > 0) {
			int nbytes;

			if (sz <= (DATA_PKT_SZ - ix))
				nbytes = sz;
			else
				nbytes = DATA_PKT_SZ - ix;

			/*
			 * Read bytes
			 */
			if (wilc_spi_rx(wilc, &b[ix], nbytes)) {
				dev_err(&spi->dev,
					"Failed block read, bus err\n");
				return -EINVAL;
			}

			/*
			 * Read Crc
			 */
			if (!spi_priv->crc_off && wilc_spi_rx(wilc, crc, 2)) {
				dev_err(&spi->dev,
					"Failed block crc read, bus err\n");
				return -EINVAL;
			}

			ix += nbytes;
			sz -= nbytes;
		}

		/*
		 * if any data in left unread,
		 * then read the rest using normal DMA code.
		 */
		while (sz > 0) {
			int nbytes;

			if (sz <= DATA_PKT_SZ)
				nbytes = sz;
			else
				nbytes = DATA_PKT_SZ;

			/*
			 * read data response only on the next DMA cycles not
			 * the first DMA since data response header is already
			 * handled above for the first DMA.
			 */
			/*
			 * Data Respnose header
			 */
			retry = 10;
			do {
				if (wilc_spi_rx(wilc, &rsp, 1)) {
					dev_err(&spi->dev,
						"Failed resp read, bus err\n");
					result = -EINVAL;
					break;
				}
				if (((rsp >> 4) & 0xf) == 0xf)
					break;
			} while (retry--);

			if (result)
				break;

			/*
			 * Read bytes
			 */
			if (wilc_spi_rx(wilc, &b[ix], nbytes)) {
				dev_err(&spi->dev,
					"Failed block read, bus err\n");
				result = -EINVAL;
				break;
			}

			/*
			 * Read Crc
			 */
			if (!spi_priv->crc_off && wilc_spi_rx(wilc, crc, 2)) {
				dev_err(&spi->dev,
					"Failed block crc read, bus err\n");
				result = -EINVAL;
				break;
			}

			ix += nbytes;
			sz -= nbytes;
		}
	}
	return result;
}

=======
>>>>>>> 04d5ce62
static int spi_data_write(struct wilc *wilc, u8 *b, u32 sz)
{
	struct spi_device *spi = to_spi_device(wilc->dev);
	struct wilc_spi *spi_priv = wilc->bus_data;
	int ix, nbytes;
	int result = 0;
	u8 cmd, order, crc[2] = {0};

	/*
	 * Data
	 */
	ix = 0;
	do {
		if (sz <= DATA_PKT_SZ) {
			nbytes = sz;
			order = 0x3;
		} else {
			nbytes = DATA_PKT_SZ;
			if (ix == 0)
				order = 0x1;
			else
				order = 0x02;
		}

		/*
		 * Write command
		 */
		cmd = 0xf0;
		cmd |= order;

		if (wilc_spi_tx(wilc, &cmd, 1)) {
			dev_err(&spi->dev,
				"Failed data block cmd write, bus error...\n");
			result = -EINVAL;
			break;
		}

		/*
		 * Write data
		 */
		if (wilc_spi_tx(wilc, &b[ix], nbytes)) {
			dev_err(&spi->dev,
				"Failed data block write, bus error...\n");
			result = -EINVAL;
			break;
		}

		/*
		 * Write Crc
		 */
		if (!spi_priv->crc_off) {
			if (wilc_spi_tx(wilc, crc, 2)) {
				dev_err(&spi->dev, "Failed data block crc write, bus error...\n");
				result = -EINVAL;
				break;
			}
		}

		/*
		 * No need to wait for response
		 */
		ix += nbytes;
		sz -= nbytes;
	} while (sz);

	return result;
}

/********************************************
 *
 *      Spi Internal Read/Write Function
 *
 ********************************************/
static u8 wilc_get_crc7(u8 *buffer, u32 len)
{
	return crc7_be(0xfe, buffer, len);
}

static int wilc_spi_single_read(struct wilc *wilc, u8 cmd, u32 adr, void *b,
				u8 clockless)
{
	struct spi_device *spi = to_spi_device(wilc->dev);
	struct wilc_spi *spi_priv = wilc->bus_data;
	u8 wb[32], rb[32];
	int cmd_len, resp_len;
	u8 crc[2];
	struct wilc_spi_cmd *c;
	struct wilc_spi_read_rsp_data *r;

	memset(wb, 0x0, sizeof(wb));
	memset(rb, 0x0, sizeof(rb));
	c = (struct wilc_spi_cmd *)wb;
	c->cmd_type = cmd;
	if (cmd == CMD_SINGLE_READ) {
		c->u.simple_cmd.addr[0] = adr >> 16;
		c->u.simple_cmd.addr[1] = adr >> 8;
		c->u.simple_cmd.addr[2] = adr;
	} else if (cmd == CMD_INTERNAL_READ) {
		c->u.simple_cmd.addr[0] = adr >> 8;
		if (clockless == 1)
			c->u.simple_cmd.addr[0] |= BIT(7);
		c->u.simple_cmd.addr[1] = adr;
		c->u.simple_cmd.addr[2] = 0x0;
	} else {
		dev_err(&spi->dev, "cmd [%x] not supported\n", cmd);
		return -EINVAL;
	}

	cmd_len = offsetof(struct wilc_spi_cmd, u.simple_cmd.crc);
	resp_len = sizeof(*r);
	if (!spi_priv->crc_off) {
		c->u.simple_cmd.crc[0] = wilc_get_crc7(wb, cmd_len);
		cmd_len += 1;
		resp_len += 2;
	}

	if (cmd_len + resp_len > ARRAY_SIZE(wb)) {
		dev_err(&spi->dev,
			"spi buffer size too small (%d) (%d) (%zu)\n",
			cmd_len, resp_len, ARRAY_SIZE(wb));
		return -EINVAL;
	}

	if (wilc_spi_tx_rx(wilc, wb, rb, cmd_len + resp_len)) {
		dev_err(&spi->dev, "Failed cmd write, bus error...\n");
		return -EINVAL;
	}

	r = (struct wilc_spi_read_rsp_data *)&rb[cmd_len];
	if (r->rsp_cmd_type != cmd) {
		dev_err(&spi->dev,
			"Failed cmd response, cmd (%02x), resp (%02x)\n",
			cmd, r->rsp_cmd_type);
		return -EINVAL;
	}

	if (r->status != WILC_SPI_COMMAND_STAT_SUCCESS) {
		dev_err(&spi->dev, "Failed cmd state response state (%02x)\n",
			r->status);
		return -EINVAL;
	}

	if (WILC_GET_RESP_HDR_START(r->resp_header) != 0xf) {
		dev_err(&spi->dev, "Error, data read response (%02x)\n",
			r->resp_header);
		return -EINVAL;
	}

	if (b)
		memcpy(b, r->resp_data, 4);

	if (!spi_priv->crc_off)
		memcpy(crc, r->crc, 2);

	return 0;
}

static int wilc_spi_write_cmd(struct wilc *wilc, u8 cmd, u32 adr, u32 data,
			      u8 clockless)
{
	struct spi_device *spi = to_spi_device(wilc->dev);
	struct wilc_spi *spi_priv = wilc->bus_data;
	u8 wb[32], rb[32];
	int cmd_len, resp_len;
	struct wilc_spi_cmd *c;
	struct wilc_spi_rsp_data *r;

	memset(wb, 0x0, sizeof(wb));
	memset(rb, 0x0, sizeof(rb));
	c = (struct wilc_spi_cmd *)wb;
	c->cmd_type = cmd;
	if (cmd == CMD_INTERNAL_WRITE) {
		c->u.internal_w_cmd.addr[0] = adr >> 8;
		if (clockless == 1)
			c->u.internal_w_cmd.addr[0] |= BIT(7);

		c->u.internal_w_cmd.addr[1] = adr;
		c->u.internal_w_cmd.data = cpu_to_be32(data);
		cmd_len = offsetof(struct wilc_spi_cmd, u.internal_w_cmd.crc);
		if (!spi_priv->crc_off)
			c->u.internal_w_cmd.crc[0] = wilc_get_crc7(wb, cmd_len);
	} else if (cmd == CMD_SINGLE_WRITE) {
		c->u.w_cmd.addr[0] = adr >> 16;
		c->u.w_cmd.addr[1] = adr >> 8;
		c->u.w_cmd.addr[2] = adr;
		c->u.w_cmd.data = cpu_to_be32(data);
		cmd_len = offsetof(struct wilc_spi_cmd, u.w_cmd.crc);
		if (!spi_priv->crc_off)
			c->u.w_cmd.crc[0] = wilc_get_crc7(wb, cmd_len);
	} else {
		dev_err(&spi->dev, "write cmd [%x] not supported\n", cmd);
		return -EINVAL;
	}

	if (!spi_priv->crc_off)
		cmd_len += 1;

	resp_len = sizeof(*r);

	if (cmd_len + resp_len > ARRAY_SIZE(wb)) {
		dev_err(&spi->dev,
			"spi buffer size too small (%d) (%d) (%zu)\n",
			cmd_len, resp_len, ARRAY_SIZE(wb));
		return -EINVAL;
	}

	if (wilc_spi_tx_rx(wilc, wb, rb, cmd_len + resp_len)) {
		dev_err(&spi->dev, "Failed cmd write, bus error...\n");
		return -EINVAL;
	}

	r = (struct wilc_spi_rsp_data *)&rb[cmd_len];
	if (r->rsp_cmd_type != cmd) {
		dev_err(&spi->dev,
			"Failed cmd response, cmd (%02x), resp (%02x)\n",
			cmd, r->rsp_cmd_type);
		return -EINVAL;
	}

	if (r->status != WILC_SPI_COMMAND_STAT_SUCCESS) {
		dev_err(&spi->dev, "Failed cmd state response state (%02x)\n",
			r->status);
		return -EINVAL;
	}

	return 0;
}

static int wilc_spi_dma_rw(struct wilc *wilc, u8 cmd, u32 adr, u8 *b, u32 sz)
{
	struct spi_device *spi = to_spi_device(wilc->dev);
	struct wilc_spi *spi_priv = wilc->bus_data;
	u8 wb[32], rb[32];
	int cmd_len, resp_len;
	int retry, ix = 0;
	u8 crc[2];
	struct wilc_spi_cmd *c;
	struct wilc_spi_rsp_data *r;

	memset(wb, 0x0, sizeof(wb));
	memset(rb, 0x0, sizeof(rb));
	c = (struct wilc_spi_cmd *)wb;
	c->cmd_type = cmd;
	if (cmd == CMD_DMA_WRITE || cmd == CMD_DMA_READ) {
		c->u.dma_cmd.addr[0] = adr >> 16;
		c->u.dma_cmd.addr[1] = adr >> 8;
		c->u.dma_cmd.addr[2] = adr;
		c->u.dma_cmd.size[0] = sz >> 8;
		c->u.dma_cmd.size[1] = sz;
		cmd_len = offsetof(struct wilc_spi_cmd, u.dma_cmd.crc);
		if (!spi_priv->crc_off)
			c->u.dma_cmd.crc[0] = wilc_get_crc7(wb, cmd_len);
	} else if (cmd == CMD_DMA_EXT_WRITE || cmd == CMD_DMA_EXT_READ) {
		c->u.dma_cmd_ext.addr[0] = adr >> 16;
		c->u.dma_cmd_ext.addr[1] = adr >> 8;
		c->u.dma_cmd_ext.addr[2] = adr;
		c->u.dma_cmd_ext.size[0] = sz >> 16;
		c->u.dma_cmd_ext.size[1] = sz >> 8;
		c->u.dma_cmd_ext.size[2] = sz;
		cmd_len = offsetof(struct wilc_spi_cmd, u.dma_cmd_ext.crc);
		if (!spi_priv->crc_off)
			c->u.dma_cmd_ext.crc[0] = wilc_get_crc7(wb, cmd_len);
	} else {
		dev_err(&spi->dev, "dma read write cmd [%x] not supported\n",
			cmd);
		return -EINVAL;
	}
	if (!spi_priv->crc_off)
		cmd_len += 1;

	resp_len = sizeof(*r);

	if (cmd_len + resp_len > ARRAY_SIZE(wb)) {
		dev_err(&spi->dev, "spi buffer size too small (%d)(%d) (%zu)\n",
			cmd_len, resp_len, ARRAY_SIZE(wb));
		return -EINVAL;
	}

	if (wilc_spi_tx_rx(wilc, wb, rb, cmd_len + resp_len)) {
		dev_err(&spi->dev, "Failed cmd write, bus error...\n");
		return -EINVAL;
	}

	r = (struct wilc_spi_rsp_data *)&rb[cmd_len];
	if (r->rsp_cmd_type != cmd) {
		dev_err(&spi->dev,
			"Failed cmd response, cmd (%02x), resp (%02x)\n",
			cmd, r->rsp_cmd_type);
		return -EINVAL;
	}

	if (r->status != WILC_SPI_COMMAND_STAT_SUCCESS) {
		dev_err(&spi->dev, "Failed cmd state response state (%02x)\n",
			r->status);
		return -EINVAL;
	}

	if (cmd == CMD_DMA_WRITE || cmd == CMD_DMA_EXT_WRITE)
		return 0;

	while (sz > 0) {
		int nbytes;
		u8 rsp;

		if (sz <= DATA_PKT_SZ)
			nbytes = sz;
		else
			nbytes = DATA_PKT_SZ;

		/*
		 * Data Response header
		 */
		retry = 100;
		do {
			if (wilc_spi_rx(wilc, &rsp, 1)) {
				dev_err(&spi->dev,
					"Failed resp read, bus err\n");
				return -EINVAL;
			}
			if (WILC_GET_RESP_HDR_START(rsp) == 0xf)
				break;
		} while (retry--);

		/*
		 * Read bytes
		 */
		if (wilc_spi_rx(wilc, &b[ix], nbytes)) {
			dev_err(&spi->dev,
				"Failed block read, bus err\n");
			return -EINVAL;
		}

		/*
		 * Read Crc
		 */
		if (!spi_priv->crc_off && wilc_spi_rx(wilc, crc, 2)) {
			dev_err(&spi->dev,
				"Failed block crc read, bus err\n");
			return -EINVAL;
		}

		ix += nbytes;
		sz -= nbytes;
	}
	return 0;
}

static int wilc_spi_read_reg(struct wilc *wilc, u32 addr, u32 *data)
{
	struct spi_device *spi = to_spi_device(wilc->dev);
	int result;
	u8 cmd = CMD_SINGLE_READ;
	u8 clockless = 0;

	if (addr < WILC_SPI_CLOCKLESS_ADDR_LIMIT) {
		/* Clockless register */
		cmd = CMD_INTERNAL_READ;
		clockless = 1;
	}

	result = wilc_spi_single_read(wilc, cmd, addr, data, clockless);
	if (result) {
		dev_err(&spi->dev, "Failed cmd, read reg (%08x)...\n", addr);
		return result;
	}

	le32_to_cpus(data);

	return 0;
}

static int wilc_spi_read(struct wilc *wilc, u32 addr, u8 *buf, u32 size)
{
	struct spi_device *spi = to_spi_device(wilc->dev);
	int result;

	if (size <= 4)
		return -EINVAL;

	result = wilc_spi_dma_rw(wilc, CMD_DMA_EXT_READ, addr, buf, size);
	if (result) {
		dev_err(&spi->dev, "Failed cmd, read block (%08x)...\n", addr);
		return result;
	}

	return 0;
}

static int spi_internal_write(struct wilc *wilc, u32 adr, u32 dat)
{
	struct spi_device *spi = to_spi_device(wilc->dev);
	int result;

<<<<<<< HEAD
	cpu_to_le32s(&dat);
	result = spi_cmd_complete(wilc, CMD_INTERNAL_WRITE, adr, (u8 *)&dat, 4,
				  0);
	if (result)
=======
	result = wilc_spi_write_cmd(wilc, CMD_INTERNAL_WRITE, adr, dat, 0);
	if (result) {
>>>>>>> 04d5ce62
		dev_err(&spi->dev, "Failed internal write cmd...\n");
		return result;
	}

	return 0;
}

static int spi_internal_read(struct wilc *wilc, u32 adr, u32 *data)
{
	struct spi_device *spi = to_spi_device(wilc->dev);
	int result;

<<<<<<< HEAD
	result = spi_cmd_complete(wilc, CMD_INTERNAL_READ, adr, (u8 *)data, 4,
				  0);
=======
	result = wilc_spi_single_read(wilc, CMD_INTERNAL_READ, adr, data, 0);
>>>>>>> 04d5ce62
	if (result) {
		dev_err(&spi->dev, "Failed internal read cmd...\n");
		return result;
	}

	le32_to_cpus(data);

<<<<<<< HEAD
	return result;
=======
	return 0;
>>>>>>> 04d5ce62
}

/********************************************
 *
 *      Spi interfaces
 *
 ********************************************/

static int wilc_spi_write_reg(struct wilc *wilc, u32 addr, u32 data)
{
	struct spi_device *spi = to_spi_device(wilc->dev);
	int result;
	u8 cmd = CMD_SINGLE_WRITE;
	u8 clockless = 0;

	if (addr < WILC_SPI_CLOCKLESS_ADDR_LIMIT) {
		/* Clockless register */
		cmd = CMD_INTERNAL_WRITE;
		clockless = 1;
	}

<<<<<<< HEAD
	result = spi_cmd_complete(wilc, cmd, addr, (u8 *)&data, 4, clockless);
	if (result)
=======
	result = wilc_spi_write_cmd(wilc, cmd, addr, data, clockless);
	if (result) {
>>>>>>> 04d5ce62
		dev_err(&spi->dev, "Failed cmd, write reg (%08x)...\n", addr);
		return result;
	}

	return 0;
}

static int wilc_spi_write(struct wilc *wilc, u32 addr, u8 *buf, u32 size)
{
	struct spi_device *spi = to_spi_device(wilc->dev);
	int result;

	/*
	 * has to be greated than 4
	 */
	if (size <= 4)
		return -EINVAL;

<<<<<<< HEAD
	result = spi_cmd_complete(wilc, CMD_DMA_EXT_WRITE, addr, NULL, size, 0);
=======
	result = wilc_spi_dma_rw(wilc, CMD_DMA_EXT_WRITE, addr, NULL, size);
>>>>>>> 04d5ce62
	if (result) {
		dev_err(&spi->dev,
			"Failed cmd, write block (%08x)...\n", addr);
		return result;
	}

	/*
	 * Data
	 */
	result = spi_data_write(wilc, buf, size);
<<<<<<< HEAD
	if (result)
		dev_err(&spi->dev, "Failed block data write...\n");

	return result;
}

static int wilc_spi_read_reg(struct wilc *wilc, u32 addr, u32 *data)
{
	struct spi_device *spi = to_spi_device(wilc->dev);
	int result;
	u8 cmd = CMD_SINGLE_READ;
	u8 clockless = 0;

	if (addr < 0x30) {
		/* Clockless register */
		cmd = CMD_INTERNAL_READ;
		clockless = 1;
	}

	result = spi_cmd_complete(wilc, cmd, addr, (u8 *)data, 4, clockless);
	if (result) {
		dev_err(&spi->dev, "Failed cmd, read reg (%08x)...\n", addr);
		return result;
	}

	le32_to_cpus(data);

	return 0;
}

static int wilc_spi_read(struct wilc *wilc, u32 addr, u8 *buf, u32 size)
{
	struct spi_device *spi = to_spi_device(wilc->dev);
	int result;

	if (size <= 4)
		return -EINVAL;

	result = spi_cmd_complete(wilc, CMD_DMA_EXT_READ, addr, buf, size, 0);
	if (result)
		dev_err(&spi->dev, "Failed cmd, read block (%08x)...\n", addr);

	return result;
=======
	if (result) {
		dev_err(&spi->dev, "Failed block data write...\n");
		return result;
	}

	return 0;
>>>>>>> 04d5ce62
}

/********************************************
 *
 *      Bus interfaces
 *
 ********************************************/

static int wilc_spi_deinit(struct wilc *wilc)
{
	/*
	 * TODO:
	 */
	return 0;
}

static int wilc_spi_init(struct wilc *wilc, bool resume)
{
	struct spi_device *spi = to_spi_device(wilc->dev);
	struct wilc_spi *spi_priv = wilc->bus_data;
	u32 reg;
	u32 chipid;
	static int isinit;
	int ret;

	if (isinit) {
<<<<<<< HEAD
		ret = wilc_spi_read_reg(wilc, 0x1000, &chipid);
=======
		ret = wilc_spi_read_reg(wilc, WILC_CHIPID, &chipid);
>>>>>>> 04d5ce62
		if (ret)
			dev_err(&spi->dev, "Fail cmd read chip id...\n");

		return ret;
	}

	/*
	 * configure protocol
	 */

	/*
	 * TODO: We can remove the CRC trials if there is a definite
	 * way to reset
	 */
	/* the SPI to it's initial value. */
	ret = spi_internal_read(wilc, WILC_SPI_PROTOCOL_OFFSET, &reg);
	if (ret) {
		/*
		 * Read failed. Try with CRC off. This might happen when module
		 * is removed but chip isn't reset
		 */
		spi_priv->crc_off = 1;
		dev_err(&spi->dev,
			"Failed read with CRC on, retrying with CRC off\n");
		ret = spi_internal_read(wilc, WILC_SPI_PROTOCOL_OFFSET, &reg);
		if (ret) {
			/*
			 * Read failed with both CRC on and off,
			 * something went bad
			 */
			dev_err(&spi->dev, "Failed internal read protocol\n");
			return ret;
		}
	}
	if (spi_priv->crc_off == 0) {
		reg &= ~0xc; /* disable crc checking */
		reg &= ~0x70;
		reg |= (0x5 << 4);
		ret = spi_internal_write(wilc, WILC_SPI_PROTOCOL_OFFSET, reg);
		if (ret) {
			dev_err(&spi->dev,
				"[wilc spi %d]: Failed internal write reg\n",
				__LINE__);
			return ret;
		}
		spi_priv->crc_off = 1;
	}

	/*
	 * make sure can read back chip id correctly
	 */
<<<<<<< HEAD
	ret = wilc_spi_read_reg(wilc, 0x1000, &chipid);
=======
	ret = wilc_spi_read_reg(wilc, WILC_CHIPID, &chipid);
>>>>>>> 04d5ce62
	if (ret) {
		dev_err(&spi->dev, "Fail cmd read chip id...\n");
		return ret;
	}

	isinit = 1;

	return 0;
}

static int wilc_spi_read_size(struct wilc *wilc, u32 *size)
{
	int ret;

<<<<<<< HEAD
	ret = spi_internal_read(wilc, 0xe840 - WILC_SPI_REG_BASE, size);
	*size = *size & IRQ_DMA_WD_CNT_MASK;
=======
	ret = spi_internal_read(wilc,
				WILC_SPI_INT_STATUS - WILC_SPI_REG_BASE, size);
	*size = FIELD_GET(IRQ_DMA_WD_CNT_MASK, *size);
>>>>>>> 04d5ce62

	return ret;
}

static int wilc_spi_read_int(struct wilc *wilc, u32 *int_status)
{
<<<<<<< HEAD
	return spi_internal_read(wilc, 0xe840 - WILC_SPI_REG_BASE, int_status);
=======
	return spi_internal_read(wilc, WILC_SPI_INT_STATUS - WILC_SPI_REG_BASE,
				 int_status);
>>>>>>> 04d5ce62
}

static int wilc_spi_clear_int_ext(struct wilc *wilc, u32 val)
{
<<<<<<< HEAD
	return spi_internal_write(wilc, 0xe844 - WILC_SPI_REG_BASE, val);
=======
	return spi_internal_write(wilc, WILC_SPI_INT_CLEAR - WILC_SPI_REG_BASE,
				  val);
>>>>>>> 04d5ce62
}

static int wilc_spi_sync_ext(struct wilc *wilc, int nint)
{
	struct spi_device *spi = to_spi_device(wilc->dev);
	u32 reg;
	int ret, i;

	if (nint > MAX_NUM_INT) {
		dev_err(&spi->dev, "Too many interrupts (%d)...\n", nint);
		return -EINVAL;
	}

	/*
	 * interrupt pin mux select
	 */
	ret = wilc_spi_read_reg(wilc, WILC_PIN_MUX_0, &reg);
	if (ret) {
		dev_err(&spi->dev, "Failed read reg (%08x)...\n",
			WILC_PIN_MUX_0);
		return ret;
	}
	reg |= BIT(8);
	ret = wilc_spi_write_reg(wilc, WILC_PIN_MUX_0, reg);
	if (ret) {
		dev_err(&spi->dev, "Failed write reg (%08x)...\n",
			WILC_PIN_MUX_0);
		return ret;
	}

	/*
	 * interrupt enable
	 */
	ret = wilc_spi_read_reg(wilc, WILC_INTR_ENABLE, &reg);
	if (ret) {
		dev_err(&spi->dev, "Failed read reg (%08x)...\n",
			WILC_INTR_ENABLE);
		return ret;
	}

	for (i = 0; (i < 5) && (nint > 0); i++, nint--)
		reg |= (BIT((27 + i)));

	ret = wilc_spi_write_reg(wilc, WILC_INTR_ENABLE, reg);
	if (ret) {
		dev_err(&spi->dev, "Failed write reg (%08x)...\n",
			WILC_INTR_ENABLE);
		return ret;
	}
	if (nint) {
		ret = wilc_spi_read_reg(wilc, WILC_INTR2_ENABLE, &reg);
		if (ret) {
			dev_err(&spi->dev, "Failed read reg (%08x)...\n",
				WILC_INTR2_ENABLE);
			return ret;
		}

		for (i = 0; (i < 3) && (nint > 0); i++, nint--)
			reg |= BIT(i);

		ret = wilc_spi_read_reg(wilc, WILC_INTR2_ENABLE, &reg);
		if (ret) {
			dev_err(&spi->dev, "Failed write reg (%08x)...\n",
				WILC_INTR2_ENABLE);
			return ret;
		}
	}

	return 0;
}

/* Global spi HIF function table */
static const struct wilc_hif_func wilc_hif_spi = {
	.hif_init = wilc_spi_init,
	.hif_deinit = wilc_spi_deinit,
	.hif_read_reg = wilc_spi_read_reg,
	.hif_write_reg = wilc_spi_write_reg,
	.hif_block_rx = wilc_spi_read,
	.hif_block_tx = wilc_spi_write,
	.hif_read_int = wilc_spi_read_int,
	.hif_clear_int_ext = wilc_spi_clear_int_ext,
	.hif_read_size = wilc_spi_read_size,
	.hif_block_tx_ext = wilc_spi_write,
	.hif_block_rx_ext = wilc_spi_read,
	.hif_sync_ext = wilc_spi_sync_ext,
};<|MERGE_RESOLUTION|>--- conflicted
+++ resolved
@@ -13,10 +13,6 @@
 
 struct wilc_spi {
 	int crc_off;
-<<<<<<< HEAD
-	int nint;
-=======
->>>>>>> 04d5ce62
 };
 
 static const struct wilc_hif_func wilc_hif_spi;
@@ -277,338 +273,6 @@
 	return ret;
 }
 
-<<<<<<< HEAD
-static int spi_cmd_complete(struct wilc *wilc, u8 cmd, u32 adr, u8 *b, u32 sz,
-			    u8 clockless)
-{
-	struct spi_device *spi = to_spi_device(wilc->dev);
-	struct wilc_spi *spi_priv = wilc->bus_data;
-	u8 wb[32], rb[32];
-	u8 wix, rix;
-	u32 len2;
-	u8 rsp;
-	int len = 0;
-	int result = 0;
-	int retry;
-	u8 crc[2];
-
-	wb[0] = cmd;
-	switch (cmd) {
-	case CMD_SINGLE_READ: /* single word (4 bytes) read */
-		wb[1] = (u8)(adr >> 16);
-		wb[2] = (u8)(adr >> 8);
-		wb[3] = (u8)adr;
-		len = 5;
-		break;
-
-	case CMD_INTERNAL_READ: /* internal register read */
-		wb[1] = (u8)(adr >> 8);
-		if (clockless == 1)
-			wb[1] |= BIT(7);
-		wb[2] = (u8)adr;
-		wb[3] = 0x00;
-		len = 5;
-		break;
-
-	case CMD_TERMINATE:
-		wb[1] = 0x00;
-		wb[2] = 0x00;
-		wb[3] = 0x00;
-		len = 5;
-		break;
-
-	case CMD_REPEAT:
-		wb[1] = 0x00;
-		wb[2] = 0x00;
-		wb[3] = 0x00;
-		len = 5;
-		break;
-
-	case CMD_RESET:
-		wb[1] = 0xff;
-		wb[2] = 0xff;
-		wb[3] = 0xff;
-		len = 5;
-		break;
-
-	case CMD_DMA_WRITE: /* dma write */
-	case CMD_DMA_READ:  /* dma read */
-		wb[1] = (u8)(adr >> 16);
-		wb[2] = (u8)(adr >> 8);
-		wb[3] = (u8)adr;
-		wb[4] = (u8)(sz >> 8);
-		wb[5] = (u8)(sz);
-		len = 7;
-		break;
-
-	case CMD_DMA_EXT_WRITE: /* dma extended write */
-	case CMD_DMA_EXT_READ:  /* dma extended read */
-		wb[1] = (u8)(adr >> 16);
-		wb[2] = (u8)(adr >> 8);
-		wb[3] = (u8)adr;
-		wb[4] = (u8)(sz >> 16);
-		wb[5] = (u8)(sz >> 8);
-		wb[6] = (u8)(sz);
-		len = 8;
-		break;
-
-	case CMD_INTERNAL_WRITE: /* internal register write */
-		wb[1] = (u8)(adr >> 8);
-		if (clockless == 1)
-			wb[1] |= BIT(7);
-		wb[2] = (u8)(adr);
-		wb[3] = b[3];
-		wb[4] = b[2];
-		wb[5] = b[1];
-		wb[6] = b[0];
-		len = 8;
-		break;
-
-	case CMD_SINGLE_WRITE: /* single word write */
-		wb[1] = (u8)(adr >> 16);
-		wb[2] = (u8)(adr >> 8);
-		wb[3] = (u8)(adr);
-		wb[4] = b[3];
-		wb[5] = b[2];
-		wb[6] = b[1];
-		wb[7] = b[0];
-		len = 9;
-		break;
-
-	default:
-		result = -EINVAL;
-		break;
-	}
-
-	if (result)
-		return result;
-
-	if (!spi_priv->crc_off)
-		wb[len - 1] = (crc7(0x7f, (const u8 *)&wb[0], len - 1)) << 1;
-	else
-		len -= 1;
-
-#define NUM_SKIP_BYTES (1)
-#define NUM_RSP_BYTES (2)
-#define NUM_DATA_HDR_BYTES (1)
-#define NUM_DATA_BYTES (4)
-#define NUM_CRC_BYTES (2)
-#define NUM_DUMMY_BYTES (3)
-	if (cmd == CMD_RESET ||
-	    cmd == CMD_TERMINATE ||
-	    cmd == CMD_REPEAT) {
-		len2 = len + (NUM_SKIP_BYTES + NUM_RSP_BYTES + NUM_DUMMY_BYTES);
-	} else if (cmd == CMD_INTERNAL_READ || cmd == CMD_SINGLE_READ) {
-		int tmp = NUM_RSP_BYTES + NUM_DATA_HDR_BYTES + NUM_DATA_BYTES
-			+ NUM_DUMMY_BYTES;
-		if (!spi_priv->crc_off)
-			len2 = len + tmp + NUM_CRC_BYTES;
-		else
-			len2 = len + tmp;
-	} else {
-		len2 = len + (NUM_RSP_BYTES + NUM_DUMMY_BYTES);
-	}
-#undef NUM_DUMMY_BYTES
-
-	if (len2 > ARRAY_SIZE(wb)) {
-		dev_err(&spi->dev, "spi buffer size too small (%d) (%zu)\n",
-			len2, ARRAY_SIZE(wb));
-		return -EINVAL;
-	}
-	/* zero spi write buffers. */
-	for (wix = len; wix < len2; wix++)
-		wb[wix] = 0;
-	rix = len;
-
-	if (wilc_spi_tx_rx(wilc, wb, rb, len2)) {
-		dev_err(&spi->dev, "Failed cmd write, bus error...\n");
-		return -EINVAL;
-	}
-
-	/*
-	 * Command/Control response
-	 */
-	if (cmd == CMD_RESET || cmd == CMD_TERMINATE || cmd == CMD_REPEAT)
-		rix++; /* skip 1 byte */
-
-	rsp = rb[rix++];
-
-	if (rsp != cmd) {
-		dev_err(&spi->dev,
-			"Failed cmd response, cmd (%02x), resp (%02x)\n",
-			cmd, rsp);
-		return -EINVAL;
-	}
-
-	/*
-	 * State response
-	 */
-	rsp = rb[rix++];
-	if (rsp != 0x00) {
-		dev_err(&spi->dev, "Failed cmd state response state (%02x)\n",
-			rsp);
-		return -EINVAL;
-	}
-
-	if (cmd == CMD_INTERNAL_READ || cmd == CMD_SINGLE_READ ||
-	    cmd == CMD_DMA_READ || cmd == CMD_DMA_EXT_READ) {
-		/*
-		 * Data Respnose header
-		 */
-		retry = 100;
-		do {
-			/*
-			 * ensure there is room in buffer later
-			 * to read data and crc
-			 */
-			if (rix < len2) {
-				rsp = rb[rix++];
-			} else {
-				retry = 0;
-				break;
-			}
-			if (((rsp >> 4) & 0xf) == 0xf)
-				break;
-		} while (retry--);
-
-		if (retry <= 0) {
-			dev_err(&spi->dev,
-				"Error, data read response (%02x)\n", rsp);
-			return -EAGAIN;
-		}
-	}
-
-	if (cmd == CMD_INTERNAL_READ || cmd == CMD_SINGLE_READ) {
-		/*
-		 * Read bytes
-		 */
-		if ((rix + 3) < len2) {
-			b[0] = rb[rix++];
-			b[1] = rb[rix++];
-			b[2] = rb[rix++];
-			b[3] = rb[rix++];
-		} else {
-			dev_err(&spi->dev,
-				"buffer overrun when reading data.\n");
-			return -EINVAL;
-		}
-
-		if (!spi_priv->crc_off) {
-			/*
-			 * Read Crc
-			 */
-			if ((rix + 1) < len2) {
-				crc[0] = rb[rix++];
-				crc[1] = rb[rix++];
-			} else {
-				dev_err(&spi->dev,
-					"buffer overrun when reading crc.\n");
-				return -EINVAL;
-			}
-		}
-	} else if ((cmd == CMD_DMA_READ) || (cmd == CMD_DMA_EXT_READ)) {
-		int ix;
-
-		/* some data may be read in response to dummy bytes. */
-		for (ix = 0; (rix < len2) && (ix < sz); )
-			b[ix++] = rb[rix++];
-
-		sz -= ix;
-
-		if (sz > 0) {
-			int nbytes;
-
-			if (sz <= (DATA_PKT_SZ - ix))
-				nbytes = sz;
-			else
-				nbytes = DATA_PKT_SZ - ix;
-
-			/*
-			 * Read bytes
-			 */
-			if (wilc_spi_rx(wilc, &b[ix], nbytes)) {
-				dev_err(&spi->dev,
-					"Failed block read, bus err\n");
-				return -EINVAL;
-			}
-
-			/*
-			 * Read Crc
-			 */
-			if (!spi_priv->crc_off && wilc_spi_rx(wilc, crc, 2)) {
-				dev_err(&spi->dev,
-					"Failed block crc read, bus err\n");
-				return -EINVAL;
-			}
-
-			ix += nbytes;
-			sz -= nbytes;
-		}
-
-		/*
-		 * if any data in left unread,
-		 * then read the rest using normal DMA code.
-		 */
-		while (sz > 0) {
-			int nbytes;
-
-			if (sz <= DATA_PKT_SZ)
-				nbytes = sz;
-			else
-				nbytes = DATA_PKT_SZ;
-
-			/*
-			 * read data response only on the next DMA cycles not
-			 * the first DMA since data response header is already
-			 * handled above for the first DMA.
-			 */
-			/*
-			 * Data Respnose header
-			 */
-			retry = 10;
-			do {
-				if (wilc_spi_rx(wilc, &rsp, 1)) {
-					dev_err(&spi->dev,
-						"Failed resp read, bus err\n");
-					result = -EINVAL;
-					break;
-				}
-				if (((rsp >> 4) & 0xf) == 0xf)
-					break;
-			} while (retry--);
-
-			if (result)
-				break;
-
-			/*
-			 * Read bytes
-			 */
-			if (wilc_spi_rx(wilc, &b[ix], nbytes)) {
-				dev_err(&spi->dev,
-					"Failed block read, bus err\n");
-				result = -EINVAL;
-				break;
-			}
-
-			/*
-			 * Read Crc
-			 */
-			if (!spi_priv->crc_off && wilc_spi_rx(wilc, crc, 2)) {
-				dev_err(&spi->dev,
-					"Failed block crc read, bus err\n");
-				result = -EINVAL;
-				break;
-			}
-
-			ix += nbytes;
-			sz -= nbytes;
-		}
-	}
-	return result;
-}
-
-=======
->>>>>>> 04d5ce62
 static int spi_data_write(struct wilc *wilc, u8 *b, u32 sz)
 {
 	struct spi_device *spi = to_spi_device(wilc->dev);
@@ -1002,15 +666,8 @@
 	struct spi_device *spi = to_spi_device(wilc->dev);
 	int result;
 
-<<<<<<< HEAD
-	cpu_to_le32s(&dat);
-	result = spi_cmd_complete(wilc, CMD_INTERNAL_WRITE, adr, (u8 *)&dat, 4,
-				  0);
-	if (result)
-=======
 	result = wilc_spi_write_cmd(wilc, CMD_INTERNAL_WRITE, adr, dat, 0);
 	if (result) {
->>>>>>> 04d5ce62
 		dev_err(&spi->dev, "Failed internal write cmd...\n");
 		return result;
 	}
@@ -1023,12 +680,7 @@
 	struct spi_device *spi = to_spi_device(wilc->dev);
 	int result;
 
-<<<<<<< HEAD
-	result = spi_cmd_complete(wilc, CMD_INTERNAL_READ, adr, (u8 *)data, 4,
-				  0);
-=======
 	result = wilc_spi_single_read(wilc, CMD_INTERNAL_READ, adr, data, 0);
->>>>>>> 04d5ce62
 	if (result) {
 		dev_err(&spi->dev, "Failed internal read cmd...\n");
 		return result;
@@ -1036,11 +688,7 @@
 
 	le32_to_cpus(data);
 
-<<<<<<< HEAD
-	return result;
-=======
-	return 0;
->>>>>>> 04d5ce62
+	return 0;
 }
 
 /********************************************
@@ -1062,13 +710,8 @@
 		clockless = 1;
 	}
 
-<<<<<<< HEAD
-	result = spi_cmd_complete(wilc, cmd, addr, (u8 *)&data, 4, clockless);
-	if (result)
-=======
 	result = wilc_spi_write_cmd(wilc, cmd, addr, data, clockless);
 	if (result) {
->>>>>>> 04d5ce62
 		dev_err(&spi->dev, "Failed cmd, write reg (%08x)...\n", addr);
 		return result;
 	}
@@ -1087,11 +730,7 @@
 	if (size <= 4)
 		return -EINVAL;
 
-<<<<<<< HEAD
-	result = spi_cmd_complete(wilc, CMD_DMA_EXT_WRITE, addr, NULL, size, 0);
-=======
 	result = wilc_spi_dma_rw(wilc, CMD_DMA_EXT_WRITE, addr, NULL, size);
->>>>>>> 04d5ce62
 	if (result) {
 		dev_err(&spi->dev,
 			"Failed cmd, write block (%08x)...\n", addr);
@@ -1102,58 +741,12 @@
 	 * Data
 	 */
 	result = spi_data_write(wilc, buf, size);
-<<<<<<< HEAD
-	if (result)
-		dev_err(&spi->dev, "Failed block data write...\n");
-
-	return result;
-}
-
-static int wilc_spi_read_reg(struct wilc *wilc, u32 addr, u32 *data)
-{
-	struct spi_device *spi = to_spi_device(wilc->dev);
-	int result;
-	u8 cmd = CMD_SINGLE_READ;
-	u8 clockless = 0;
-
-	if (addr < 0x30) {
-		/* Clockless register */
-		cmd = CMD_INTERNAL_READ;
-		clockless = 1;
-	}
-
-	result = spi_cmd_complete(wilc, cmd, addr, (u8 *)data, 4, clockless);
-	if (result) {
-		dev_err(&spi->dev, "Failed cmd, read reg (%08x)...\n", addr);
-		return result;
-	}
-
-	le32_to_cpus(data);
-
-	return 0;
-}
-
-static int wilc_spi_read(struct wilc *wilc, u32 addr, u8 *buf, u32 size)
-{
-	struct spi_device *spi = to_spi_device(wilc->dev);
-	int result;
-
-	if (size <= 4)
-		return -EINVAL;
-
-	result = spi_cmd_complete(wilc, CMD_DMA_EXT_READ, addr, buf, size, 0);
-	if (result)
-		dev_err(&spi->dev, "Failed cmd, read block (%08x)...\n", addr);
-
-	return result;
-=======
 	if (result) {
 		dev_err(&spi->dev, "Failed block data write...\n");
 		return result;
 	}
 
 	return 0;
->>>>>>> 04d5ce62
 }
 
 /********************************************
@@ -1180,11 +773,7 @@
 	int ret;
 
 	if (isinit) {
-<<<<<<< HEAD
-		ret = wilc_spi_read_reg(wilc, 0x1000, &chipid);
-=======
 		ret = wilc_spi_read_reg(wilc, WILC_CHIPID, &chipid);
->>>>>>> 04d5ce62
 		if (ret)
 			dev_err(&spi->dev, "Fail cmd read chip id...\n");
 
@@ -1236,11 +825,7 @@
 	/*
 	 * make sure can read back chip id correctly
 	 */
-<<<<<<< HEAD
-	ret = wilc_spi_read_reg(wilc, 0x1000, &chipid);
-=======
 	ret = wilc_spi_read_reg(wilc, WILC_CHIPID, &chipid);
->>>>>>> 04d5ce62
 	if (ret) {
 		dev_err(&spi->dev, "Fail cmd read chip id...\n");
 		return ret;
@@ -1255,36 +840,23 @@
 {
 	int ret;
 
-<<<<<<< HEAD
-	ret = spi_internal_read(wilc, 0xe840 - WILC_SPI_REG_BASE, size);
-	*size = *size & IRQ_DMA_WD_CNT_MASK;
-=======
 	ret = spi_internal_read(wilc,
 				WILC_SPI_INT_STATUS - WILC_SPI_REG_BASE, size);
 	*size = FIELD_GET(IRQ_DMA_WD_CNT_MASK, *size);
->>>>>>> 04d5ce62
 
 	return ret;
 }
 
 static int wilc_spi_read_int(struct wilc *wilc, u32 *int_status)
 {
-<<<<<<< HEAD
-	return spi_internal_read(wilc, 0xe840 - WILC_SPI_REG_BASE, int_status);
-=======
 	return spi_internal_read(wilc, WILC_SPI_INT_STATUS - WILC_SPI_REG_BASE,
 				 int_status);
->>>>>>> 04d5ce62
 }
 
 static int wilc_spi_clear_int_ext(struct wilc *wilc, u32 val)
 {
-<<<<<<< HEAD
-	return spi_internal_write(wilc, 0xe844 - WILC_SPI_REG_BASE, val);
-=======
 	return spi_internal_write(wilc, WILC_SPI_INT_CLEAR - WILC_SPI_REG_BASE,
 				  val);
->>>>>>> 04d5ce62
 }
 
 static int wilc_spi_sync_ext(struct wilc *wilc, int nint)
