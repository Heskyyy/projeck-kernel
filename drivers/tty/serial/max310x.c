// SPDX-License-Identifier: GPL-2.0+
/*
 *  Maxim (Dallas) MAX3107/8/9, MAX14830 serial driver
 *
 *  Copyright (C) 2012-2016 Alexander Shiyan <shc_work@mail.ru>
 *
 *  Based on max3100.c, by Christian Pellegrin <chripell@evolware.org>
 *  Based on max3110.c, by Feng Tang <feng.tang@intel.com>
 *  Based on max3107.c, by Aavamobile
 */

#include <linux/bitops.h>
#include <linux/clk.h>
#include <linux/delay.h>
#include <linux/device.h>
#include <linux/gpio/driver.h>
#include <linux/module.h>
#include <linux/mod_devicetable.h>
#include <linux/property.h>
#include <linux/regmap.h>
#include <linux/serial_core.h>
#include <linux/serial.h>
#include <linux/tty.h>
#include <linux/tty_flip.h>
#include <linux/spi/spi.h>
#include <linux/uaccess.h>

#define MAX310X_NAME			"max310x"
#define MAX310X_MAJOR			204
#define MAX310X_MINOR			209
#define MAX310X_UART_NRMAX		16

/* MAX310X register definitions */
#define MAX310X_RHR_REG			(0x00) /* RX FIFO */
#define MAX310X_THR_REG			(0x00) /* TX FIFO */
#define MAX310X_IRQEN_REG		(0x01) /* IRQ enable */
#define MAX310X_IRQSTS_REG		(0x02) /* IRQ status */
#define MAX310X_LSR_IRQEN_REG		(0x03) /* LSR IRQ enable */
#define MAX310X_LSR_IRQSTS_REG		(0x04) /* LSR IRQ status */
#define MAX310X_REG_05			(0x05)
#define MAX310X_SPCHR_IRQEN_REG		MAX310X_REG_05 /* Special char IRQ en */
#define MAX310X_SPCHR_IRQSTS_REG	(0x06) /* Special char IRQ status */
#define MAX310X_STS_IRQEN_REG		(0x07) /* Status IRQ enable */
#define MAX310X_STS_IRQSTS_REG		(0x08) /* Status IRQ status */
#define MAX310X_MODE1_REG		(0x09) /* MODE1 */
#define MAX310X_MODE2_REG		(0x0a) /* MODE2 */
#define MAX310X_LCR_REG			(0x0b) /* LCR */
#define MAX310X_RXTO_REG		(0x0c) /* RX timeout */
#define MAX310X_HDPIXDELAY_REG		(0x0d) /* Auto transceiver delays */
#define MAX310X_IRDA_REG		(0x0e) /* IRDA settings */
#define MAX310X_FLOWLVL_REG		(0x0f) /* Flow control levels */
#define MAX310X_FIFOTRIGLVL_REG		(0x10) /* FIFO IRQ trigger levels */
#define MAX310X_TXFIFOLVL_REG		(0x11) /* TX FIFO level */
#define MAX310X_RXFIFOLVL_REG		(0x12) /* RX FIFO level */
#define MAX310X_FLOWCTRL_REG		(0x13) /* Flow control */
#define MAX310X_XON1_REG		(0x14) /* XON1 character */
#define MAX310X_XON2_REG		(0x15) /* XON2 character */
#define MAX310X_XOFF1_REG		(0x16) /* XOFF1 character */
#define MAX310X_XOFF2_REG		(0x17) /* XOFF2 character */
#define MAX310X_GPIOCFG_REG		(0x18) /* GPIO config */
#define MAX310X_GPIODATA_REG		(0x19) /* GPIO data */
#define MAX310X_PLLCFG_REG		(0x1a) /* PLL config */
#define MAX310X_BRGCFG_REG		(0x1b) /* Baud rate generator conf */
#define MAX310X_BRGDIVLSB_REG		(0x1c) /* Baud rate divisor LSB */
#define MAX310X_BRGDIVMSB_REG		(0x1d) /* Baud rate divisor MSB */
#define MAX310X_CLKSRC_REG		(0x1e) /* Clock source */
#define MAX310X_REG_1F			(0x1f)

#define MAX310X_REVID_REG		MAX310X_REG_1F /* Revision ID */

#define MAX310X_GLOBALIRQ_REG		MAX310X_REG_1F /* Global IRQ (RO) */
#define MAX310X_GLOBALCMD_REG		MAX310X_REG_1F /* Global Command (WO) */

/* Extended registers */
#define MAX310X_REVID_EXTREG		MAX310X_REG_05 /* Revision ID */

/* IRQ register bits */
#define MAX310X_IRQ_LSR_BIT		(1 << 0) /* LSR interrupt */
#define MAX310X_IRQ_SPCHR_BIT		(1 << 1) /* Special char interrupt */
#define MAX310X_IRQ_STS_BIT		(1 << 2) /* Status interrupt */
#define MAX310X_IRQ_RXFIFO_BIT		(1 << 3) /* RX FIFO interrupt */
#define MAX310X_IRQ_TXFIFO_BIT		(1 << 4) /* TX FIFO interrupt */
#define MAX310X_IRQ_TXEMPTY_BIT		(1 << 5) /* TX FIFO empty interrupt */
#define MAX310X_IRQ_RXEMPTY_BIT		(1 << 6) /* RX FIFO empty interrupt */
#define MAX310X_IRQ_CTS_BIT		(1 << 7) /* CTS interrupt */

/* LSR register bits */
#define MAX310X_LSR_RXTO_BIT		(1 << 0) /* RX timeout */
#define MAX310X_LSR_RXOVR_BIT		(1 << 1) /* RX overrun */
#define MAX310X_LSR_RXPAR_BIT		(1 << 2) /* RX parity error */
#define MAX310X_LSR_FRERR_BIT		(1 << 3) /* Frame error */
#define MAX310X_LSR_RXBRK_BIT		(1 << 4) /* RX break */
#define MAX310X_LSR_RXNOISE_BIT		(1 << 5) /* RX noise */
#define MAX310X_LSR_CTS_BIT		(1 << 7) /* CTS pin state */

/* Special character register bits */
#define MAX310X_SPCHR_XON1_BIT		(1 << 0) /* XON1 character */
#define MAX310X_SPCHR_XON2_BIT		(1 << 1) /* XON2 character */
#define MAX310X_SPCHR_XOFF1_BIT		(1 << 2) /* XOFF1 character */
#define MAX310X_SPCHR_XOFF2_BIT		(1 << 3) /* XOFF2 character */
#define MAX310X_SPCHR_BREAK_BIT		(1 << 4) /* RX break */
#define MAX310X_SPCHR_MULTIDROP_BIT	(1 << 5) /* 9-bit multidrop addr char */

/* Status register bits */
#define MAX310X_STS_GPIO0_BIT		(1 << 0) /* GPIO 0 interrupt */
#define MAX310X_STS_GPIO1_BIT		(1 << 1) /* GPIO 1 interrupt */
#define MAX310X_STS_GPIO2_BIT		(1 << 2) /* GPIO 2 interrupt */
#define MAX310X_STS_GPIO3_BIT		(1 << 3) /* GPIO 3 interrupt */
#define MAX310X_STS_CLKREADY_BIT	(1 << 5) /* Clock ready */
#define MAX310X_STS_SLEEP_BIT		(1 << 6) /* Sleep interrupt */

/* MODE1 register bits */
#define MAX310X_MODE1_RXDIS_BIT		(1 << 0) /* RX disable */
#define MAX310X_MODE1_TXDIS_BIT		(1 << 1) /* TX disable */
#define MAX310X_MODE1_TXHIZ_BIT		(1 << 2) /* TX pin three-state */
#define MAX310X_MODE1_RTSHIZ_BIT	(1 << 3) /* RTS pin three-state */
#define MAX310X_MODE1_TRNSCVCTRL_BIT	(1 << 4) /* Transceiver ctrl enable */
#define MAX310X_MODE1_FORCESLEEP_BIT	(1 << 5) /* Force sleep mode */
#define MAX310X_MODE1_AUTOSLEEP_BIT	(1 << 6) /* Auto sleep enable */
#define MAX310X_MODE1_IRQSEL_BIT	(1 << 7) /* IRQ pin enable */

/* MODE2 register bits */
#define MAX310X_MODE2_RST_BIT		(1 << 0) /* Chip reset */
#define MAX310X_MODE2_FIFORST_BIT	(1 << 1) /* FIFO reset */
#define MAX310X_MODE2_RXTRIGINV_BIT	(1 << 2) /* RX FIFO INT invert */
#define MAX310X_MODE2_RXEMPTINV_BIT	(1 << 3) /* RX FIFO empty INT invert */
#define MAX310X_MODE2_SPCHR_BIT		(1 << 4) /* Special chr detect enable */
#define MAX310X_MODE2_LOOPBACK_BIT	(1 << 5) /* Internal loopback enable */
#define MAX310X_MODE2_MULTIDROP_BIT	(1 << 6) /* 9-bit multidrop enable */
#define MAX310X_MODE2_ECHOSUPR_BIT	(1 << 7) /* ECHO suppression enable */

/* LCR register bits */
#define MAX310X_LCR_LENGTH0_BIT		(1 << 0) /* Word length bit 0 */
#define MAX310X_LCR_LENGTH1_BIT		(1 << 1) /* Word length bit 1
						  *
						  * Word length bits table:
						  * 00 -> 5 bit words
						  * 01 -> 6 bit words
						  * 10 -> 7 bit words
						  * 11 -> 8 bit words
						  */
#define MAX310X_LCR_STOPLEN_BIT		(1 << 2) /* STOP length bit
						  *
						  * STOP length bit table:
						  * 0 -> 1 stop bit
						  * 1 -> 1-1.5 stop bits if
						  *      word length is 5,
						  *      2 stop bits otherwise
						  */
#define MAX310X_LCR_PARITY_BIT		(1 << 3) /* Parity bit enable */
#define MAX310X_LCR_EVENPARITY_BIT	(1 << 4) /* Even parity bit enable */
#define MAX310X_LCR_FORCEPARITY_BIT	(1 << 5) /* 9-bit multidrop parity */
#define MAX310X_LCR_TXBREAK_BIT		(1 << 6) /* TX break enable */
#define MAX310X_LCR_RTS_BIT		(1 << 7) /* RTS pin control */

/* IRDA register bits */
#define MAX310X_IRDA_IRDAEN_BIT		(1 << 0) /* IRDA mode enable */
#define MAX310X_IRDA_SIR_BIT		(1 << 1) /* SIR mode enable */

/* Flow control trigger level register masks */
#define MAX310X_FLOWLVL_HALT_MASK	(0x000f) /* Flow control halt level */
#define MAX310X_FLOWLVL_RES_MASK	(0x00f0) /* Flow control resume level */
#define MAX310X_FLOWLVL_HALT(words)	((words / 8) & 0x0f)
#define MAX310X_FLOWLVL_RES(words)	(((words / 8) & 0x0f) << 4)

/* FIFO interrupt trigger level register masks */
#define MAX310X_FIFOTRIGLVL_TX_MASK	(0x0f) /* TX FIFO trigger level */
#define MAX310X_FIFOTRIGLVL_RX_MASK	(0xf0) /* RX FIFO trigger level */
#define MAX310X_FIFOTRIGLVL_TX(words)	((words / 8) & 0x0f)
#define MAX310X_FIFOTRIGLVL_RX(words)	(((words / 8) & 0x0f) << 4)

/* Flow control register bits */
#define MAX310X_FLOWCTRL_AUTORTS_BIT	(1 << 0) /* Auto RTS flow ctrl enable */
#define MAX310X_FLOWCTRL_AUTOCTS_BIT	(1 << 1) /* Auto CTS flow ctrl enable */
#define MAX310X_FLOWCTRL_GPIADDR_BIT	(1 << 2) /* Enables that GPIO inputs
						  * are used in conjunction with
						  * XOFF2 for definition of
						  * special character */
#define MAX310X_FLOWCTRL_SWFLOWEN_BIT	(1 << 3) /* Auto SW flow ctrl enable */
#define MAX310X_FLOWCTRL_SWFLOW0_BIT	(1 << 4) /* SWFLOW bit 0 */
#define MAX310X_FLOWCTRL_SWFLOW1_BIT	(1 << 5) /* SWFLOW bit 1
						  *
						  * SWFLOW bits 1 & 0 table:
						  * 00 -> no transmitter flow
						  *       control
						  * 01 -> receiver compares
						  *       XON2 and XOFF2
						  *       and controls
						  *       transmitter
						  * 10 -> receiver compares
						  *       XON1 and XOFF1
						  *       and controls
						  *       transmitter
						  * 11 -> receiver compares
						  *       XON1, XON2, XOFF1 and
						  *       XOFF2 and controls
						  *       transmitter
						  */
#define MAX310X_FLOWCTRL_SWFLOW2_BIT	(1 << 6) /* SWFLOW bit 2 */
#define MAX310X_FLOWCTRL_SWFLOW3_BIT	(1 << 7) /* SWFLOW bit 3
						  *
						  * SWFLOW bits 3 & 2 table:
						  * 00 -> no received flow
						  *       control
						  * 01 -> transmitter generates
						  *       XON2 and XOFF2
						  * 10 -> transmitter generates
						  *       XON1 and XOFF1
						  * 11 -> transmitter generates
						  *       XON1, XON2, XOFF1 and
						  *       XOFF2
						  */

/* PLL configuration register masks */
#define MAX310X_PLLCFG_PREDIV_MASK	(0x3f) /* PLL predivision value */
#define MAX310X_PLLCFG_PLLFACTOR_MASK	(0xc0) /* PLL multiplication factor */

/* Baud rate generator configuration register bits */
#define MAX310X_BRGCFG_2XMODE_BIT	(1 << 4) /* Double baud rate */
#define MAX310X_BRGCFG_4XMODE_BIT	(1 << 5) /* Quadruple baud rate */

/* Clock source register bits */
#define MAX310X_CLKSRC_CRYST_BIT	(1 << 1) /* Crystal osc enable */
#define MAX310X_CLKSRC_PLL_BIT		(1 << 2) /* PLL enable */
#define MAX310X_CLKSRC_PLLBYP_BIT	(1 << 3) /* PLL bypass */
#define MAX310X_CLKSRC_EXTCLK_BIT	(1 << 4) /* External clock enable */
#define MAX310X_CLKSRC_CLK2RTS_BIT	(1 << 7) /* Baud clk to RTS pin */

/* Global commands */
#define MAX310X_EXTREG_ENBL		(0xce)
#define MAX310X_EXTREG_DSBL		(0xcd)

/* Misc definitions */
#define MAX310X_FIFO_SIZE		(128)
#define MAX310x_REV_MASK		(0xf8)
#define MAX310X_WRITE_BIT		0x80

/* Port startup definitions */
#define MAX310X_PORT_STARTUP_WAIT_RETRIES	20 /* Number of retries */
#define MAX310X_PORT_STARTUP_WAIT_DELAY_MS	10 /* Delay between retries */

/* Crystal-related definitions */
#define MAX310X_XTAL_WAIT_RETRIES	20 /* Number of retries */
#define MAX310X_XTAL_WAIT_DELAY_MS	10 /* Delay between retries */

/* MAX3107 specific */
#define MAX3107_REV_ID			(0xa0)

/* MAX3109 specific */
#define MAX3109_REV_ID			(0xc0)

/* MAX14830 specific */
#define MAX14830_BRGCFG_CLKDIS_BIT	(1 << 6) /* Clock Disable */
#define MAX14830_REV_ID			(0xb0)

struct max310x_devtype {
	char	name[9];
	int	nr;
	u8	mode1;
	int	(*detect)(struct device *);
	void	(*power)(struct uart_port *, int);
};

struct max310x_one {
	struct uart_port	port;
	struct work_struct	tx_work;
	struct work_struct	md_work;
	struct work_struct	rs_work;
	struct regmap		*regmap;

	u8 rx_buf[MAX310X_FIFO_SIZE];
};
#define to_max310x_port(_port) \
	container_of(_port, struct max310x_one, port)

struct max310x_port {
	const struct max310x_devtype *devtype;
	struct regmap		*regmap;
	struct clk		*clk;
#ifdef CONFIG_GPIOLIB
	struct gpio_chip	gpio;
#endif
	struct max310x_one	p[0];
};

static struct uart_driver max310x_uart = {
	.owner		= THIS_MODULE,
	.driver_name	= MAX310X_NAME,
	.dev_name	= "ttyMAX",
	.major		= MAX310X_MAJOR,
	.minor		= MAX310X_MINOR,
	.nr		= MAX310X_UART_NRMAX,
};

static DECLARE_BITMAP(max310x_lines, MAX310X_UART_NRMAX);

static u8 max310x_port_read(struct uart_port *port, u8 reg)
{
	struct max310x_one *one = to_max310x_port(port);
	unsigned int val = 0;

	regmap_read(one->regmap, reg, &val);

	return val;
}

static void max310x_port_write(struct uart_port *port, u8 reg, u8 val)
{
	struct max310x_one *one = to_max310x_port(port);

	regmap_write(one->regmap, reg, val);
}

static void max310x_port_update(struct uart_port *port, u8 reg, u8 mask, u8 val)
{
	struct max310x_one *one = to_max310x_port(port);

	regmap_update_bits(one->regmap, reg, mask, val);
}

static int max3107_detect(struct device *dev)
{
	struct max310x_port *s = dev_get_drvdata(dev);
	unsigned int val = 0;
	int ret;

	ret = regmap_read(s->regmap, MAX310X_REVID_REG, &val);
	if (ret)
		return ret;

	if (((val & MAX310x_REV_MASK) != MAX3107_REV_ID)) {
		dev_err(dev,
			"%s ID 0x%02x does not match\n", s->devtype->name, val);
		return -ENODEV;
	}

	return 0;
}

static int max3108_detect(struct device *dev)
{
	struct max310x_port *s = dev_get_drvdata(dev);
	unsigned int val = 0;
	int ret;

	/* MAX3108 have not REV ID register, we just check default value
	 * from clocksource register to make sure everything works.
	 */
	ret = regmap_read(s->regmap, MAX310X_CLKSRC_REG, &val);
	if (ret)
		return ret;

	if (val != (MAX310X_CLKSRC_EXTCLK_BIT | MAX310X_CLKSRC_PLLBYP_BIT)) {
		dev_err(dev, "%s not present\n", s->devtype->name);
		return -ENODEV;
	}

	return 0;
}

static int max3109_detect(struct device *dev)
{
	struct max310x_port *s = dev_get_drvdata(dev);
	unsigned int val = 0;
	int ret;

	ret = regmap_write(s->regmap, MAX310X_GLOBALCMD_REG,
			   MAX310X_EXTREG_ENBL);
	if (ret)
		return ret;

	regmap_read(s->regmap, MAX310X_REVID_EXTREG, &val);
	regmap_write(s->regmap, MAX310X_GLOBALCMD_REG, MAX310X_EXTREG_DSBL);
	if (((val & MAX310x_REV_MASK) != MAX3109_REV_ID)) {
		dev_err(dev,
			"%s ID 0x%02x does not match\n", s->devtype->name, val);
		return -ENODEV;
	}

	return 0;
}

static void max310x_power(struct uart_port *port, int on)
{
	max310x_port_update(port, MAX310X_MODE1_REG,
			    MAX310X_MODE1_FORCESLEEP_BIT,
			    on ? 0 : MAX310X_MODE1_FORCESLEEP_BIT);
	if (on)
		msleep(50);
}

static int max14830_detect(struct device *dev)
{
	struct max310x_port *s = dev_get_drvdata(dev);
	unsigned int val = 0;
	int ret;

	ret = regmap_write(s->regmap, MAX310X_GLOBALCMD_REG,
			   MAX310X_EXTREG_ENBL);
	if (ret)
		return ret;
	
	regmap_read(s->regmap, MAX310X_REVID_EXTREG, &val);
	regmap_write(s->regmap, MAX310X_GLOBALCMD_REG, MAX310X_EXTREG_DSBL);
	if (((val & MAX310x_REV_MASK) != MAX14830_REV_ID)) {
		dev_err(dev,
			"%s ID 0x%02x does not match\n", s->devtype->name, val);
		return -ENODEV;
	}

	return 0;
}

static void max14830_power(struct uart_port *port, int on)
{
	max310x_port_update(port, MAX310X_BRGCFG_REG,
			    MAX14830_BRGCFG_CLKDIS_BIT,
			    on ? 0 : MAX14830_BRGCFG_CLKDIS_BIT);
	if (on)
		msleep(50);
}

static const struct max310x_devtype max3107_devtype = {
	.name	= "MAX3107",
	.nr	= 1,
	.mode1	= MAX310X_MODE1_AUTOSLEEP_BIT | MAX310X_MODE1_IRQSEL_BIT,
	.detect	= max3107_detect,
	.power	= max310x_power,
};

static const struct max310x_devtype max3108_devtype = {
	.name	= "MAX3108",
	.nr	= 1,
	.mode1	= MAX310X_MODE1_AUTOSLEEP_BIT,
	.detect	= max3108_detect,
	.power	= max310x_power,
};

static const struct max310x_devtype max3109_devtype = {
	.name	= "MAX3109",
	.nr	= 2,
	.mode1	= MAX310X_MODE1_AUTOSLEEP_BIT,
	.detect	= max3109_detect,
	.power	= max310x_power,
};

static const struct max310x_devtype max14830_devtype = {
	.name	= "MAX14830",
	.nr	= 4,
	.mode1	= MAX310X_MODE1_IRQSEL_BIT,
	.detect	= max14830_detect,
	.power	= max14830_power,
};

static bool max310x_reg_writeable(struct device *dev, unsigned int reg)
{
	switch (reg) {
	case MAX310X_IRQSTS_REG:
	case MAX310X_LSR_IRQSTS_REG:
	case MAX310X_SPCHR_IRQSTS_REG:
	case MAX310X_STS_IRQSTS_REG:
	case MAX310X_TXFIFOLVL_REG:
	case MAX310X_RXFIFOLVL_REG:
		return false;
	default:
		break;
	}

	return true;
}

static bool max310x_reg_volatile(struct device *dev, unsigned int reg)
{
	switch (reg) {
	case MAX310X_RHR_REG:
	case MAX310X_IRQSTS_REG:
	case MAX310X_LSR_IRQSTS_REG:
	case MAX310X_SPCHR_IRQSTS_REG:
	case MAX310X_STS_IRQSTS_REG:
	case MAX310X_TXFIFOLVL_REG:
	case MAX310X_RXFIFOLVL_REG:
	case MAX310X_GPIODATA_REG:
	case MAX310X_BRGDIVLSB_REG:
	case MAX310X_REG_05:
	case MAX310X_REG_1F:
		return true;
	default:
		break;
	}

	return false;
}

static bool max310x_reg_precious(struct device *dev, unsigned int reg)
{
	switch (reg) {
	case MAX310X_RHR_REG:
	case MAX310X_IRQSTS_REG:
	case MAX310X_SPCHR_IRQSTS_REG:
	case MAX310X_STS_IRQSTS_REG:
		return true;
	default:
		break;
	}

	return false;
}

static int max310x_set_baud(struct uart_port *port, int baud)
{
	unsigned int mode = 0, div = 0, frac = 0, c = 0, F = 0;

	/*
	 * Calculate the integer divisor first. Select a proper mode
	 * in case if the requested baud is too high for the pre-defined
	 * clocks frequency.
	 */
	div = port->uartclk / baud;
	if (div < 8) {
		/* Mode x4 */
		c = 4;
		mode = MAX310X_BRGCFG_4XMODE_BIT;
	} else if (div < 16) {
		/* Mode x2 */
		c = 8;
		mode = MAX310X_BRGCFG_2XMODE_BIT;
	} else {
		c = 16;
	}

	/* Calculate the divisor in accordance with the fraction coefficient */
	div /= c;
	F = c*baud;

	/* Calculate the baud rate fraction */
	if (div > 0)
		frac = (16*(port->uartclk % F)) / F;
	else
		div = 1;

	max310x_port_write(port, MAX310X_BRGDIVMSB_REG, div >> 8);
	max310x_port_write(port, MAX310X_BRGDIVLSB_REG, div);
	max310x_port_write(port, MAX310X_BRGCFG_REG, frac | mode);

	/* Return the actual baud rate we just programmed */
	return (16*port->uartclk) / (c*(16*div + frac));
}

static int max310x_update_best_err(unsigned long f, long *besterr)
{
	/* Use baudrate 115200 for calculate error */
	long err = f % (460800 * 16);

	if ((*besterr < 0) || (*besterr > err)) {
		*besterr = err;
		return 0;
	}

	return 1;
}

static s32 max310x_set_ref_clk(struct device *dev, struct max310x_port *s,
			       unsigned long freq, bool xtal)
{
	unsigned int div, clksrc, pllcfg = 0;
	long besterr = -1;
	unsigned long fdiv, fmul, bestfreq = freq;

	/* First, update error without PLL */
	max310x_update_best_err(freq, &besterr);

	/* Try all possible PLL dividers */
	for (div = 1; (div <= 63) && besterr; div++) {
		fdiv = DIV_ROUND_CLOSEST(freq, div);

		/* Try multiplier 6 */
		fmul = fdiv * 6;
		if ((fdiv >= 500000) && (fdiv <= 800000))
			if (!max310x_update_best_err(fmul, &besterr)) {
				pllcfg = (0 << 6) | div;
				bestfreq = fmul;
			}
		/* Try multiplier 48 */
		fmul = fdiv * 48;
		if ((fdiv >= 850000) && (fdiv <= 1200000))
			if (!max310x_update_best_err(fmul, &besterr)) {
				pllcfg = (1 << 6) | div;
				bestfreq = fmul;
			}
		/* Try multiplier 96 */
		fmul = fdiv * 96;
		if ((fdiv >= 425000) && (fdiv <= 1000000))
			if (!max310x_update_best_err(fmul, &besterr)) {
				pllcfg = (2 << 6) | div;
				bestfreq = fmul;
			}
		/* Try multiplier 144 */
		fmul = fdiv * 144;
		if ((fdiv >= 390000) && (fdiv <= 667000))
			if (!max310x_update_best_err(fmul, &besterr)) {
				pllcfg = (3 << 6) | div;
				bestfreq = fmul;
			}
	}

	/* Configure clock source */
	clksrc = MAX310X_CLKSRC_EXTCLK_BIT | (xtal ? MAX310X_CLKSRC_CRYST_BIT : 0);

	/* Configure PLL */
	if (pllcfg) {
		clksrc |= MAX310X_CLKSRC_PLL_BIT;
		regmap_write(s->regmap, MAX310X_PLLCFG_REG, pllcfg);
	} else
		clksrc |= MAX310X_CLKSRC_PLLBYP_BIT;

	regmap_write(s->regmap, MAX310X_CLKSRC_REG, clksrc);

	/* Wait for crystal */
	if (xtal) {
		bool stable = false;
		unsigned int try = 0, val = 0;

		do {
			msleep(MAX310X_XTAL_WAIT_DELAY_MS);
			regmap_read(s->regmap, MAX310X_STS_IRQSTS_REG, &val);

			if (val & MAX310X_STS_CLKREADY_BIT)
				stable = true;
		} while (!stable && (++try < MAX310X_XTAL_WAIT_RETRIES));

		if (!stable)
			return dev_err_probe(dev, -EAGAIN,
					     "clock is not stable\n");
	}

	return bestfreq;
}

static void max310x_batch_write(struct uart_port *port, u8 *txbuf, unsigned int len)
{
	struct max310x_one *one = to_max310x_port(port);

	regmap_raw_write(one->regmap, MAX310X_THR_REG, txbuf, len);
}

static void max310x_batch_read(struct uart_port *port, u8 *rxbuf, unsigned int len)
{
	struct max310x_one *one = to_max310x_port(port);

	regmap_raw_read(one->regmap, MAX310X_RHR_REG, rxbuf, len);
}

static void max310x_handle_rx(struct uart_port *port, unsigned int rxlen)
{
	struct max310x_one *one = to_max310x_port(port);
	unsigned int sts, ch, flag, i;

	if (port->read_status_mask == MAX310X_LSR_RXOVR_BIT) {
		/* We are just reading, happily ignoring any error conditions.
		 * Break condition, parity checking, framing errors -- they
		 * are all ignored. That means that we can do a batch-read.
		 *
		 * There is a small opportunity for race if the RX FIFO
		 * overruns while we're reading the buffer; the datasheets says
		 * that the LSR register applies to the "current" character.
		 * That's also the reason why we cannot do batched reads when
		 * asked to check the individual statuses.
		 * */

		sts = max310x_port_read(port, MAX310X_LSR_IRQSTS_REG);
		max310x_batch_read(port, one->rx_buf, rxlen);

		port->icount.rx += rxlen;
		flag = TTY_NORMAL;
		sts &= port->read_status_mask;

		if (sts & MAX310X_LSR_RXOVR_BIT) {
			dev_warn_ratelimited(port->dev, "Hardware RX FIFO overrun\n");
			port->icount.overrun++;
		}

		for (i = 0; i < (rxlen - 1); ++i)
			uart_insert_char(port, sts, 0, one->rx_buf[i], flag);

		/*
		 * Handle the overrun case for the last character only, since
		 * the RxFIFO overflow happens after it is pushed to the FIFO
		 * tail.
		 */
		uart_insert_char(port, sts, MAX310X_LSR_RXOVR_BIT,
				 one->rx_buf[rxlen-1], flag);

	} else {
		if (unlikely(rxlen >= port->fifosize)) {
			dev_warn_ratelimited(port->dev, "Possible RX FIFO overrun\n");
			port->icount.buf_overrun++;
			/* Ensure sanity of RX level */
			rxlen = port->fifosize;
		}

		while (rxlen--) {
			ch = max310x_port_read(port, MAX310X_RHR_REG);
			sts = max310x_port_read(port, MAX310X_LSR_IRQSTS_REG);

			sts &= MAX310X_LSR_RXPAR_BIT | MAX310X_LSR_FRERR_BIT |
			       MAX310X_LSR_RXOVR_BIT | MAX310X_LSR_RXBRK_BIT;

			port->icount.rx++;
			flag = TTY_NORMAL;

			if (unlikely(sts)) {
				if (sts & MAX310X_LSR_RXBRK_BIT) {
					port->icount.brk++;
					if (uart_handle_break(port))
						continue;
				} else if (sts & MAX310X_LSR_RXPAR_BIT)
					port->icount.parity++;
				else if (sts & MAX310X_LSR_FRERR_BIT)
					port->icount.frame++;
				else if (sts & MAX310X_LSR_RXOVR_BIT)
					port->icount.overrun++;

				sts &= port->read_status_mask;
				if (sts & MAX310X_LSR_RXBRK_BIT)
					flag = TTY_BREAK;
				else if (sts & MAX310X_LSR_RXPAR_BIT)
					flag = TTY_PARITY;
				else if (sts & MAX310X_LSR_FRERR_BIT)
					flag = TTY_FRAME;
				else if (sts & MAX310X_LSR_RXOVR_BIT)
					flag = TTY_OVERRUN;
			}

			if (uart_handle_sysrq_char(port, ch))
				continue;

			if (sts & port->ignore_status_mask)
				continue;

			uart_insert_char(port, sts, MAX310X_LSR_RXOVR_BIT, ch, flag);
		}
	}

	tty_flip_buffer_push(&port->state->port);
}

static void max310x_handle_tx(struct uart_port *port)
{
	struct circ_buf *xmit = &port->state->xmit;
	unsigned int txlen, to_send, until_end;

	if (unlikely(port->x_char)) {
		max310x_port_write(port, MAX310X_THR_REG, port->x_char);
		port->icount.tx++;
		port->x_char = 0;
		return;
	}

	if (uart_circ_empty(xmit) || uart_tx_stopped(port))
		return;

	/* Get length of data pending in circular buffer */
	to_send = uart_circ_chars_pending(xmit);
	until_end = CIRC_CNT_TO_END(xmit->head, xmit->tail, UART_XMIT_SIZE);
	if (likely(to_send)) {
		/* Limit to size of TX FIFO */
		txlen = max310x_port_read(port, MAX310X_TXFIFOLVL_REG);
		txlen = port->fifosize - txlen;
		to_send = (to_send > txlen) ? txlen : to_send;

		if (until_end < to_send) {
			/* It's a circ buffer -- wrap around.
			 * We could do that in one SPI transaction, but meh. */
			max310x_batch_write(port, xmit->buf + xmit->tail, until_end);
			max310x_batch_write(port, xmit->buf, to_send - until_end);
		} else {
			max310x_batch_write(port, xmit->buf + xmit->tail, to_send);
		}

		/* Add data to send */
		port->icount.tx += to_send;
		xmit->tail = (xmit->tail + to_send) & (UART_XMIT_SIZE - 1);
	}

	if (uart_circ_chars_pending(xmit) < WAKEUP_CHARS)
		uart_write_wakeup(port);
}

static void max310x_start_tx(struct uart_port *port)
{
	struct max310x_one *one = to_max310x_port(port);

	schedule_work(&one->tx_work);
}

static irqreturn_t max310x_port_irq(struct max310x_port *s, int portno)
{
	struct uart_port *port = &s->p[portno].port;
	irqreturn_t res = IRQ_NONE;

	do {
		unsigned int ists, lsr, rxlen;

		/* Read IRQ status & RX FIFO level */
		ists = max310x_port_read(port, MAX310X_IRQSTS_REG);
		rxlen = max310x_port_read(port, MAX310X_RXFIFOLVL_REG);
		if (!ists && !rxlen)
			break;

		res = IRQ_HANDLED;

		if (ists & MAX310X_IRQ_CTS_BIT) {
			lsr = max310x_port_read(port, MAX310X_LSR_IRQSTS_REG);
			uart_handle_cts_change(port,
					       !!(lsr & MAX310X_LSR_CTS_BIT));
		}
		if (rxlen)
			max310x_handle_rx(port, rxlen);
		if (ists & MAX310X_IRQ_TXEMPTY_BIT)
			max310x_start_tx(port);
	} while (1);
	return res;
}

static irqreturn_t max310x_ist(int irq, void *dev_id)
{
	struct max310x_port *s = (struct max310x_port *)dev_id;
	bool handled = false;

	if (s->devtype->nr > 1) {
		do {
			unsigned int val = ~0;

			WARN_ON_ONCE(regmap_read(s->regmap,
						 MAX310X_GLOBALIRQ_REG, &val));
			val = ((1 << s->devtype->nr) - 1) & ~val;
			if (!val)
				break;
			if (max310x_port_irq(s, fls(val) - 1) == IRQ_HANDLED)
				handled = true;
		} while (1);
	} else {
		if (max310x_port_irq(s, 0) == IRQ_HANDLED)
			handled = true;
	}

	return IRQ_RETVAL(handled);
}

static void max310x_tx_proc(struct work_struct *ws)
{
	struct max310x_one *one = container_of(ws, struct max310x_one, tx_work);

	max310x_handle_tx(&one->port);
}

static unsigned int max310x_tx_empty(struct uart_port *port)
{
	u8 lvl = max310x_port_read(port, MAX310X_TXFIFOLVL_REG);

	return lvl ? 0 : TIOCSER_TEMT;
}

static unsigned int max310x_get_mctrl(struct uart_port *port)
{
	/* DCD and DSR are not wired and CTS/RTS is handled automatically
	 * so just indicate DSR and CAR asserted
	 */
	return TIOCM_DSR | TIOCM_CAR;
}

static void max310x_md_proc(struct work_struct *ws)
{
	struct max310x_one *one = container_of(ws, struct max310x_one, md_work);

	max310x_port_update(&one->port, MAX310X_MODE2_REG,
			    MAX310X_MODE2_LOOPBACK_BIT,
			    (one->port.mctrl & TIOCM_LOOP) ?
			    MAX310X_MODE2_LOOPBACK_BIT : 0);
}

static void max310x_set_mctrl(struct uart_port *port, unsigned int mctrl)
{
	struct max310x_one *one = to_max310x_port(port);

	schedule_work(&one->md_work);
}

static void max310x_break_ctl(struct uart_port *port, int break_state)
{
	max310x_port_update(port, MAX310X_LCR_REG,
			    MAX310X_LCR_TXBREAK_BIT,
			    break_state ? MAX310X_LCR_TXBREAK_BIT : 0);
}

static void max310x_set_termios(struct uart_port *port,
				struct ktermios *termios,
				struct ktermios *old)
{
	unsigned int lcr = 0, flow = 0;
	int baud;

	/* Mask termios capabilities we don't support */
	termios->c_cflag &= ~CMSPAR;

	/* Word size */
	switch (termios->c_cflag & CSIZE) {
	case CS5:
		break;
	case CS6:
		lcr = MAX310X_LCR_LENGTH0_BIT;
		break;
	case CS7:
		lcr = MAX310X_LCR_LENGTH1_BIT;
		break;
	case CS8:
	default:
		lcr = MAX310X_LCR_LENGTH1_BIT | MAX310X_LCR_LENGTH0_BIT;
		break;
	}

	/* Parity */
	if (termios->c_cflag & PARENB) {
		lcr |= MAX310X_LCR_PARITY_BIT;
		if (!(termios->c_cflag & PARODD))
			lcr |= MAX310X_LCR_EVENPARITY_BIT;
	}

	/* Stop bits */
	if (termios->c_cflag & CSTOPB)
		lcr |= MAX310X_LCR_STOPLEN_BIT; /* 2 stops */

	/* Update LCR register */
	max310x_port_write(port, MAX310X_LCR_REG, lcr);

	/* Set read status mask */
	port->read_status_mask = MAX310X_LSR_RXOVR_BIT;
	if (termios->c_iflag & INPCK)
		port->read_status_mask |= MAX310X_LSR_RXPAR_BIT |
					  MAX310X_LSR_FRERR_BIT;
	if (termios->c_iflag & (IGNBRK | BRKINT | PARMRK))
		port->read_status_mask |= MAX310X_LSR_RXBRK_BIT;

	/* Set status ignore mask */
	port->ignore_status_mask = 0;
	if (termios->c_iflag & IGNBRK)
		port->ignore_status_mask |= MAX310X_LSR_RXBRK_BIT;
	if (!(termios->c_cflag & CREAD))
		port->ignore_status_mask |= MAX310X_LSR_RXPAR_BIT |
					    MAX310X_LSR_RXOVR_BIT |
					    MAX310X_LSR_FRERR_BIT |
					    MAX310X_LSR_RXBRK_BIT;

	/* Configure flow control */
	max310x_port_write(port, MAX310X_XON1_REG, termios->c_cc[VSTART]);
	max310x_port_write(port, MAX310X_XOFF1_REG, termios->c_cc[VSTOP]);

	/* Disable transmitter before enabling AutoCTS or auto transmitter
	 * flow control
	 */
	if (termios->c_cflag & CRTSCTS || termios->c_iflag & IXOFF) {
		max310x_port_update(port, MAX310X_MODE1_REG,
				    MAX310X_MODE1_TXDIS_BIT,
				    MAX310X_MODE1_TXDIS_BIT);
	}

	port->status &= ~(UPSTAT_AUTOCTS | UPSTAT_AUTORTS | UPSTAT_AUTOXOFF);

	if (termios->c_cflag & CRTSCTS) {
		/* Enable AUTORTS and AUTOCTS */
		port->status |= UPSTAT_AUTOCTS | UPSTAT_AUTORTS;
		flow |= MAX310X_FLOWCTRL_AUTOCTS_BIT |
			MAX310X_FLOWCTRL_AUTORTS_BIT;
	}
	if (termios->c_iflag & IXON)
		flow |= MAX310X_FLOWCTRL_SWFLOW3_BIT |
			MAX310X_FLOWCTRL_SWFLOWEN_BIT;
	if (termios->c_iflag & IXOFF) {
		port->status |= UPSTAT_AUTOXOFF;
		flow |= MAX310X_FLOWCTRL_SWFLOW1_BIT |
			MAX310X_FLOWCTRL_SWFLOWEN_BIT;
	}
	max310x_port_write(port, MAX310X_FLOWCTRL_REG, flow);

	/* Enable transmitter after disabling AutoCTS and auto transmitter
	 * flow control
	 */
	if (!(termios->c_cflag & CRTSCTS) && !(termios->c_iflag & IXOFF)) {
		max310x_port_update(port, MAX310X_MODE1_REG,
				    MAX310X_MODE1_TXDIS_BIT,
				    0);
	}

	/* Get baud rate generator configuration */
	baud = uart_get_baud_rate(port, termios, old,
				  port->uartclk / 16 / 0xffff,
				  port->uartclk / 4);

	/* Setup baudrate generator */
	baud = max310x_set_baud(port, baud);

	/* Update timeout according to new baud rate */
	uart_update_timeout(port, termios->c_cflag, baud);
}

static void max310x_rs_proc(struct work_struct *ws)
{
	struct max310x_one *one = container_of(ws, struct max310x_one, rs_work);
	unsigned int delay, mode1 = 0, mode2 = 0;

	delay = (one->port.rs485.delay_rts_before_send << 4) |
		one->port.rs485.delay_rts_after_send;
	max310x_port_write(&one->port, MAX310X_HDPIXDELAY_REG, delay);

	if (one->port.rs485.flags & SER_RS485_ENABLED) {
		mode1 = MAX310X_MODE1_TRNSCVCTRL_BIT;

		if (!(one->port.rs485.flags & SER_RS485_RX_DURING_TX))
			mode2 = MAX310X_MODE2_ECHOSUPR_BIT;
	}

	max310x_port_update(&one->port, MAX310X_MODE1_REG,
			MAX310X_MODE1_TRNSCVCTRL_BIT, mode1);
	max310x_port_update(&one->port, MAX310X_MODE2_REG,
			MAX310X_MODE2_ECHOSUPR_BIT, mode2);
}

static int max310x_rs485_config(struct uart_port *port,
				struct serial_rs485 *rs485)
{
	struct max310x_one *one = to_max310x_port(port);

	if ((rs485->delay_rts_before_send > 0x0f) ||
	    (rs485->delay_rts_after_send > 0x0f))
		return -ERANGE;

	rs485->flags &= SER_RS485_RTS_ON_SEND | SER_RS485_RX_DURING_TX |
			SER_RS485_ENABLED;
	memset(rs485->padding, 0, sizeof(rs485->padding));
	port->rs485 = *rs485;

	schedule_work(&one->rs_work);

	return 0;
}

static int max310x_startup(struct uart_port *port)
{
	struct max310x_port *s = dev_get_drvdata(port->dev);
	unsigned int val;

	s->devtype->power(port, 1);

	/* Configure MODE1 register */
	max310x_port_update(port, MAX310X_MODE1_REG,
			    MAX310X_MODE1_TRNSCVCTRL_BIT, 0);

	/* Configure MODE2 register & Reset FIFOs*/
	val = MAX310X_MODE2_RXEMPTINV_BIT | MAX310X_MODE2_FIFORST_BIT;
	max310x_port_write(port, MAX310X_MODE2_REG, val);
	max310x_port_update(port, MAX310X_MODE2_REG,
			    MAX310X_MODE2_FIFORST_BIT, 0);

	/* Configure mode1/mode2 to have rs485/rs232 enabled at startup */
	val = (clamp(port->rs485.delay_rts_before_send, 0U, 15U) << 4) |
		clamp(port->rs485.delay_rts_after_send, 0U, 15U);
	max310x_port_write(port, MAX310X_HDPIXDELAY_REG, val);

	if (port->rs485.flags & SER_RS485_ENABLED) {
		max310x_port_update(port, MAX310X_MODE1_REG,
				    MAX310X_MODE1_TRNSCVCTRL_BIT,
				    MAX310X_MODE1_TRNSCVCTRL_BIT);

		if (!(port->rs485.flags & SER_RS485_RX_DURING_TX))
			max310x_port_update(port, MAX310X_MODE2_REG,
					    MAX310X_MODE2_ECHOSUPR_BIT,
					    MAX310X_MODE2_ECHOSUPR_BIT);
	}

	/* Configure flow control levels */
	/* Flow control halt level 96, resume level 48 */
	max310x_port_write(port, MAX310X_FLOWLVL_REG,
			   MAX310X_FLOWLVL_RES(48) | MAX310X_FLOWLVL_HALT(96));

	/* Clear IRQ status register */
	max310x_port_read(port, MAX310X_IRQSTS_REG);

	/* Enable RX, TX, CTS change interrupts */
	val = MAX310X_IRQ_RXEMPTY_BIT | MAX310X_IRQ_TXEMPTY_BIT;
	max310x_port_write(port, MAX310X_IRQEN_REG, val | MAX310X_IRQ_CTS_BIT);

	return 0;
}

static void max310x_shutdown(struct uart_port *port)
{
	struct max310x_port *s = dev_get_drvdata(port->dev);

	/* Disable all interrupts */
	max310x_port_write(port, MAX310X_IRQEN_REG, 0);

	s->devtype->power(port, 0);
}

static const char *max310x_type(struct uart_port *port)
{
	struct max310x_port *s = dev_get_drvdata(port->dev);

	return (port->type == PORT_MAX310X) ? s->devtype->name : NULL;
}

static int max310x_request_port(struct uart_port *port)
{
	/* Do nothing */
	return 0;
}

static void max310x_config_port(struct uart_port *port, int flags)
{
	if (flags & UART_CONFIG_TYPE)
		port->type = PORT_MAX310X;
}

static int max310x_verify_port(struct uart_port *port, struct serial_struct *s)
{
	if ((s->type != PORT_UNKNOWN) && (s->type != PORT_MAX310X))
		return -EINVAL;
	if (s->irq != port->irq)
		return -EINVAL;

	return 0;
}

static void max310x_null_void(struct uart_port *port)
{
	/* Do nothing */
}

static const struct uart_ops max310x_ops = {
	.tx_empty	= max310x_tx_empty,
	.set_mctrl	= max310x_set_mctrl,
	.get_mctrl	= max310x_get_mctrl,
	.stop_tx	= max310x_null_void,
	.start_tx	= max310x_start_tx,
	.stop_rx	= max310x_null_void,
	.break_ctl	= max310x_break_ctl,
	.startup	= max310x_startup,
	.shutdown	= max310x_shutdown,
	.set_termios	= max310x_set_termios,
	.type		= max310x_type,
	.request_port	= max310x_request_port,
	.release_port	= max310x_null_void,
	.config_port	= max310x_config_port,
	.verify_port	= max310x_verify_port,
};

static int __maybe_unused max310x_suspend(struct device *dev)
{
	struct max310x_port *s = dev_get_drvdata(dev);
	int i;

	for (i = 0; i < s->devtype->nr; i++) {
		uart_suspend_port(&max310x_uart, &s->p[i].port);
		s->devtype->power(&s->p[i].port, 0);
	}

	return 0;
}

static int __maybe_unused max310x_resume(struct device *dev)
{
	struct max310x_port *s = dev_get_drvdata(dev);
	int i;

	for (i = 0; i < s->devtype->nr; i++) {
		s->devtype->power(&s->p[i].port, 1);
		uart_resume_port(&max310x_uart, &s->p[i].port);
	}

	return 0;
}

static SIMPLE_DEV_PM_OPS(max310x_pm_ops, max310x_suspend, max310x_resume);

#ifdef CONFIG_GPIOLIB
static int max310x_gpio_get(struct gpio_chip *chip, unsigned offset)
{
	unsigned int val;
	struct max310x_port *s = gpiochip_get_data(chip);
	struct uart_port *port = &s->p[offset / 4].port;

	val = max310x_port_read(port, MAX310X_GPIODATA_REG);

	return !!((val >> 4) & (1 << (offset % 4)));
}

static void max310x_gpio_set(struct gpio_chip *chip, unsigned offset, int value)
{
	struct max310x_port *s = gpiochip_get_data(chip);
	struct uart_port *port = &s->p[offset / 4].port;

	max310x_port_update(port, MAX310X_GPIODATA_REG, 1 << (offset % 4),
			    value ? 1 << (offset % 4) : 0);
}

static int max310x_gpio_direction_input(struct gpio_chip *chip, unsigned offset)
{
	struct max310x_port *s = gpiochip_get_data(chip);
	struct uart_port *port = &s->p[offset / 4].port;

	max310x_port_update(port, MAX310X_GPIOCFG_REG, 1 << (offset % 4), 0);

	return 0;
}

static int max310x_gpio_direction_output(struct gpio_chip *chip,
					 unsigned offset, int value)
{
	struct max310x_port *s = gpiochip_get_data(chip);
	struct uart_port *port = &s->p[offset / 4].port;

	max310x_port_update(port, MAX310X_GPIODATA_REG, 1 << (offset % 4),
			    value ? 1 << (offset % 4) : 0);
	max310x_port_update(port, MAX310X_GPIOCFG_REG, 1 << (offset % 4),
			    1 << (offset % 4));

	return 0;
}

static int max310x_gpio_set_config(struct gpio_chip *chip, unsigned int offset,
				   unsigned long config)
{
	struct max310x_port *s = gpiochip_get_data(chip);
	struct uart_port *port = &s->p[offset / 4].port;

	switch (pinconf_to_config_param(config)) {
	case PIN_CONFIG_DRIVE_OPEN_DRAIN:
		max310x_port_update(port, MAX310X_GPIOCFG_REG,
				1 << ((offset % 4) + 4),
				1 << ((offset % 4) + 4));
		return 0;
	case PIN_CONFIG_DRIVE_PUSH_PULL:
		max310x_port_update(port, MAX310X_GPIOCFG_REG,
				1 << ((offset % 4) + 4), 0);
		return 0;
	default:
		return -ENOTSUPP;
	}
}
#endif

static int max310x_probe(struct device *dev, const struct max310x_devtype *devtype,
			 struct regmap *regmaps[], int irq)
{
	int i, ret, fmin, fmax, freq;
	struct max310x_port *s;
	s32 uartclk = 0;
	bool xtal;

	for (i = 0; i < devtype->nr; i++)
		if (IS_ERR(regmaps[i]))
			return PTR_ERR(regmaps[i]);

	/* Alloc port structure */
	s = devm_kzalloc(dev, struct_size(s, p, devtype->nr), GFP_KERNEL);
	if (!s) {
		dev_err(dev, "Error allocating port structure\n");
		return -ENOMEM;
	}

	/* Always ask for fixed clock rate from a property. */
	device_property_read_u32(dev, "clock-frequency", &uartclk);

	s->clk = devm_clk_get_optional(dev, "osc");
	if (IS_ERR(s->clk))
		return PTR_ERR(s->clk);
	if (s->clk) {
		xtal = false;
	} else {
		s->clk = devm_clk_get_optional(dev, "xtal");
		if (IS_ERR(s->clk))
			return PTR_ERR(s->clk);

		xtal = true;
	}

	ret = clk_prepare_enable(s->clk);
	if (ret)
		return ret;

	freq = clk_get_rate(s->clk);
	if (freq == 0)
		freq = uartclk;
	if (freq == 0) {
		dev_err(dev, "Cannot get clock rate\n");
		ret = -EINVAL;
		goto out_clk;
	}

	if (xtal) {
		fmin = 1000000;
		fmax = 4000000;
	} else {
		fmin = 500000;
		fmax = 35000000;
	}

	/* Check frequency limits */
	if (freq < fmin || freq > fmax) {
		ret = -ERANGE;
		goto out_clk;
	}

	s->regmap = regmaps[0];
	s->devtype = devtype;
	dev_set_drvdata(dev, s);

	/* Check device to ensure we are talking to what we expect */
	ret = devtype->detect(dev);
	if (ret)
		goto out_clk;

	for (i = 0; i < devtype->nr; i++) {
		bool started = false;
		unsigned int try = 0, val = 0;

		/* Reset port */
		regmap_write(regmaps[i], MAX310X_MODE2_REG,
			     MAX310X_MODE2_RST_BIT);
		/* Clear port reset */
		regmap_write(regmaps[i], MAX310X_MODE2_REG, 0);

		/* Wait for port startup */
		do {
			msleep(MAX310X_PORT_STARTUP_WAIT_DELAY_MS);
			regmap_read(regmaps[i], MAX310X_BRGDIVLSB_REG, &val);

			if (val == 0x01)
				started = true;
		} while (!started && (++try < MAX310X_PORT_STARTUP_WAIT_RETRIES));

		if (!started) {
			ret = dev_err_probe(dev, -EAGAIN, "port reset failed\n");
			goto out_uart;
		}

		regmap_write(regmaps[i], MAX310X_MODE1_REG, devtype->mode1);
	}

	uartclk = max310x_set_ref_clk(dev, s, freq, xtal);
	if (uartclk < 0) {
		ret = uartclk;
		goto out_uart;
	}

	dev_dbg(dev, "Reference clock set to %i Hz\n", uartclk);

	for (i = 0; i < devtype->nr; i++) {
		unsigned int line;

		line = find_first_zero_bit(max310x_lines, MAX310X_UART_NRMAX);
		if (line == MAX310X_UART_NRMAX) {
			ret = -ERANGE;
			goto out_uart;
		}

		/* Initialize port data */
		s->p[i].port.line	= line;
		s->p[i].port.dev	= dev;
		s->p[i].port.irq	= irq;
		s->p[i].port.type	= PORT_MAX310X;
		s->p[i].port.fifosize	= MAX310X_FIFO_SIZE;
		s->p[i].port.flags	= UPF_FIXED_TYPE | UPF_LOW_LATENCY;
		s->p[i].port.iotype	= UPIO_PORT;
		s->p[i].port.iobase	= i;
		s->p[i].port.membase	= (void __iomem *)~0;
		s->p[i].port.uartclk	= uartclk;
		s->p[i].port.rs485_config = max310x_rs485_config;
		s->p[i].port.ops	= &max310x_ops;
		s->p[i].regmap		= regmaps[i];

		/* Disable all interrupts */
		max310x_port_write(&s->p[i].port, MAX310X_IRQEN_REG, 0);
		/* Clear IRQ status register */
		max310x_port_read(&s->p[i].port, MAX310X_IRQSTS_REG);
		/* Initialize queue for start TX */
		INIT_WORK(&s->p[i].tx_work, max310x_tx_proc);
		/* Initialize queue for changing LOOPBACK mode */
		INIT_WORK(&s->p[i].md_work, max310x_md_proc);
		/* Initialize queue for changing RS485 mode */
		INIT_WORK(&s->p[i].rs_work, max310x_rs_proc);

		/* Register port */
		ret = uart_add_one_port(&max310x_uart, &s->p[i].port);
		if (ret) {
			s->p[i].port.dev = NULL;
			goto out_uart;
		}
		set_bit(line, max310x_lines);

		/* Go to suspend mode */
		devtype->power(&s->p[i].port, 0);
	}

#ifdef CONFIG_GPIOLIB
	/* Setup GPIO cotroller */
	s->gpio.owner		= THIS_MODULE;
	s->gpio.parent		= dev;
	s->gpio.label		= devtype->name;
	s->gpio.direction_input	= max310x_gpio_direction_input;
	s->gpio.get		= max310x_gpio_get;
	s->gpio.direction_output= max310x_gpio_direction_output;
	s->gpio.set		= max310x_gpio_set;
	s->gpio.set_config	= max310x_gpio_set_config;
	s->gpio.base		= -1;
	s->gpio.ngpio		= devtype->nr * 4;
	s->gpio.can_sleep	= 1;
	ret = devm_gpiochip_add_data(dev, &s->gpio, s);
	if (ret)
		goto out_uart;
#endif

	/* Setup interrupt */
	ret = devm_request_threaded_irq(dev, irq, NULL, max310x_ist,
					IRQF_ONESHOT | IRQF_SHARED, dev_name(dev), s);
	if (!ret)
		return 0;

	dev_err(dev, "Unable to request IRQ %i\n", irq);

out_uart:
	for (i = 0; i < devtype->nr; i++) {
		if (s->p[i].port.dev) {
			uart_remove_one_port(&max310x_uart, &s->p[i].port);
			clear_bit(s->p[i].port.line, max310x_lines);
		}
	}

out_clk:
	clk_disable_unprepare(s->clk);

	return ret;
}

static int max310x_remove(struct device *dev)
{
	struct max310x_port *s = dev_get_drvdata(dev);
	int i;

	for (i = 0; i < s->devtype->nr; i++) {
		cancel_work_sync(&s->p[i].tx_work);
		cancel_work_sync(&s->p[i].md_work);
		cancel_work_sync(&s->p[i].rs_work);
		uart_remove_one_port(&max310x_uart, &s->p[i].port);
		clear_bit(s->p[i].port.line, max310x_lines);
		s->devtype->power(&s->p[i].port, 0);
	}

	clk_disable_unprepare(s->clk);

	return 0;
}

static const struct of_device_id __maybe_unused max310x_dt_ids[] = {
	{ .compatible = "maxim,max3107",	.data = &max3107_devtype, },
	{ .compatible = "maxim,max3108",	.data = &max3108_devtype, },
	{ .compatible = "maxim,max3109",	.data = &max3109_devtype, },
	{ .compatible = "maxim,max14830",	.data = &max14830_devtype },
	{ }
};
MODULE_DEVICE_TABLE(of, max310x_dt_ids);

static struct regmap_config regcfg = {
	.reg_bits = 8,
	.val_bits = 8,
	.write_flag_mask = MAX310X_WRITE_BIT,
	.cache_type = REGCACHE_RBTREE,
	.max_register = MAX310X_REG_1F,
	.writeable_reg = max310x_reg_writeable,
	.volatile_reg = max310x_reg_volatile,
	.precious_reg = max310x_reg_precious,
};

#ifdef CONFIG_SPI_MASTER
static int max310x_spi_probe(struct spi_device *spi)
{
	const struct max310x_devtype *devtype;
	struct regmap *regmaps[4];
	unsigned int i;
	int ret;

	/* Setup SPI bus */
	spi->bits_per_word	= 8;
	spi->mode		= spi->mode ? : SPI_MODE_0;
	spi->max_speed_hz	= spi->max_speed_hz ? : 26000000;
	ret = spi_setup(spi);
	if (ret)
		return ret;

	devtype = device_get_match_data(&spi->dev);
	if (!devtype)
		devtype = (struct max310x_devtype *)spi_get_device_id(spi)->driver_data;

	for (i = 0; i < devtype->nr; i++) {
		u8 port_mask = i * 0x20;
		regcfg.read_flag_mask = port_mask;
		regcfg.write_flag_mask = port_mask | MAX310X_WRITE_BIT;
		regmaps[i] = devm_regmap_init_spi(spi, &regcfg);
	}

	return max310x_probe(&spi->dev, devtype, regmaps, spi->irq);
}

static int max310x_spi_remove(struct spi_device *spi)
{
	return max310x_remove(&spi->dev);
}

static const struct spi_device_id max310x_id_table[] = {
	{ "max3107",	(kernel_ulong_t)&max3107_devtype, },
	{ "max3108",	(kernel_ulong_t)&max3108_devtype, },
	{ "max3109",	(kernel_ulong_t)&max3109_devtype, },
	{ "max14830",	(kernel_ulong_t)&max14830_devtype, },
	{ }
};
MODULE_DEVICE_TABLE(spi, max310x_id_table);

static struct spi_driver max310x_spi_driver = {
	.driver = {
		.name		= MAX310X_NAME,
		.of_match_table	= max310x_dt_ids,
		.pm		= &max310x_pm_ops,
	},
	.probe		= max310x_spi_probe,
	.remove		= max310x_spi_remove,
	.id_table	= max310x_id_table,
};
#endif

<<<<<<< HEAD
#ifdef CONFIG_I2C
static int max310x_i2c_extended_reg_enable(struct device *dev, bool enable)
{
	return 0;
}

static struct regmap_config regcfg_i2c = {
	.reg_bits = 8,
	.val_bits = 8,
	.cache_type = REGCACHE_RBTREE,
	.writeable_reg = max310x_reg_writeable,
	.volatile_reg = max310x_reg_volatile,
	.precious_reg = max310x_reg_precious,
	.max_register = MAX310X_I2C_REVID_EXTREG,
	.writeable_noinc_reg = max310x_reg_noinc,
	.readable_noinc_reg = max310x_reg_noinc,
	.max_raw_read = MAX310X_FIFO_SIZE,
	.max_raw_write = MAX310X_FIFO_SIZE,
};

static const struct max310x_if_cfg max310x_i2c_if_cfg = {
	.extended_reg_enable = max310x_i2c_extended_reg_enable,
	.rev_id_reg = MAX310X_I2C_REVID_EXTREG,
};

static unsigned short max310x_i2c_slave_addr(unsigned short addr,
					     unsigned int nr)
{
	/*
	 * For MAX14830 and MAX3109, the slave address depends on what the
	 * A0 and A1 pins are tied to.
	 * See Table I2C Address Map of the datasheet.
	 * Based on that table, the following formulas were determined.
	 * UART1 - UART0 = 0x10
	 * UART2 - UART1 = 0x20 + 0x10
	 * UART3 - UART2 = 0x10
	 */

	addr -= nr * 0x10;

	if (nr >= 2)
		addr -= 0x20;

	return addr;
}

static int max310x_i2c_probe(struct i2c_client *client)
{
	const struct max310x_devtype *devtype;
	struct i2c_client *port_client;
	struct regmap *regmaps[4];
	unsigned int i;
	u8 port_addr;

	devtype = device_get_match_data(&client->dev);
	if (!devtype)
		return dev_err_probe(&client->dev, -ENODEV, "Failed to match device\n");

	if (client->addr < devtype->slave_addr.min ||
		client->addr > devtype->slave_addr.max)
		return dev_err_probe(&client->dev, -EINVAL,
				     "Slave addr 0x%x outside of range [0x%x, 0x%x]\n",
				     client->addr, devtype->slave_addr.min,
				     devtype->slave_addr.max);

	regmaps[0] = devm_regmap_init_i2c(client, &regcfg_i2c);

	for (i = 1; i < devtype->nr; i++) {
		port_addr = max310x_i2c_slave_addr(client->addr, i);
		port_client = devm_i2c_new_dummy_device(&client->dev,
							client->adapter,
							port_addr);

		regmaps[i] = devm_regmap_init_i2c(port_client, &regcfg_i2c);
	}

	return max310x_probe(&client->dev, devtype, &max310x_i2c_if_cfg,
			     regmaps, client->irq);
}

static int max310x_i2c_remove(struct i2c_client *client)
{
	max310x_remove(&client->dev);

	return 0;
}

static struct i2c_driver max310x_i2c_driver = {
	.driver = {
		.name		= MAX310X_NAME,
		.of_match_table	= max310x_dt_ids,
		.pm		= &max310x_pm_ops,
	},
	.probe_new	= max310x_i2c_probe,
	.remove		= max310x_i2c_remove,
};
#endif

=======
>>>>>>> 2f6cd4ff
static int __init max310x_uart_init(void)
{
	int ret;

	bitmap_zero(max310x_lines, MAX310X_UART_NRMAX);

	ret = uart_register_driver(&max310x_uart);
	if (ret)
		return ret;

#ifdef CONFIG_SPI_MASTER
	ret = spi_register_driver(&max310x_spi_driver);
	if (ret)
		uart_unregister_driver(&max310x_uart);
#endif

	return ret;
}
module_init(max310x_uart_init);

static void __exit max310x_uart_exit(void)
{
#ifdef CONFIG_SPI_MASTER
	spi_unregister_driver(&max310x_spi_driver);
#endif

	uart_unregister_driver(&max310x_uart);
}
module_exit(max310x_uart_exit);

MODULE_LICENSE("GPL");
MODULE_AUTHOR("Alexander Shiyan <shc_work@mail.ru>");
MODULE_DESCRIPTION("MAX310X serial driver");<|MERGE_RESOLUTION|>--- conflicted
+++ resolved
@@ -1537,107 +1537,6 @@
 };
 #endif
 
-<<<<<<< HEAD
-#ifdef CONFIG_I2C
-static int max310x_i2c_extended_reg_enable(struct device *dev, bool enable)
-{
-	return 0;
-}
-
-static struct regmap_config regcfg_i2c = {
-	.reg_bits = 8,
-	.val_bits = 8,
-	.cache_type = REGCACHE_RBTREE,
-	.writeable_reg = max310x_reg_writeable,
-	.volatile_reg = max310x_reg_volatile,
-	.precious_reg = max310x_reg_precious,
-	.max_register = MAX310X_I2C_REVID_EXTREG,
-	.writeable_noinc_reg = max310x_reg_noinc,
-	.readable_noinc_reg = max310x_reg_noinc,
-	.max_raw_read = MAX310X_FIFO_SIZE,
-	.max_raw_write = MAX310X_FIFO_SIZE,
-};
-
-static const struct max310x_if_cfg max310x_i2c_if_cfg = {
-	.extended_reg_enable = max310x_i2c_extended_reg_enable,
-	.rev_id_reg = MAX310X_I2C_REVID_EXTREG,
-};
-
-static unsigned short max310x_i2c_slave_addr(unsigned short addr,
-					     unsigned int nr)
-{
-	/*
-	 * For MAX14830 and MAX3109, the slave address depends on what the
-	 * A0 and A1 pins are tied to.
-	 * See Table I2C Address Map of the datasheet.
-	 * Based on that table, the following formulas were determined.
-	 * UART1 - UART0 = 0x10
-	 * UART2 - UART1 = 0x20 + 0x10
-	 * UART3 - UART2 = 0x10
-	 */
-
-	addr -= nr * 0x10;
-
-	if (nr >= 2)
-		addr -= 0x20;
-
-	return addr;
-}
-
-static int max310x_i2c_probe(struct i2c_client *client)
-{
-	const struct max310x_devtype *devtype;
-	struct i2c_client *port_client;
-	struct regmap *regmaps[4];
-	unsigned int i;
-	u8 port_addr;
-
-	devtype = device_get_match_data(&client->dev);
-	if (!devtype)
-		return dev_err_probe(&client->dev, -ENODEV, "Failed to match device\n");
-
-	if (client->addr < devtype->slave_addr.min ||
-		client->addr > devtype->slave_addr.max)
-		return dev_err_probe(&client->dev, -EINVAL,
-				     "Slave addr 0x%x outside of range [0x%x, 0x%x]\n",
-				     client->addr, devtype->slave_addr.min,
-				     devtype->slave_addr.max);
-
-	regmaps[0] = devm_regmap_init_i2c(client, &regcfg_i2c);
-
-	for (i = 1; i < devtype->nr; i++) {
-		port_addr = max310x_i2c_slave_addr(client->addr, i);
-		port_client = devm_i2c_new_dummy_device(&client->dev,
-							client->adapter,
-							port_addr);
-
-		regmaps[i] = devm_regmap_init_i2c(port_client, &regcfg_i2c);
-	}
-
-	return max310x_probe(&client->dev, devtype, &max310x_i2c_if_cfg,
-			     regmaps, client->irq);
-}
-
-static int max310x_i2c_remove(struct i2c_client *client)
-{
-	max310x_remove(&client->dev);
-
-	return 0;
-}
-
-static struct i2c_driver max310x_i2c_driver = {
-	.driver = {
-		.name		= MAX310X_NAME,
-		.of_match_table	= max310x_dt_ids,
-		.pm		= &max310x_pm_ops,
-	},
-	.probe_new	= max310x_i2c_probe,
-	.remove		= max310x_i2c_remove,
-};
-#endif
-
-=======
->>>>>>> 2f6cd4ff
 static int __init max310x_uart_init(void)
 {
 	int ret;
