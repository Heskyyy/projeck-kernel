--- conflicted
+++ resolved
@@ -2229,10 +2229,6 @@
 		     u32 trb_comp_code)
 {
 	struct xhci_ep_ctx *ep_ctx;
-<<<<<<< HEAD
-	int trbs_freed;
-=======
->>>>>>> dfa38259
 
 	ep_ctx = xhci_get_ep_ctx(xhci, ep->vdev->out_ctx, ep->ep_index);
 
@@ -2296,13 +2292,6 @@
 			xhci_clear_hub_tt_buffer(xhci, td, ep);
 
 		xhci_handle_halted_endpoint(xhci, ep, ep_ring->stream_id, td,
-<<<<<<< HEAD
-					    EP_HARD_RESET);
-
-		return 0; /* xhci_handle_halted_endpoint marked td cancelled */
-	default:
-		break;
-=======
 					     EP_HARD_RESET);
 	} else {
 		/* Update ring dequeue pointer */
@@ -2310,7 +2299,6 @@
 		ep_ring->deq_seg = td->last_trb_seg;
 		ep_ring->num_trbs_free += td->num_trbs - 1;
 		inc_deq(xhci, ep_ring);
->>>>>>> dfa38259
 	}
 
 	/* Update ring dequeue pointer */
