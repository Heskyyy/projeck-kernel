// SPDX-License-Identifier: GPL-2.0-only
/*
 * Copyright (C) 2007-2008 Advanced Micro Devices, Inc.
 * Author: Joerg Roedel <jroedel@suse.de>
 */

#define pr_fmt(fmt)    "iommu: " fmt

#include <linux/device.h>
#include <linux/kernel.h>
#include <linux/bug.h>
#include <linux/types.h>
#include <linux/init.h>
#include <linux/export.h>
#include <linux/slab.h>
#include <linux/errno.h>
#include <linux/iommu.h>
#include <linux/idr.h>
#include <linux/notifier.h>
#include <linux/err.h>
#include <linux/pci.h>
#include <linux/bitops.h>
#include <linux/property.h>
#include <linux/fsl/mc.h>
#include <linux/module.h>
#include <trace/events/iommu.h>

static struct kset *iommu_group_kset;
static DEFINE_IDA(iommu_group_ida);

static unsigned int iommu_def_domain_type __read_mostly;
static bool iommu_dma_strict __read_mostly = true;
static u32 iommu_cmd_line __read_mostly;

struct iommu_group {
	struct kobject kobj;
	struct kobject *devices_kobj;
	struct list_head devices;
	struct mutex mutex;
	struct blocking_notifier_head notifier;
	void *iommu_data;
	void (*iommu_data_release)(void *iommu_data);
	char *name;
	int id;
	struct iommu_domain *default_domain;
	struct iommu_domain *domain;
	struct list_head entry;
};

struct group_device {
	struct list_head list;
	struct device *dev;
	char *name;
};

struct iommu_group_attribute {
	struct attribute attr;
	ssize_t (*show)(struct iommu_group *group, char *buf);
	ssize_t (*store)(struct iommu_group *group,
			 const char *buf, size_t count);
};

static const char * const iommu_group_resv_type_string[] = {
	[IOMMU_RESV_DIRECT]			= "direct",
	[IOMMU_RESV_DIRECT_RELAXABLE]		= "direct-relaxable",
	[IOMMU_RESV_RESERVED]			= "reserved",
	[IOMMU_RESV_MSI]			= "msi",
	[IOMMU_RESV_SW_MSI]			= "msi",
};

#define IOMMU_CMD_LINE_DMA_API		BIT(0)

static void iommu_set_cmd_line_dma_api(void)
{
	iommu_cmd_line |= IOMMU_CMD_LINE_DMA_API;
}

static bool iommu_cmd_line_dma_api(void)
{
	return !!(iommu_cmd_line & IOMMU_CMD_LINE_DMA_API);
}

static int iommu_alloc_default_domain(struct iommu_group *group,
				      struct device *dev);
static struct iommu_domain *__iommu_domain_alloc(struct bus_type *bus,
						 unsigned type);
static int __iommu_attach_device(struct iommu_domain *domain,
				 struct device *dev);
static int __iommu_attach_group(struct iommu_domain *domain,
				struct iommu_group *group);
static void __iommu_detach_group(struct iommu_domain *domain,
				 struct iommu_group *group);
static int iommu_create_device_direct_mappings(struct iommu_group *group,
					       struct device *dev);
static struct iommu_group *iommu_group_get_for_dev(struct device *dev);

#define IOMMU_GROUP_ATTR(_name, _mode, _show, _store)		\
struct iommu_group_attribute iommu_group_attr_##_name =		\
	__ATTR(_name, _mode, _show, _store)

#define to_iommu_group_attr(_attr)	\
	container_of(_attr, struct iommu_group_attribute, attr)
#define to_iommu_group(_kobj)		\
	container_of(_kobj, struct iommu_group, kobj)

static LIST_HEAD(iommu_device_list);
static DEFINE_SPINLOCK(iommu_device_lock);

/*
 * Use a function instead of an array here because the domain-type is a
 * bit-field, so an array would waste memory.
 */
static const char *iommu_domain_type_str(unsigned int t)
{
	switch (t) {
	case IOMMU_DOMAIN_BLOCKED:
		return "Blocked";
	case IOMMU_DOMAIN_IDENTITY:
		return "Passthrough";
	case IOMMU_DOMAIN_UNMANAGED:
		return "Unmanaged";
	case IOMMU_DOMAIN_DMA:
		return "Translated";
	default:
		return "Unknown";
	}
}

static int __init iommu_subsys_init(void)
{
	bool cmd_line = iommu_cmd_line_dma_api();

	if (!cmd_line) {
		if (IS_ENABLED(CONFIG_IOMMU_DEFAULT_PASSTHROUGH))
			iommu_set_default_passthrough(false);
		else
			iommu_set_default_translated(false);

		if (iommu_default_passthrough() && mem_encrypt_active()) {
			pr_info("Memory encryption detected - Disabling default IOMMU Passthrough\n");
			iommu_set_default_translated(false);
		}
	}

	pr_info("Default domain type: %s %s\n",
		iommu_domain_type_str(iommu_def_domain_type),
		cmd_line ? "(set via kernel command line)" : "");

	return 0;
}
subsys_initcall(iommu_subsys_init);

int iommu_device_register(struct iommu_device *iommu)
{
	spin_lock(&iommu_device_lock);
	list_add_tail(&iommu->list, &iommu_device_list);
	spin_unlock(&iommu_device_lock);
	return 0;
}
EXPORT_SYMBOL_GPL(iommu_device_register);

void iommu_device_unregister(struct iommu_device *iommu)
{
	spin_lock(&iommu_device_lock);
	list_del(&iommu->list);
	spin_unlock(&iommu_device_lock);
}
EXPORT_SYMBOL_GPL(iommu_device_unregister);

static struct dev_iommu *dev_iommu_get(struct device *dev)
{
	struct dev_iommu *param = dev->iommu;

	if (param)
		return param;

	param = kzalloc(sizeof(*param), GFP_KERNEL);
	if (!param)
		return NULL;

	mutex_init(&param->lock);
	dev->iommu = param;
	return param;
}

static void dev_iommu_free(struct device *dev)
{
	iommu_fwspec_free(dev);
	kfree(dev->iommu);
	dev->iommu = NULL;
}

static int __iommu_probe_device(struct device *dev, struct list_head *group_list)
{
	const struct iommu_ops *ops = dev->bus->iommu_ops;
	struct iommu_device *iommu_dev;
	struct iommu_group *group;
	int ret;

	if (!ops)
		return -ENODEV;

	if (!dev_iommu_get(dev))
		return -ENOMEM;

	if (!try_module_get(ops->owner)) {
		ret = -EINVAL;
		goto err_free;
	}

	iommu_dev = ops->probe_device(dev);
	if (IS_ERR(iommu_dev)) {
		ret = PTR_ERR(iommu_dev);
		goto out_module_put;
	}

	dev->iommu->iommu_dev = iommu_dev;

	group = iommu_group_get_for_dev(dev);
	if (IS_ERR(group)) {
		ret = PTR_ERR(group);
		goto out_release;
	}
	iommu_group_put(group);

	if (group_list && !group->default_domain && list_empty(&group->entry))
		list_add_tail(&group->entry, group_list);

	iommu_device_link(iommu_dev, dev);

	return 0;

out_release:
	ops->release_device(dev);

out_module_put:
	module_put(ops->owner);

err_free:
	dev_iommu_free(dev);

	return ret;
}

int iommu_probe_device(struct device *dev)
{
	const struct iommu_ops *ops = dev->bus->iommu_ops;
	struct iommu_group *group;
	int ret;

	ret = __iommu_probe_device(dev, NULL);
	if (ret)
		goto err_out;

	group = iommu_group_get(dev);
	if (!group)
		goto err_release;

	/*
	 * Try to allocate a default domain - needs support from the
	 * IOMMU driver. There are still some drivers which don't
	 * support default domains, so the return value is not yet
	 * checked.
	 */
	iommu_alloc_default_domain(group, dev);

	if (group->default_domain) {
		ret = __iommu_attach_device(group->default_domain, dev);
		if (ret) {
			iommu_group_put(group);
			goto err_release;
		}
	}

	iommu_create_device_direct_mappings(group, dev);

	iommu_group_put(group);

	if (ops->probe_finalize)
		ops->probe_finalize(dev);

	return 0;

err_release:
	iommu_release_device(dev);

err_out:
	return ret;

}

void iommu_release_device(struct device *dev)
{
	const struct iommu_ops *ops = dev->bus->iommu_ops;

	if (!dev->iommu)
		return;

	iommu_device_unlink(dev->iommu->iommu_dev, dev);

	ops->release_device(dev);

	iommu_group_remove_device(dev);
	module_put(ops->owner);
	dev_iommu_free(dev);
}

static int __init iommu_set_def_domain_type(char *str)
{
	bool pt;
	int ret;

	ret = kstrtobool(str, &pt);
	if (ret)
		return ret;

	if (pt)
		iommu_set_default_passthrough(true);
	else
		iommu_set_default_translated(true);

	return 0;
}
early_param("iommu.passthrough", iommu_set_def_domain_type);

static int __init iommu_dma_setup(char *str)
{
	return kstrtobool(str, &iommu_dma_strict);
}
early_param("iommu.strict", iommu_dma_setup);

static ssize_t iommu_group_attr_show(struct kobject *kobj,
				     struct attribute *__attr, char *buf)
{
	struct iommu_group_attribute *attr = to_iommu_group_attr(__attr);
	struct iommu_group *group = to_iommu_group(kobj);
	ssize_t ret = -EIO;

	if (attr->show)
		ret = attr->show(group, buf);
	return ret;
}

static ssize_t iommu_group_attr_store(struct kobject *kobj,
				      struct attribute *__attr,
				      const char *buf, size_t count)
{
	struct iommu_group_attribute *attr = to_iommu_group_attr(__attr);
	struct iommu_group *group = to_iommu_group(kobj);
	ssize_t ret = -EIO;

	if (attr->store)
		ret = attr->store(group, buf, count);
	return ret;
}

static const struct sysfs_ops iommu_group_sysfs_ops = {
	.show = iommu_group_attr_show,
	.store = iommu_group_attr_store,
};

static int iommu_group_create_file(struct iommu_group *group,
				   struct iommu_group_attribute *attr)
{
	return sysfs_create_file(&group->kobj, &attr->attr);
}

static void iommu_group_remove_file(struct iommu_group *group,
				    struct iommu_group_attribute *attr)
{
	sysfs_remove_file(&group->kobj, &attr->attr);
}

static ssize_t iommu_group_show_name(struct iommu_group *group, char *buf)
{
	return sprintf(buf, "%s\n", group->name);
}

/**
 * iommu_insert_resv_region - Insert a new region in the
 * list of reserved regions.
 * @new: new region to insert
 * @regions: list of regions
 *
 * Elements are sorted by start address and overlapping segments
 * of the same type are merged.
 */
static int iommu_insert_resv_region(struct iommu_resv_region *new,
				    struct list_head *regions)
{
	struct iommu_resv_region *iter, *tmp, *nr, *top;
	LIST_HEAD(stack);

	nr = iommu_alloc_resv_region(new->start, new->length,
				     new->prot, new->type);
	if (!nr)
		return -ENOMEM;

	/* First add the new element based on start address sorting */
	list_for_each_entry(iter, regions, list) {
		if (nr->start < iter->start ||
		    (nr->start == iter->start && nr->type <= iter->type))
			break;
	}
	list_add_tail(&nr->list, &iter->list);

	/* Merge overlapping segments of type nr->type in @regions, if any */
	list_for_each_entry_safe(iter, tmp, regions, list) {
		phys_addr_t top_end, iter_end = iter->start + iter->length - 1;

		/* no merge needed on elements of different types than @new */
		if (iter->type != new->type) {
			list_move_tail(&iter->list, &stack);
			continue;
		}

		/* look for the last stack element of same type as @iter */
		list_for_each_entry_reverse(top, &stack, list)
			if (top->type == iter->type)
				goto check_overlap;

		list_move_tail(&iter->list, &stack);
		continue;

check_overlap:
		top_end = top->start + top->length - 1;

		if (iter->start > top_end + 1) {
			list_move_tail(&iter->list, &stack);
		} else {
			top->length = max(top_end, iter_end) - top->start + 1;
			list_del(&iter->list);
			kfree(iter);
		}
	}
	list_splice(&stack, regions);
	return 0;
}

static int
iommu_insert_device_resv_regions(struct list_head *dev_resv_regions,
				 struct list_head *group_resv_regions)
{
	struct iommu_resv_region *entry;
	int ret = 0;

	list_for_each_entry(entry, dev_resv_regions, list) {
		ret = iommu_insert_resv_region(entry, group_resv_regions);
		if (ret)
			break;
	}
	return ret;
}

int iommu_get_group_resv_regions(struct iommu_group *group,
				 struct list_head *head)
{
	struct group_device *device;
	int ret = 0;

	mutex_lock(&group->mutex);
	list_for_each_entry(device, &group->devices, list) {
		struct list_head dev_resv_regions;

		INIT_LIST_HEAD(&dev_resv_regions);
		iommu_get_resv_regions(device->dev, &dev_resv_regions);
		ret = iommu_insert_device_resv_regions(&dev_resv_regions, head);
		iommu_put_resv_regions(device->dev, &dev_resv_regions);
		if (ret)
			break;
	}
	mutex_unlock(&group->mutex);
	return ret;
}
EXPORT_SYMBOL_GPL(iommu_get_group_resv_regions);

static ssize_t iommu_group_show_resv_regions(struct iommu_group *group,
					     char *buf)
{
	struct iommu_resv_region *region, *next;
	struct list_head group_resv_regions;
	char *str = buf;

	INIT_LIST_HEAD(&group_resv_regions);
	iommu_get_group_resv_regions(group, &group_resv_regions);

	list_for_each_entry_safe(region, next, &group_resv_regions, list) {
		str += sprintf(str, "0x%016llx 0x%016llx %s\n",
			       (long long int)region->start,
			       (long long int)(region->start +
						region->length - 1),
			       iommu_group_resv_type_string[region->type]);
		kfree(region);
	}

	return (str - buf);
}

static ssize_t iommu_group_show_type(struct iommu_group *group,
				     char *buf)
{
	char *type = "unknown\n";

	if (group->default_domain) {
		switch (group->default_domain->type) {
		case IOMMU_DOMAIN_BLOCKED:
			type = "blocked\n";
			break;
		case IOMMU_DOMAIN_IDENTITY:
			type = "identity\n";
			break;
		case IOMMU_DOMAIN_UNMANAGED:
			type = "unmanaged\n";
			break;
		case IOMMU_DOMAIN_DMA:
			type = "DMA\n";
			break;
		}
	}
	strcpy(buf, type);

	return strlen(type);
}

static IOMMU_GROUP_ATTR(name, S_IRUGO, iommu_group_show_name, NULL);

static IOMMU_GROUP_ATTR(reserved_regions, 0444,
			iommu_group_show_resv_regions, NULL);

static IOMMU_GROUP_ATTR(type, 0444, iommu_group_show_type, NULL);

static void iommu_group_release(struct kobject *kobj)
{
	struct iommu_group *group = to_iommu_group(kobj);

	pr_debug("Releasing group %d\n", group->id);

	if (group->iommu_data_release)
		group->iommu_data_release(group->iommu_data);

	ida_simple_remove(&iommu_group_ida, group->id);

	if (group->default_domain)
		iommu_domain_free(group->default_domain);

	kfree(group->name);
	kfree(group);
}

static struct kobj_type iommu_group_ktype = {
	.sysfs_ops = &iommu_group_sysfs_ops,
	.release = iommu_group_release,
};

/**
 * iommu_group_alloc - Allocate a new group
 *
 * This function is called by an iommu driver to allocate a new iommu
 * group.  The iommu group represents the minimum granularity of the iommu.
 * Upon successful return, the caller holds a reference to the supplied
 * group in order to hold the group until devices are added.  Use
 * iommu_group_put() to release this extra reference count, allowing the
 * group to be automatically reclaimed once it has no devices or external
 * references.
 */
struct iommu_group *iommu_group_alloc(void)
{
	struct iommu_group *group;
	int ret;

	group = kzalloc(sizeof(*group), GFP_KERNEL);
	if (!group)
		return ERR_PTR(-ENOMEM);

	group->kobj.kset = iommu_group_kset;
	mutex_init(&group->mutex);
	INIT_LIST_HEAD(&group->devices);
	INIT_LIST_HEAD(&group->entry);
	BLOCKING_INIT_NOTIFIER_HEAD(&group->notifier);

	ret = ida_simple_get(&iommu_group_ida, 0, 0, GFP_KERNEL);
	if (ret < 0) {
		kfree(group);
		return ERR_PTR(ret);
	}
	group->id = ret;

	ret = kobject_init_and_add(&group->kobj, &iommu_group_ktype,
				   NULL, "%d", group->id);
	if (ret) {
		ida_simple_remove(&iommu_group_ida, group->id);
		kobject_put(&group->kobj);
		return ERR_PTR(ret);
	}

	group->devices_kobj = kobject_create_and_add("devices", &group->kobj);
	if (!group->devices_kobj) {
		kobject_put(&group->kobj); /* triggers .release & free */
		return ERR_PTR(-ENOMEM);
	}

	/*
	 * The devices_kobj holds a reference on the group kobject, so
	 * as long as that exists so will the group.  We can therefore
	 * use the devices_kobj for reference counting.
	 */
	kobject_put(&group->kobj);

	ret = iommu_group_create_file(group,
				      &iommu_group_attr_reserved_regions);
	if (ret)
		return ERR_PTR(ret);

	ret = iommu_group_create_file(group, &iommu_group_attr_type);
	if (ret)
		return ERR_PTR(ret);

	pr_debug("Allocated group %d\n", group->id);

	return group;
}
EXPORT_SYMBOL_GPL(iommu_group_alloc);

struct iommu_group *iommu_group_get_by_id(int id)
{
	struct kobject *group_kobj;
	struct iommu_group *group;
	const char *name;

	if (!iommu_group_kset)
		return NULL;

	name = kasprintf(GFP_KERNEL, "%d", id);
	if (!name)
		return NULL;

	group_kobj = kset_find_obj(iommu_group_kset, name);
	kfree(name);

	if (!group_kobj)
		return NULL;

	group = container_of(group_kobj, struct iommu_group, kobj);
	BUG_ON(group->id != id);

	kobject_get(group->devices_kobj);
	kobject_put(&group->kobj);

	return group;
}
EXPORT_SYMBOL_GPL(iommu_group_get_by_id);

/**
 * iommu_group_get_iommudata - retrieve iommu_data registered for a group
 * @group: the group
 *
 * iommu drivers can store data in the group for use when doing iommu
 * operations.  This function provides a way to retrieve it.  Caller
 * should hold a group reference.
 */
void *iommu_group_get_iommudata(struct iommu_group *group)
{
	return group->iommu_data;
}
EXPORT_SYMBOL_GPL(iommu_group_get_iommudata);

/**
 * iommu_group_set_iommudata - set iommu_data for a group
 * @group: the group
 * @iommu_data: new data
 * @release: release function for iommu_data
 *
 * iommu drivers can store data in the group for use when doing iommu
 * operations.  This function provides a way to set the data after
 * the group has been allocated.  Caller should hold a group reference.
 */
void iommu_group_set_iommudata(struct iommu_group *group, void *iommu_data,
			       void (*release)(void *iommu_data))
{
	group->iommu_data = iommu_data;
	group->iommu_data_release = release;
}
EXPORT_SYMBOL_GPL(iommu_group_set_iommudata);

/**
 * iommu_group_set_name - set name for a group
 * @group: the group
 * @name: name
 *
 * Allow iommu driver to set a name for a group.  When set it will
 * appear in a name attribute file under the group in sysfs.
 */
int iommu_group_set_name(struct iommu_group *group, const char *name)
{
	int ret;

	if (group->name) {
		iommu_group_remove_file(group, &iommu_group_attr_name);
		kfree(group->name);
		group->name = NULL;
		if (!name)
			return 0;
	}

	group->name = kstrdup(name, GFP_KERNEL);
	if (!group->name)
		return -ENOMEM;

	ret = iommu_group_create_file(group, &iommu_group_attr_name);
	if (ret) {
		kfree(group->name);
		group->name = NULL;
		return ret;
	}

	return 0;
}
EXPORT_SYMBOL_GPL(iommu_group_set_name);

static int iommu_create_device_direct_mappings(struct iommu_group *group,
					       struct device *dev)
{
	struct iommu_domain *domain = group->default_domain;
	struct iommu_resv_region *entry;
	struct list_head mappings;
	unsigned long pg_size;
	int ret = 0;

	if (!domain || domain->type != IOMMU_DOMAIN_DMA)
		return 0;

	BUG_ON(!domain->pgsize_bitmap);

	pg_size = 1UL << __ffs(domain->pgsize_bitmap);
	INIT_LIST_HEAD(&mappings);

	iommu_get_resv_regions(dev, &mappings);

	/* We need to consider overlapping regions for different devices */
	list_for_each_entry(entry, &mappings, list) {
		dma_addr_t start, end, addr;

		if (domain->ops->apply_resv_region)
			domain->ops->apply_resv_region(dev, domain, entry);

		start = ALIGN(entry->start, pg_size);
		end   = ALIGN(entry->start + entry->length, pg_size);

		if (entry->type != IOMMU_RESV_DIRECT &&
		    entry->type != IOMMU_RESV_DIRECT_RELAXABLE)
			continue;

		for (addr = start; addr < end; addr += pg_size) {
			phys_addr_t phys_addr;

			phys_addr = iommu_iova_to_phys(domain, addr);
			if (phys_addr)
				continue;

			ret = iommu_map(domain, addr, addr, pg_size, entry->prot);
			if (ret)
				goto out;
		}

	}

	iommu_flush_iotlb_all(domain);

out:
	iommu_put_resv_regions(dev, &mappings);

	return ret;
}

static bool iommu_is_attach_deferred(struct iommu_domain *domain,
				     struct device *dev)
{
	if (domain->ops->is_attach_deferred)
		return domain->ops->is_attach_deferred(domain, dev);

	return false;
}

/**
 * iommu_group_add_device - add a device to an iommu group
 * @group: the group into which to add the device (reference should be held)
 * @dev: the device
 *
 * This function is called by an iommu driver to add a device into a
 * group.  Adding a device increments the group reference count.
 */
int iommu_group_add_device(struct iommu_group *group, struct device *dev)
{
	int ret, i = 0;
	struct group_device *device;

	device = kzalloc(sizeof(*device), GFP_KERNEL);
	if (!device)
		return -ENOMEM;

	device->dev = dev;

	ret = sysfs_create_link(&dev->kobj, &group->kobj, "iommu_group");
	if (ret)
		goto err_free_device;

	device->name = kasprintf(GFP_KERNEL, "%s", kobject_name(&dev->kobj));
rename:
	if (!device->name) {
		ret = -ENOMEM;
		goto err_remove_link;
	}

	ret = sysfs_create_link_nowarn(group->devices_kobj,
				       &dev->kobj, device->name);
	if (ret) {
		if (ret == -EEXIST && i >= 0) {
			/*
			 * Account for the slim chance of collision
			 * and append an instance to the name.
			 */
			kfree(device->name);
			device->name = kasprintf(GFP_KERNEL, "%s.%d",
						 kobject_name(&dev->kobj), i++);
			goto rename;
		}
		goto err_free_name;
	}

	kobject_get(group->devices_kobj);

	dev->iommu_group = group;

	mutex_lock(&group->mutex);
	list_add_tail(&device->list, &group->devices);
	if (group->domain  && !iommu_is_attach_deferred(group->domain, dev))
		ret = __iommu_attach_device(group->domain, dev);
	mutex_unlock(&group->mutex);
	if (ret)
		goto err_put_group;

	/* Notify any listeners about change to group. */
	blocking_notifier_call_chain(&group->notifier,
				     IOMMU_GROUP_NOTIFY_ADD_DEVICE, dev);

	trace_add_device_to_group(group->id, dev);

	dev_info(dev, "Adding to iommu group %d\n", group->id);

	return 0;

err_put_group:
	mutex_lock(&group->mutex);
	list_del(&device->list);
	mutex_unlock(&group->mutex);
	dev->iommu_group = NULL;
	kobject_put(group->devices_kobj);
	sysfs_remove_link(group->devices_kobj, device->name);
err_free_name:
	kfree(device->name);
err_remove_link:
	sysfs_remove_link(&dev->kobj, "iommu_group");
err_free_device:
	kfree(device);
	dev_err(dev, "Failed to add to iommu group %d: %d\n", group->id, ret);
	return ret;
}
EXPORT_SYMBOL_GPL(iommu_group_add_device);

/**
 * iommu_group_remove_device - remove a device from it's current group
 * @dev: device to be removed
 *
 * This function is called by an iommu driver to remove the device from
 * it's current group.  This decrements the iommu group reference count.
 */
void iommu_group_remove_device(struct device *dev)
{
	struct iommu_group *group = dev->iommu_group;
	struct group_device *tmp_device, *device = NULL;

	dev_info(dev, "Removing from iommu group %d\n", group->id);

	/* Pre-notify listeners that a device is being removed. */
	blocking_notifier_call_chain(&group->notifier,
				     IOMMU_GROUP_NOTIFY_DEL_DEVICE, dev);

	mutex_lock(&group->mutex);
	list_for_each_entry(tmp_device, &group->devices, list) {
		if (tmp_device->dev == dev) {
			device = tmp_device;
			list_del(&device->list);
			break;
		}
	}
	mutex_unlock(&group->mutex);

	if (!device)
		return;

	sysfs_remove_link(group->devices_kobj, device->name);
	sysfs_remove_link(&dev->kobj, "iommu_group");

	trace_remove_device_from_group(group->id, dev);

	kfree(device->name);
	kfree(device);
	dev->iommu_group = NULL;
	kobject_put(group->devices_kobj);
}
EXPORT_SYMBOL_GPL(iommu_group_remove_device);

static int iommu_group_device_count(struct iommu_group *group)
{
	struct group_device *entry;
	int ret = 0;

	list_for_each_entry(entry, &group->devices, list)
		ret++;

	return ret;
}

/**
 * iommu_group_for_each_dev - iterate over each device in the group
 * @group: the group
 * @data: caller opaque data to be passed to callback function
 * @fn: caller supplied callback function
 *
 * This function is called by group users to iterate over group devices.
 * Callers should hold a reference count to the group during callback.
 * The group->mutex is held across callbacks, which will block calls to
 * iommu_group_add/remove_device.
 */
static int __iommu_group_for_each_dev(struct iommu_group *group, void *data,
				      int (*fn)(struct device *, void *))
{
	struct group_device *device;
	int ret = 0;

	list_for_each_entry(device, &group->devices, list) {
		ret = fn(device->dev, data);
		if (ret)
			break;
	}
	return ret;
}


int iommu_group_for_each_dev(struct iommu_group *group, void *data,
			     int (*fn)(struct device *, void *))
{
	int ret;

	mutex_lock(&group->mutex);
	ret = __iommu_group_for_each_dev(group, data, fn);
	mutex_unlock(&group->mutex);

	return ret;
}
EXPORT_SYMBOL_GPL(iommu_group_for_each_dev);

/**
 * iommu_group_get - Return the group for a device and increment reference
 * @dev: get the group that this device belongs to
 *
 * This function is called by iommu drivers and users to get the group
 * for the specified device.  If found, the group is returned and the group
 * reference in incremented, else NULL.
 */
struct iommu_group *iommu_group_get(struct device *dev)
{
	struct iommu_group *group = dev->iommu_group;

	if (group)
		kobject_get(group->devices_kobj);

	return group;
}
EXPORT_SYMBOL_GPL(iommu_group_get);

/**
 * iommu_group_ref_get - Increment reference on a group
 * @group: the group to use, must not be NULL
 *
 * This function is called by iommu drivers to take additional references on an
 * existing group.  Returns the given group for convenience.
 */
struct iommu_group *iommu_group_ref_get(struct iommu_group *group)
{
	kobject_get(group->devices_kobj);
	return group;
}
EXPORT_SYMBOL_GPL(iommu_group_ref_get);

/**
 * iommu_group_put - Decrement group reference
 * @group: the group to use
 *
 * This function is called by iommu drivers and users to release the
 * iommu group.  Once the reference count is zero, the group is released.
 */
void iommu_group_put(struct iommu_group *group)
{
	if (group)
		kobject_put(group->devices_kobj);
}
EXPORT_SYMBOL_GPL(iommu_group_put);

/**
 * iommu_group_register_notifier - Register a notifier for group changes
 * @group: the group to watch
 * @nb: notifier block to signal
 *
 * This function allows iommu group users to track changes in a group.
 * See include/linux/iommu.h for actions sent via this notifier.  Caller
 * should hold a reference to the group throughout notifier registration.
 */
int iommu_group_register_notifier(struct iommu_group *group,
				  struct notifier_block *nb)
{
	return blocking_notifier_chain_register(&group->notifier, nb);
}
EXPORT_SYMBOL_GPL(iommu_group_register_notifier);

/**
 * iommu_group_unregister_notifier - Unregister a notifier
 * @group: the group to watch
 * @nb: notifier block to signal
 *
 * Unregister a previously registered group notifier block.
 */
int iommu_group_unregister_notifier(struct iommu_group *group,
				    struct notifier_block *nb)
{
	return blocking_notifier_chain_unregister(&group->notifier, nb);
}
EXPORT_SYMBOL_GPL(iommu_group_unregister_notifier);

/**
 * iommu_register_device_fault_handler() - Register a device fault handler
 * @dev: the device
 * @handler: the fault handler
 * @data: private data passed as argument to the handler
 *
 * When an IOMMU fault event is received, this handler gets called with the
 * fault event and data as argument. The handler should return 0 on success. If
 * the fault is recoverable (IOMMU_FAULT_PAGE_REQ), the consumer should also
 * complete the fault by calling iommu_page_response() with one of the following
 * response code:
 * - IOMMU_PAGE_RESP_SUCCESS: retry the translation
 * - IOMMU_PAGE_RESP_INVALID: terminate the fault
 * - IOMMU_PAGE_RESP_FAILURE: terminate the fault and stop reporting
 *   page faults if possible.
 *
 * Return 0 if the fault handler was installed successfully, or an error.
 */
int iommu_register_device_fault_handler(struct device *dev,
					iommu_dev_fault_handler_t handler,
					void *data)
{
	struct dev_iommu *param = dev->iommu;
	int ret = 0;

	if (!param)
		return -EINVAL;

	mutex_lock(&param->lock);
	/* Only allow one fault handler registered for each device */
	if (param->fault_param) {
		ret = -EBUSY;
		goto done_unlock;
	}

	get_device(dev);
	param->fault_param = kzalloc(sizeof(*param->fault_param), GFP_KERNEL);
	if (!param->fault_param) {
		put_device(dev);
		ret = -ENOMEM;
		goto done_unlock;
	}
	param->fault_param->handler = handler;
	param->fault_param->data = data;
	mutex_init(&param->fault_param->lock);
	INIT_LIST_HEAD(&param->fault_param->faults);

done_unlock:
	mutex_unlock(&param->lock);

	return ret;
}
EXPORT_SYMBOL_GPL(iommu_register_device_fault_handler);

/**
 * iommu_unregister_device_fault_handler() - Unregister the device fault handler
 * @dev: the device
 *
 * Remove the device fault handler installed with
 * iommu_register_device_fault_handler().
 *
 * Return 0 on success, or an error.
 */
int iommu_unregister_device_fault_handler(struct device *dev)
{
	struct dev_iommu *param = dev->iommu;
	int ret = 0;

	if (!param)
		return -EINVAL;

	mutex_lock(&param->lock);

	if (!param->fault_param)
		goto unlock;

	/* we cannot unregister handler if there are pending faults */
	if (!list_empty(&param->fault_param->faults)) {
		ret = -EBUSY;
		goto unlock;
	}

	kfree(param->fault_param);
	param->fault_param = NULL;
	put_device(dev);
unlock:
	mutex_unlock(&param->lock);

	return ret;
}
EXPORT_SYMBOL_GPL(iommu_unregister_device_fault_handler);

/**
 * iommu_report_device_fault() - Report fault event to device driver
 * @dev: the device
 * @evt: fault event data
 *
 * Called by IOMMU drivers when a fault is detected, typically in a threaded IRQ
 * handler. When this function fails and the fault is recoverable, it is the
 * caller's responsibility to complete the fault.
 *
 * Return 0 on success, or an error.
 */
int iommu_report_device_fault(struct device *dev, struct iommu_fault_event *evt)
{
	struct dev_iommu *param = dev->iommu;
	struct iommu_fault_event *evt_pending = NULL;
	struct iommu_fault_param *fparam;
	int ret = 0;

	if (!param || !evt)
		return -EINVAL;

	/* we only report device fault if there is a handler registered */
	mutex_lock(&param->lock);
	fparam = param->fault_param;
	if (!fparam || !fparam->handler) {
		ret = -EINVAL;
		goto done_unlock;
	}

	if (evt->fault.type == IOMMU_FAULT_PAGE_REQ &&
	    (evt->fault.prm.flags & IOMMU_FAULT_PAGE_REQUEST_LAST_PAGE)) {
		evt_pending = kmemdup(evt, sizeof(struct iommu_fault_event),
				      GFP_KERNEL);
		if (!evt_pending) {
			ret = -ENOMEM;
			goto done_unlock;
		}
		mutex_lock(&fparam->lock);
		list_add_tail(&evt_pending->list, &fparam->faults);
		mutex_unlock(&fparam->lock);
	}

	ret = fparam->handler(&evt->fault, fparam->data);
	if (ret && evt_pending) {
		mutex_lock(&fparam->lock);
		list_del(&evt_pending->list);
		mutex_unlock(&fparam->lock);
		kfree(evt_pending);
	}
done_unlock:
	mutex_unlock(&param->lock);
	return ret;
}
EXPORT_SYMBOL_GPL(iommu_report_device_fault);

int iommu_page_response(struct device *dev,
			struct iommu_page_response *msg)
{
	bool needs_pasid;
	int ret = -EINVAL;
	struct iommu_fault_event *evt;
	struct iommu_fault_page_request *prm;
	struct dev_iommu *param = dev->iommu;
	bool has_pasid = msg->flags & IOMMU_PAGE_RESP_PASID_VALID;
	struct iommu_domain *domain = iommu_get_domain_for_dev(dev);

	if (!domain || !domain->ops->page_response)
		return -ENODEV;

	if (!param || !param->fault_param)
		return -EINVAL;

	if (msg->version != IOMMU_PAGE_RESP_VERSION_1 ||
	    msg->flags & ~IOMMU_PAGE_RESP_PASID_VALID)
		return -EINVAL;

	/* Only send response if there is a fault report pending */
	mutex_lock(&param->fault_param->lock);
	if (list_empty(&param->fault_param->faults)) {
		dev_warn_ratelimited(dev, "no pending PRQ, drop response\n");
		goto done_unlock;
	}
	/*
	 * Check if we have a matching page request pending to respond,
	 * otherwise return -EINVAL
	 */
	list_for_each_entry(evt, &param->fault_param->faults, list) {
		prm = &evt->fault.prm;
		if (prm->grpid != msg->grpid)
			continue;

		/*
		 * If the PASID is required, the corresponding request is
		 * matched using the group ID, the PASID valid bit and the PASID
		 * value. Otherwise only the group ID matches request and
		 * response.
		 */
		needs_pasid = prm->flags & IOMMU_FAULT_PAGE_RESPONSE_NEEDS_PASID;
		if (needs_pasid && (!has_pasid || msg->pasid != prm->pasid))
			continue;

		if (!needs_pasid && has_pasid) {
			/* No big deal, just clear it. */
			msg->flags &= ~IOMMU_PAGE_RESP_PASID_VALID;
			msg->pasid = 0;
		}

		ret = domain->ops->page_response(dev, evt, msg);
		list_del(&evt->list);
		kfree(evt);
		break;
	}

done_unlock:
	mutex_unlock(&param->fault_param->lock);
	return ret;
}
EXPORT_SYMBOL_GPL(iommu_page_response);

/**
 * iommu_group_id - Return ID for a group
 * @group: the group to ID
 *
 * Return the unique ID for the group matching the sysfs group number.
 */
int iommu_group_id(struct iommu_group *group)
{
	return group->id;
}
EXPORT_SYMBOL_GPL(iommu_group_id);

static struct iommu_group *get_pci_alias_group(struct pci_dev *pdev,
					       unsigned long *devfns);

/*
 * To consider a PCI device isolated, we require ACS to support Source
 * Validation, Request Redirection, Completer Redirection, and Upstream
 * Forwarding.  This effectively means that devices cannot spoof their
 * requester ID, requests and completions cannot be redirected, and all
 * transactions are forwarded upstream, even as it passes through a
 * bridge where the target device is downstream.
 */
#define REQ_ACS_FLAGS   (PCI_ACS_SV | PCI_ACS_RR | PCI_ACS_CR | PCI_ACS_UF)

/*
 * For multifunction devices which are not isolated from each other, find
 * all the other non-isolated functions and look for existing groups.  For
 * each function, we also need to look for aliases to or from other devices
 * that may already have a group.
 */
static struct iommu_group *get_pci_function_alias_group(struct pci_dev *pdev,
							unsigned long *devfns)
{
	struct pci_dev *tmp = NULL;
	struct iommu_group *group;

	if (!pdev->multifunction || pci_acs_enabled(pdev, REQ_ACS_FLAGS))
		return NULL;

	for_each_pci_dev(tmp) {
		if (tmp == pdev || tmp->bus != pdev->bus ||
		    PCI_SLOT(tmp->devfn) != PCI_SLOT(pdev->devfn) ||
		    pci_acs_enabled(tmp, REQ_ACS_FLAGS))
			continue;

		group = get_pci_alias_group(tmp, devfns);
		if (group) {
			pci_dev_put(tmp);
			return group;
		}
	}

	return NULL;
}

/*
 * Look for aliases to or from the given device for existing groups. DMA
 * aliases are only supported on the same bus, therefore the search
 * space is quite small (especially since we're really only looking at pcie
 * device, and therefore only expect multiple slots on the root complex or
 * downstream switch ports).  It's conceivable though that a pair of
 * multifunction devices could have aliases between them that would cause a
 * loop.  To prevent this, we use a bitmap to track where we've been.
 */
static struct iommu_group *get_pci_alias_group(struct pci_dev *pdev,
					       unsigned long *devfns)
{
	struct pci_dev *tmp = NULL;
	struct iommu_group *group;

	if (test_and_set_bit(pdev->devfn & 0xff, devfns))
		return NULL;

	group = iommu_group_get(&pdev->dev);
	if (group)
		return group;

	for_each_pci_dev(tmp) {
		if (tmp == pdev || tmp->bus != pdev->bus)
			continue;

		/* We alias them or they alias us */
		if (pci_devs_are_dma_aliases(pdev, tmp)) {
			group = get_pci_alias_group(tmp, devfns);
			if (group) {
				pci_dev_put(tmp);
				return group;
			}

			group = get_pci_function_alias_group(tmp, devfns);
			if (group) {
				pci_dev_put(tmp);
				return group;
			}
		}
	}

	return NULL;
}

struct group_for_pci_data {
	struct pci_dev *pdev;
	struct iommu_group *group;
};

/*
 * DMA alias iterator callback, return the last seen device.  Stop and return
 * the IOMMU group if we find one along the way.
 */
static int get_pci_alias_or_group(struct pci_dev *pdev, u16 alias, void *opaque)
{
	struct group_for_pci_data *data = opaque;

	data->pdev = pdev;
	data->group = iommu_group_get(&pdev->dev);

	return data->group != NULL;
}

/*
 * Generic device_group call-back function. It just allocates one
 * iommu-group per device.
 */
struct iommu_group *generic_device_group(struct device *dev)
{
	return iommu_group_alloc();
}
EXPORT_SYMBOL_GPL(generic_device_group);

/*
 * Use standard PCI bus topology, isolation features, and DMA alias quirks
 * to find or create an IOMMU group for a device.
 */
struct iommu_group *pci_device_group(struct device *dev)
{
	struct pci_dev *pdev = to_pci_dev(dev);
	struct group_for_pci_data data;
	struct pci_bus *bus;
	struct iommu_group *group = NULL;
	u64 devfns[4] = { 0 };

	if (WARN_ON(!dev_is_pci(dev)))
		return ERR_PTR(-EINVAL);

	/*
	 * Find the upstream DMA alias for the device.  A device must not
	 * be aliased due to topology in order to have its own IOMMU group.
	 * If we find an alias along the way that already belongs to a
	 * group, use it.
	 */
	if (pci_for_each_dma_alias(pdev, get_pci_alias_or_group, &data))
		return data.group;

	pdev = data.pdev;

	/*
	 * Continue upstream from the point of minimum IOMMU granularity
	 * due to aliases to the point where devices are protected from
	 * peer-to-peer DMA by PCI ACS.  Again, if we find an existing
	 * group, use it.
	 */
	for (bus = pdev->bus; !pci_is_root_bus(bus); bus = bus->parent) {
		if (!bus->self)
			continue;

		if (pci_acs_path_enabled(bus->self, NULL, REQ_ACS_FLAGS))
			break;

		pdev = bus->self;

		group = iommu_group_get(&pdev->dev);
		if (group)
			return group;
	}

	/*
	 * Look for existing groups on device aliases.  If we alias another
	 * device or another device aliases us, use the same group.
	 */
	group = get_pci_alias_group(pdev, (unsigned long *)devfns);
	if (group)
		return group;

	/*
	 * Look for existing groups on non-isolated functions on the same
	 * slot and aliases of those funcions, if any.  No need to clear
	 * the search bitmap, the tested devfns are still valid.
	 */
	group = get_pci_function_alias_group(pdev, (unsigned long *)devfns);
	if (group)
		return group;

	/* No shared group found, allocate new */
	return iommu_group_alloc();
}
EXPORT_SYMBOL_GPL(pci_device_group);

/* Get the IOMMU group for device on fsl-mc bus */
struct iommu_group *fsl_mc_device_group(struct device *dev)
{
	struct device *cont_dev = fsl_mc_cont_dev(dev);
	struct iommu_group *group;

	group = iommu_group_get(cont_dev);
	if (!group)
		group = iommu_group_alloc();
	return group;
}
EXPORT_SYMBOL_GPL(fsl_mc_device_group);

static int iommu_get_def_domain_type(struct device *dev)
{
	const struct iommu_ops *ops = dev->bus->iommu_ops;
	unsigned int type = 0;

	if (ops->def_domain_type)
		type = ops->def_domain_type(dev);

	return (type == 0) ? iommu_def_domain_type : type;
}

static int iommu_group_alloc_default_domain(struct bus_type *bus,
					    struct iommu_group *group,
					    unsigned int type)
{
	struct iommu_domain *dom;

	dom = __iommu_domain_alloc(bus, type);
	if (!dom && type != IOMMU_DOMAIN_DMA) {
		dom = __iommu_domain_alloc(bus, IOMMU_DOMAIN_DMA);
		if (dom)
			pr_warn("Failed to allocate default IOMMU domain of type %u for group %s - Falling back to IOMMU_DOMAIN_DMA",
				type, group->name);
	}

	if (!dom)
		return -ENOMEM;

	group->default_domain = dom;
	if (!group->domain)
		group->domain = dom;

	if (!iommu_dma_strict) {
		int attr = 1;
		iommu_domain_set_attr(dom,
				      DOMAIN_ATTR_DMA_USE_FLUSH_QUEUE,
				      &attr);
	}

	return 0;
}

static int iommu_alloc_default_domain(struct iommu_group *group,
				      struct device *dev)
{
	unsigned int type;

	if (group->default_domain)
		return 0;

	type = iommu_get_def_domain_type(dev);

	return iommu_group_alloc_default_domain(dev->bus, group, type);
}

/**
 * iommu_group_get_for_dev - Find or create the IOMMU group for a device
 * @dev: target device
 *
 * This function is intended to be called by IOMMU drivers and extended to
 * support common, bus-defined algorithms when determining or creating the
 * IOMMU group for a device.  On success, the caller will hold a reference
 * to the returned IOMMU group, which will already include the provided
 * device.  The reference should be released with iommu_group_put().
 */
static struct iommu_group *iommu_group_get_for_dev(struct device *dev)
{
	const struct iommu_ops *ops = dev->bus->iommu_ops;
	struct iommu_group *group;
	int ret;

	group = iommu_group_get(dev);
	if (group)
		return group;

	if (!ops)
		return ERR_PTR(-EINVAL);

	group = ops->device_group(dev);
	if (WARN_ON_ONCE(group == NULL))
		return ERR_PTR(-EINVAL);

	if (IS_ERR(group))
		return group;

	ret = iommu_group_add_device(group, dev);
	if (ret)
		goto out_put_group;

	return group;

out_put_group:
	iommu_group_put(group);

	return ERR_PTR(ret);
}

struct iommu_domain *iommu_group_default_domain(struct iommu_group *group)
{
	return group->default_domain;
}

static int probe_iommu_group(struct device *dev, void *data)
{
	struct list_head *group_list = data;
	struct iommu_group *group;
	int ret;

	/* Device is probed already if in a group */
	group = iommu_group_get(dev);
	if (group) {
		iommu_group_put(group);
		return 0;
	}

	ret = __iommu_probe_device(dev, group_list);
	if (ret == -ENODEV)
		ret = 0;

	return ret;
}

static int remove_iommu_group(struct device *dev, void *data)
{
	iommu_release_device(dev);

	return 0;
}

static int iommu_bus_notifier(struct notifier_block *nb,
			      unsigned long action, void *data)
{
	unsigned long group_action = 0;
	struct device *dev = data;
	struct iommu_group *group;

	/*
	 * ADD/DEL call into iommu driver ops if provided, which may
	 * result in ADD/DEL notifiers to group->notifier
	 */
	if (action == BUS_NOTIFY_ADD_DEVICE) {
		int ret;

		ret = iommu_probe_device(dev);
		return (ret) ? NOTIFY_DONE : NOTIFY_OK;
	} else if (action == BUS_NOTIFY_REMOVED_DEVICE) {
		iommu_release_device(dev);
		return NOTIFY_OK;
	}

	/*
	 * Remaining BUS_NOTIFYs get filtered and republished to the
	 * group, if anyone is listening
	 */
	group = iommu_group_get(dev);
	if (!group)
		return 0;

	switch (action) {
	case BUS_NOTIFY_BIND_DRIVER:
		group_action = IOMMU_GROUP_NOTIFY_BIND_DRIVER;
		break;
	case BUS_NOTIFY_BOUND_DRIVER:
		group_action = IOMMU_GROUP_NOTIFY_BOUND_DRIVER;
		break;
	case BUS_NOTIFY_UNBIND_DRIVER:
		group_action = IOMMU_GROUP_NOTIFY_UNBIND_DRIVER;
		break;
	case BUS_NOTIFY_UNBOUND_DRIVER:
		group_action = IOMMU_GROUP_NOTIFY_UNBOUND_DRIVER;
		break;
	}

	if (group_action)
		blocking_notifier_call_chain(&group->notifier,
					     group_action, dev);

	iommu_group_put(group);
	return 0;
}

struct __group_domain_type {
	struct device *dev;
	unsigned int type;
};

static int probe_get_default_domain_type(struct device *dev, void *data)
{
	const struct iommu_ops *ops = dev->bus->iommu_ops;
	struct __group_domain_type *gtype = data;
	unsigned int type = 0;

	if (ops->def_domain_type)
		type = ops->def_domain_type(dev);

	if (type) {
		if (gtype->type && gtype->type != type) {
			dev_warn(dev, "Device needs domain type %s, but device %s in the same iommu group requires type %s - using default\n",
				 iommu_domain_type_str(type),
				 dev_name(gtype->dev),
				 iommu_domain_type_str(gtype->type));
			gtype->type = 0;
		}

		if (!gtype->dev) {
			gtype->dev  = dev;
			gtype->type = type;
		}
	}

	return 0;
}

static void probe_alloc_default_domain(struct bus_type *bus,
				       struct iommu_group *group)
{
	struct __group_domain_type gtype;

	memset(&gtype, 0, sizeof(gtype));

	/* Ask for default domain requirements of all devices in the group */
	__iommu_group_for_each_dev(group, &gtype,
				   probe_get_default_domain_type);

	if (!gtype.type)
		gtype.type = iommu_def_domain_type;

	iommu_group_alloc_default_domain(bus, group, gtype.type);

}

static int iommu_group_do_dma_attach(struct device *dev, void *data)
{
	struct iommu_domain *domain = data;
	int ret = 0;

	if (!iommu_is_attach_deferred(domain, dev))
		ret = __iommu_attach_device(domain, dev);

	return ret;
}

static int __iommu_group_dma_attach(struct iommu_group *group)
{
	return __iommu_group_for_each_dev(group, group->default_domain,
					  iommu_group_do_dma_attach);
}

static int iommu_group_do_probe_finalize(struct device *dev, void *data)
{
	struct iommu_domain *domain = data;

	if (domain->ops->probe_finalize)
		domain->ops->probe_finalize(dev);

	return 0;
}

static void __iommu_group_dma_finalize(struct iommu_group *group)
{
	__iommu_group_for_each_dev(group, group->default_domain,
				   iommu_group_do_probe_finalize);
}

static int iommu_do_create_direct_mappings(struct device *dev, void *data)
{
	struct iommu_group *group = data;

	iommu_create_device_direct_mappings(group, dev);

	return 0;
}

static int iommu_group_create_direct_mappings(struct iommu_group *group)
{
	return __iommu_group_for_each_dev(group, group,
					  iommu_do_create_direct_mappings);
}

int bus_iommu_probe(struct bus_type *bus)
{
	struct iommu_group *group, *next;
	LIST_HEAD(group_list);
	int ret;

	/*
	 * This code-path does not allocate the default domain when
	 * creating the iommu group, so do it after the groups are
	 * created.
	 */
	ret = bus_for_each_dev(bus, NULL, &group_list, probe_iommu_group);
	if (ret)
		return ret;

	list_for_each_entry_safe(group, next, &group_list, entry) {
		/* Remove item from the list */
		list_del_init(&group->entry);

		mutex_lock(&group->mutex);

		/* Try to allocate default domain */
		probe_alloc_default_domain(bus, group);

		if (!group->default_domain) {
			mutex_unlock(&group->mutex);
			continue;
		}

		iommu_group_create_direct_mappings(group);

		ret = __iommu_group_dma_attach(group);

		mutex_unlock(&group->mutex);

		if (ret)
			break;

		__iommu_group_dma_finalize(group);
	}

	return ret;
}

static int iommu_bus_init(struct bus_type *bus, const struct iommu_ops *ops)
{
	struct notifier_block *nb;
	int err;

	nb = kzalloc(sizeof(struct notifier_block), GFP_KERNEL);
	if (!nb)
		return -ENOMEM;

	nb->notifier_call = iommu_bus_notifier;

	err = bus_register_notifier(bus, nb);
	if (err)
		goto out_free;

	err = bus_iommu_probe(bus);
	if (err)
		goto out_err;


	return 0;

out_err:
	/* Clean up */
	bus_for_each_dev(bus, NULL, NULL, remove_iommu_group);
	bus_unregister_notifier(bus, nb);

out_free:
	kfree(nb);

	return err;
}

/**
 * bus_set_iommu - set iommu-callbacks for the bus
 * @bus: bus.
 * @ops: the callbacks provided by the iommu-driver
 *
 * This function is called by an iommu driver to set the iommu methods
 * used for a particular bus. Drivers for devices on that bus can use
 * the iommu-api after these ops are registered.
 * This special function is needed because IOMMUs are usually devices on
 * the bus itself, so the iommu drivers are not initialized when the bus
 * is set up. With this function the iommu-driver can set the iommu-ops
 * afterwards.
 */
int bus_set_iommu(struct bus_type *bus, const struct iommu_ops *ops)
{
	int err;

	if (ops == NULL) {
		bus->iommu_ops = NULL;
		return 0;
	}

	if (bus->iommu_ops != NULL)
		return -EBUSY;

	bus->iommu_ops = ops;

	/* Do IOMMU specific setup for this bus-type */
	err = iommu_bus_init(bus, ops);
	if (err)
		bus->iommu_ops = NULL;

	return err;
}
EXPORT_SYMBOL_GPL(bus_set_iommu);

bool iommu_present(struct bus_type *bus)
{
	return bus->iommu_ops != NULL;
}
EXPORT_SYMBOL_GPL(iommu_present);

bool iommu_capable(struct bus_type *bus, enum iommu_cap cap)
{
	if (!bus->iommu_ops || !bus->iommu_ops->capable)
		return false;

	return bus->iommu_ops->capable(cap);
}
EXPORT_SYMBOL_GPL(iommu_capable);

/**
 * iommu_set_fault_handler() - set a fault handler for an iommu domain
 * @domain: iommu domain
 * @handler: fault handler
 * @token: user data, will be passed back to the fault handler
 *
 * This function should be used by IOMMU users which want to be notified
 * whenever an IOMMU fault happens.
 *
 * The fault handler itself should return 0 on success, and an appropriate
 * error code otherwise.
 */
void iommu_set_fault_handler(struct iommu_domain *domain,
					iommu_fault_handler_t handler,
					void *token)
{
	BUG_ON(!domain);

	domain->handler = handler;
	domain->handler_token = token;
}
EXPORT_SYMBOL_GPL(iommu_set_fault_handler);

static struct iommu_domain *__iommu_domain_alloc(struct bus_type *bus,
						 unsigned type)
{
	struct iommu_domain *domain;

	if (bus == NULL || bus->iommu_ops == NULL)
		return NULL;

	domain = bus->iommu_ops->domain_alloc(type);
	if (!domain)
		return NULL;

	domain->ops  = bus->iommu_ops;
	domain->type = type;
	/* Assume all sizes by default; the driver may override this later */
	domain->pgsize_bitmap  = bus->iommu_ops->pgsize_bitmap;

	return domain;
}

struct iommu_domain *iommu_domain_alloc(struct bus_type *bus)
{
	return __iommu_domain_alloc(bus, IOMMU_DOMAIN_UNMANAGED);
}
EXPORT_SYMBOL_GPL(iommu_domain_alloc);

void iommu_domain_free(struct iommu_domain *domain)
{
	domain->ops->domain_free(domain);
}
EXPORT_SYMBOL_GPL(iommu_domain_free);

static int __iommu_attach_device(struct iommu_domain *domain,
				 struct device *dev)
{
	int ret;

	if (unlikely(domain->ops->attach_dev == NULL))
		return -ENODEV;

	ret = domain->ops->attach_dev(domain, dev);
	if (!ret)
		trace_attach_device_to_domain(dev);
	return ret;
}

int iommu_attach_device(struct iommu_domain *domain, struct device *dev)
{
	struct iommu_group *group;
	int ret;

	group = iommu_group_get(dev);
	if (!group)
		return -ENODEV;

	/*
	 * Lock the group to make sure the device-count doesn't
	 * change while we are attaching
	 */
	mutex_lock(&group->mutex);
	ret = -EINVAL;
	if (iommu_group_device_count(group) != 1)
		goto out_unlock;

	ret = __iommu_attach_group(domain, group);

out_unlock:
	mutex_unlock(&group->mutex);
	iommu_group_put(group);

	return ret;
}
EXPORT_SYMBOL_GPL(iommu_attach_device);

/*
 * Check flags and other user provided data for valid combinations. We also
 * make sure no reserved fields or unused flags are set. This is to ensure
 * not breaking userspace in the future when these fields or flags are used.
 */
static int iommu_check_cache_invl_data(struct iommu_cache_invalidate_info *info)
{
	u32 mask;
	int i;

	if (info->version != IOMMU_CACHE_INVALIDATE_INFO_VERSION_1)
		return -EINVAL;

	mask = (1 << IOMMU_CACHE_INV_TYPE_NR) - 1;
	if (info->cache & ~mask)
		return -EINVAL;

	if (info->granularity >= IOMMU_INV_GRANU_NR)
		return -EINVAL;

	switch (info->granularity) {
	case IOMMU_INV_GRANU_ADDR:
		if (info->cache & IOMMU_CACHE_INV_TYPE_PASID)
			return -EINVAL;

		mask = IOMMU_INV_ADDR_FLAGS_PASID |
			IOMMU_INV_ADDR_FLAGS_ARCHID |
			IOMMU_INV_ADDR_FLAGS_LEAF;

		if (info->granu.addr_info.flags & ~mask)
			return -EINVAL;
		break;
	case IOMMU_INV_GRANU_PASID:
		mask = IOMMU_INV_PASID_FLAGS_PASID |
			IOMMU_INV_PASID_FLAGS_ARCHID;
		if (info->granu.pasid_info.flags & ~mask)
			return -EINVAL;

		break;
	case IOMMU_INV_GRANU_DOMAIN:
		if (info->cache & IOMMU_CACHE_INV_TYPE_DEV_IOTLB)
			return -EINVAL;
		break;
	default:
		return -EINVAL;
	}

	/* Check reserved padding fields */
	for (i = 0; i < sizeof(info->padding); i++) {
		if (info->padding[i])
			return -EINVAL;
	}

	return 0;
}

int iommu_uapi_cache_invalidate(struct iommu_domain *domain, struct device *dev,
				void __user *uinfo)
{
	struct iommu_cache_invalidate_info inv_info = { 0 };
	u32 minsz;
	int ret;

	if (unlikely(!domain->ops->cache_invalidate))
		return -ENODEV;

	/*
	 * No new spaces can be added before the variable sized union, the
	 * minimum size is the offset to the union.
	 */
	minsz = offsetof(struct iommu_cache_invalidate_info, granu);

	/* Copy minsz from user to get flags and argsz */
	if (copy_from_user(&inv_info, uinfo, minsz))
		return -EFAULT;

	/* Fields before the variable size union are mandatory */
	if (inv_info.argsz < minsz)
		return -EINVAL;

	/* PASID and address granu require additional info beyond minsz */
	if (inv_info.granularity == IOMMU_INV_GRANU_PASID &&
	    inv_info.argsz < offsetofend(struct iommu_cache_invalidate_info, granu.pasid_info))
		return -EINVAL;

	if (inv_info.granularity == IOMMU_INV_GRANU_ADDR &&
	    inv_info.argsz < offsetofend(struct iommu_cache_invalidate_info, granu.addr_info))
		return -EINVAL;

	/*
	 * User might be using a newer UAPI header which has a larger data
	 * size, we shall support the existing flags within the current
	 * size. Copy the remaining user data _after_ minsz but not more
	 * than the current kernel supported size.
	 */
	if (copy_from_user((void *)&inv_info + minsz, uinfo + minsz,
			   min_t(u32, inv_info.argsz, sizeof(inv_info)) - minsz))
		return -EFAULT;

	/* Now the argsz is validated, check the content */
	ret = iommu_check_cache_invl_data(&inv_info);
	if (ret)
		return ret;

	return domain->ops->cache_invalidate(domain, dev, &inv_info);
}
EXPORT_SYMBOL_GPL(iommu_uapi_cache_invalidate);

static int iommu_check_bind_data(struct iommu_gpasid_bind_data *data)
{
	u64 mask;
	int i;

	if (data->version != IOMMU_GPASID_BIND_VERSION_1)
		return -EINVAL;

	/* Check the range of supported formats */
	if (data->format >= IOMMU_PASID_FORMAT_LAST)
		return -EINVAL;

	/* Check all flags */
	mask = IOMMU_SVA_GPASID_VAL;
	if (data->flags & ~mask)
		return -EINVAL;

	/* Check reserved padding fields */
	for (i = 0; i < sizeof(data->padding); i++) {
		if (data->padding[i])
			return -EINVAL;
	}

	return 0;
}

static int iommu_sva_prepare_bind_data(void __user *udata,
				       struct iommu_gpasid_bind_data *data)
{
	u32 minsz;

	/*
	 * No new spaces can be added before the variable sized union, the
	 * minimum size is the offset to the union.
	 */
	minsz = offsetof(struct iommu_gpasid_bind_data, vendor);

	/* Copy minsz from user to get flags and argsz */
	if (copy_from_user(data, udata, minsz))
		return -EFAULT;

	/* Fields before the variable size union are mandatory */
	if (data->argsz < minsz)
		return -EINVAL;
	/*
	 * User might be using a newer UAPI header, we shall let IOMMU vendor
	 * driver decide on what size it needs. Since the guest PASID bind data
	 * can be vendor specific, larger argsz could be the result of extension
	 * for one vendor but it should not affect another vendor.
	 * Copy the remaining user data _after_ minsz
	 */
	if (copy_from_user((void *)data + minsz, udata + minsz,
			   min_t(u32, data->argsz, sizeof(*data)) - minsz))
		return -EFAULT;

	return iommu_check_bind_data(data);
}

int iommu_uapi_sva_bind_gpasid(struct iommu_domain *domain, struct device *dev,
			       void __user *udata)
{
	struct iommu_gpasid_bind_data data = { 0 };
	int ret;

	if (unlikely(!domain->ops->sva_bind_gpasid))
		return -ENODEV;

	ret = iommu_sva_prepare_bind_data(udata, &data);
	if (ret)
		return ret;

	return domain->ops->sva_bind_gpasid(domain, dev, &data);
}
EXPORT_SYMBOL_GPL(iommu_uapi_sva_bind_gpasid);

int iommu_sva_unbind_gpasid(struct iommu_domain *domain, struct device *dev,
			     ioasid_t pasid)
{
	if (unlikely(!domain->ops->sva_unbind_gpasid))
		return -ENODEV;

	return domain->ops->sva_unbind_gpasid(dev, pasid);
}
EXPORT_SYMBOL_GPL(iommu_sva_unbind_gpasid);

int iommu_uapi_sva_unbind_gpasid(struct iommu_domain *domain, struct device *dev,
				 void __user *udata)
{
	struct iommu_gpasid_bind_data data = { 0 };
	int ret;

	if (unlikely(!domain->ops->sva_bind_gpasid))
		return -ENODEV;

	ret = iommu_sva_prepare_bind_data(udata, &data);
	if (ret)
		return ret;

	return iommu_sva_unbind_gpasid(domain, dev, data.hpasid);
}
EXPORT_SYMBOL_GPL(iommu_uapi_sva_unbind_gpasid);

static void __iommu_detach_device(struct iommu_domain *domain,
				  struct device *dev)
{
	if (iommu_is_attach_deferred(domain, dev))
		return;

	if (unlikely(domain->ops->detach_dev == NULL))
		return;

	domain->ops->detach_dev(domain, dev);
	trace_detach_device_from_domain(dev);
}

void iommu_detach_device(struct iommu_domain *domain, struct device *dev)
{
	struct iommu_group *group;

	group = iommu_group_get(dev);
	if (!group)
		return;

	mutex_lock(&group->mutex);
	if (iommu_group_device_count(group) != 1) {
		WARN_ON(1);
		goto out_unlock;
	}

	__iommu_detach_group(domain, group);

out_unlock:
	mutex_unlock(&group->mutex);
	iommu_group_put(group);
}
EXPORT_SYMBOL_GPL(iommu_detach_device);

struct iommu_domain *iommu_get_domain_for_dev(struct device *dev)
{
	struct iommu_domain *domain;
	struct iommu_group *group;

	group = iommu_group_get(dev);
	if (!group)
		return NULL;

	domain = group->domain;

	iommu_group_put(group);

	return domain;
}
EXPORT_SYMBOL_GPL(iommu_get_domain_for_dev);

/*
 * For IOMMU_DOMAIN_DMA implementations which already provide their own
 * guarantees that the group and its default domain are valid and correct.
 */
struct iommu_domain *iommu_get_dma_domain(struct device *dev)
{
	return dev->iommu_group->default_domain;
}

/*
 * IOMMU groups are really the natural working unit of the IOMMU, but
 * the IOMMU API works on domains and devices.  Bridge that gap by
 * iterating over the devices in a group.  Ideally we'd have a single
 * device which represents the requestor ID of the group, but we also
 * allow IOMMU drivers to create policy defined minimum sets, where
 * the physical hardware may be able to distiguish members, but we
 * wish to group them at a higher level (ex. untrusted multi-function
 * PCI devices).  Thus we attach each device.
 */
static int iommu_group_do_attach_device(struct device *dev, void *data)
{
	struct iommu_domain *domain = data;

	return __iommu_attach_device(domain, dev);
}

static int __iommu_attach_group(struct iommu_domain *domain,
				struct iommu_group *group)
{
	int ret;

	if (group->default_domain && group->domain != group->default_domain)
		return -EBUSY;

	ret = __iommu_group_for_each_dev(group, domain,
					 iommu_group_do_attach_device);
	if (ret == 0)
		group->domain = domain;

	return ret;
}

int iommu_attach_group(struct iommu_domain *domain, struct iommu_group *group)
{
	int ret;

	mutex_lock(&group->mutex);
	ret = __iommu_attach_group(domain, group);
	mutex_unlock(&group->mutex);

	return ret;
}
EXPORT_SYMBOL_GPL(iommu_attach_group);

static int iommu_group_do_detach_device(struct device *dev, void *data)
{
	struct iommu_domain *domain = data;

	__iommu_detach_device(domain, dev);

	return 0;
}

static void __iommu_detach_group(struct iommu_domain *domain,
				 struct iommu_group *group)
{
	int ret;

	if (!group->default_domain) {
		__iommu_group_for_each_dev(group, domain,
					   iommu_group_do_detach_device);
		group->domain = NULL;
		return;
	}

	if (group->domain == group->default_domain)
		return;

	/* Detach by re-attaching to the default domain */
	ret = __iommu_group_for_each_dev(group, group->default_domain,
					 iommu_group_do_attach_device);
	if (ret != 0)
		WARN_ON(1);
	else
		group->domain = group->default_domain;
}

void iommu_detach_group(struct iommu_domain *domain, struct iommu_group *group)
{
	mutex_lock(&group->mutex);
	__iommu_detach_group(domain, group);
	mutex_unlock(&group->mutex);
}
EXPORT_SYMBOL_GPL(iommu_detach_group);

phys_addr_t iommu_iova_to_phys(struct iommu_domain *domain, dma_addr_t iova)
{
	if (unlikely(domain->ops->iova_to_phys == NULL))
		return 0;

	return domain->ops->iova_to_phys(domain, iova);
}
EXPORT_SYMBOL_GPL(iommu_iova_to_phys);

static size_t iommu_pgsize(struct iommu_domain *domain,
			   unsigned long addr_merge, size_t size)
{
	unsigned int pgsize_idx;
	size_t pgsize;

	/* Max page size that still fits into 'size' */
	pgsize_idx = __fls(size);

	/* need to consider alignment requirements ? */
	if (likely(addr_merge)) {
		/* Max page size allowed by address */
		unsigned int align_pgsize_idx = __ffs(addr_merge);
		pgsize_idx = min(pgsize_idx, align_pgsize_idx);
	}

	/* build a mask of acceptable page sizes */
	pgsize = (1UL << (pgsize_idx + 1)) - 1;

	/* throw away page sizes not supported by the hardware */
	pgsize &= domain->pgsize_bitmap;

	/* make sure we're still sane */
	BUG_ON(!pgsize);

	/* pick the biggest page */
	pgsize_idx = __fls(pgsize);
	pgsize = 1UL << pgsize_idx;

	return pgsize;
}

int __iommu_map(struct iommu_domain *domain, unsigned long iova,
	      phys_addr_t paddr, size_t size, int prot, gfp_t gfp)
{
	const struct iommu_ops *ops = domain->ops;
	unsigned long orig_iova = iova;
	unsigned int min_pagesz;
	size_t orig_size = size;
	phys_addr_t orig_paddr = paddr;
	int ret = 0;

	if (unlikely(ops->map == NULL ||
		     domain->pgsize_bitmap == 0UL))
		return -ENODEV;

	if (unlikely(!(domain->type & __IOMMU_DOMAIN_PAGING)))
		return -EINVAL;

	/* find out the minimum page size supported */
	min_pagesz = 1 << __ffs(domain->pgsize_bitmap);

	/*
	 * both the virtual address and the physical one, as well as
	 * the size of the mapping, must be aligned (at least) to the
	 * size of the smallest page supported by the hardware
	 */
	if (!IS_ALIGNED(iova | paddr | size, min_pagesz)) {
		pr_err("unaligned: iova 0x%lx pa %pa size 0x%zx min_pagesz 0x%x\n",
		       iova, &paddr, size, min_pagesz);
		return -EINVAL;
	}

	pr_debug("map: iova 0x%lx pa %pa size 0x%zx\n", iova, &paddr, size);

	while (size) {
		size_t pgsize = iommu_pgsize(domain, iova | paddr, size);

		pr_debug("mapping: iova 0x%lx pa %pa pgsize 0x%zx\n",
			 iova, &paddr, pgsize);
		ret = ops->map(domain, iova, paddr, pgsize, prot, gfp);

		if (ret)
			break;

		iova += pgsize;
		paddr += pgsize;
		size -= pgsize;
	}

	/* unroll mapping in case something went wrong */
	if (ret)
		iommu_unmap(domain, orig_iova, orig_size - size);
	else
		trace_map(orig_iova, orig_paddr, orig_size);

	return ret;
}

static int _iommu_map(struct iommu_domain *domain, unsigned long iova,
		      phys_addr_t paddr, size_t size, int prot, gfp_t gfp)
{
	const struct iommu_ops *ops = domain->ops;
	int ret;

	ret = __iommu_map(domain, iova, paddr, size, prot, gfp);
	if (ret == 0 && ops->iotlb_sync_map)
		ops->iotlb_sync_map(domain);

	return ret;
}

int iommu_map(struct iommu_domain *domain, unsigned long iova,
	      phys_addr_t paddr, size_t size, int prot)
{
	const struct iommu_ops *ops = domain->ops;
	int ret;

	might_sleep();
<<<<<<< HEAD
	ret = __iommu_map(domain, iova, paddr, size, prot, GFP_KERNEL);
	if (ret == 0 && ops->iotlb_sync_map)
		ops->iotlb_sync_map(domain, iova, size);

	return ret;
=======
	return _iommu_map(domain, iova, paddr, size, prot, GFP_KERNEL);
>>>>>>> 892e6188
}
EXPORT_SYMBOL_GPL(iommu_map);

int iommu_map_atomic(struct iommu_domain *domain, unsigned long iova,
	      phys_addr_t paddr, size_t size, int prot)
{
<<<<<<< HEAD
	const struct iommu_ops *ops = domain->ops;
	int ret;

	ret = __iommu_map(domain, iova, paddr, size, prot, GFP_ATOMIC);
	if (ret == 0 && ops->iotlb_sync_map)
		ops->iotlb_sync_map(domain, iova, size);

	return ret;
=======
	return _iommu_map(domain, iova, paddr, size, prot, GFP_ATOMIC);
>>>>>>> 892e6188
}
EXPORT_SYMBOL_GPL(iommu_map_atomic);

static size_t __iommu_unmap(struct iommu_domain *domain,
			    unsigned long iova, size_t size,
			    struct iommu_iotlb_gather *iotlb_gather)
{
	const struct iommu_ops *ops = domain->ops;
	size_t unmapped_page, unmapped = 0;
	unsigned long orig_iova = iova;
	unsigned int min_pagesz;

	if (unlikely(ops->unmap == NULL ||
		     domain->pgsize_bitmap == 0UL))
		return 0;

	if (unlikely(!(domain->type & __IOMMU_DOMAIN_PAGING)))
		return 0;

	/* find out the minimum page size supported */
	min_pagesz = 1 << __ffs(domain->pgsize_bitmap);

	/*
	 * The virtual address, as well as the size of the mapping, must be
	 * aligned (at least) to the size of the smallest page supported
	 * by the hardware
	 */
	if (!IS_ALIGNED(iova | size, min_pagesz)) {
		pr_err("unaligned: iova 0x%lx size 0x%zx min_pagesz 0x%x\n",
		       iova, size, min_pagesz);
		return 0;
	}

	pr_debug("unmap this: iova 0x%lx size 0x%zx\n", iova, size);

	/*
	 * Keep iterating until we either unmap 'size' bytes (or more)
	 * or we hit an area that isn't mapped.
	 */
	while (unmapped < size) {
		size_t pgsize = iommu_pgsize(domain, iova, size - unmapped);

		unmapped_page = ops->unmap(domain, iova, pgsize, iotlb_gather);
		if (!unmapped_page)
			break;

		pr_debug("unmapped: iova 0x%lx size 0x%zx\n",
			 iova, unmapped_page);

		iova += unmapped_page;
		unmapped += unmapped_page;
	}

	trace_unmap(orig_iova, size, unmapped);
	return unmapped;
}

size_t iommu_unmap(struct iommu_domain *domain,
		   unsigned long iova, size_t size)
{
	struct iommu_iotlb_gather iotlb_gather;
	size_t ret;

	iommu_iotlb_gather_init(&iotlb_gather);
	ret = __iommu_unmap(domain, iova, size, &iotlb_gather);
	iommu_iotlb_sync(domain, &iotlb_gather);

	return ret;
}
EXPORT_SYMBOL_GPL(iommu_unmap);

size_t iommu_unmap_fast(struct iommu_domain *domain,
			unsigned long iova, size_t size,
			struct iommu_iotlb_gather *iotlb_gather)
{
	return __iommu_unmap(domain, iova, size, iotlb_gather);
}
EXPORT_SYMBOL_GPL(iommu_unmap_fast);

size_t __iommu_map_sg(struct iommu_domain *domain, unsigned long iova,
		    struct scatterlist *sg, unsigned int nents, int prot,
		    gfp_t gfp)
{
	const struct iommu_ops *ops = domain->ops;
	size_t len = 0, mapped = 0;
	phys_addr_t start;
	unsigned int i = 0;
	int ret;

	if (ops->map_sg) {
		ret = ops->map_sg(domain, iova, sg, nents, prot, gfp, &mapped);

		if (ops->iotlb_sync_map)
			ops->iotlb_sync_map(domain);

		if (ret)
			goto out_err;

		return mapped;
	}

	while (i <= nents) {
		phys_addr_t s_phys = sg_phys(sg);

		if (len && s_phys != start + len) {
			ret = __iommu_map(domain, iova + mapped, start,
					len, prot, gfp);

			if (ret)
				goto out_err;

			mapped += len;
			len = 0;
		}

		if (len) {
			len += sg->length;
		} else {
			len = sg->length;
			start = s_phys;
		}

		if (++i < nents)
			sg = sg_next(sg);
	}

	if (ops->iotlb_sync_map)
<<<<<<< HEAD
		ops->iotlb_sync_map(domain, iova, mapped);
=======
		ops->iotlb_sync_map(domain);
>>>>>>> 892e6188
	return mapped;

out_err:
	/* undo mappings already done */
	iommu_unmap(domain, iova, mapped);

	return 0;

}

size_t iommu_map_sg(struct iommu_domain *domain, unsigned long iova,
		    struct scatterlist *sg, unsigned int nents, int prot)
{
	might_sleep();
	return __iommu_map_sg(domain, iova, sg, nents, prot, GFP_KERNEL);
}
EXPORT_SYMBOL_GPL(iommu_map_sg);

size_t iommu_map_sg_atomic(struct iommu_domain *domain, unsigned long iova,
		    struct scatterlist *sg, unsigned int nents, int prot)
{
	return __iommu_map_sg(domain, iova, sg, nents, prot, GFP_ATOMIC);
}
EXPORT_SYMBOL_GPL(iommu_map_sg_atomic);

int iommu_domain_window_enable(struct iommu_domain *domain, u32 wnd_nr,
			       phys_addr_t paddr, u64 size, int prot)
{
	if (unlikely(domain->ops->domain_window_enable == NULL))
		return -ENODEV;

	return domain->ops->domain_window_enable(domain, wnd_nr, paddr, size,
						 prot);
}
EXPORT_SYMBOL_GPL(iommu_domain_window_enable);

void iommu_domain_window_disable(struct iommu_domain *domain, u32 wnd_nr)
{
	if (unlikely(domain->ops->domain_window_disable == NULL))
		return;

	return domain->ops->domain_window_disable(domain, wnd_nr);
}
EXPORT_SYMBOL_GPL(iommu_domain_window_disable);

/**
 * report_iommu_fault() - report about an IOMMU fault to the IOMMU framework
 * @domain: the iommu domain where the fault has happened
 * @dev: the device where the fault has happened
 * @iova: the faulting address
 * @flags: mmu fault flags (e.g. IOMMU_FAULT_READ/IOMMU_FAULT_WRITE/...)
 *
 * This function should be called by the low-level IOMMU implementations
 * whenever IOMMU faults happen, to allow high-level users, that are
 * interested in such events, to know about them.
 *
 * This event may be useful for several possible use cases:
 * - mere logging of the event
 * - dynamic TLB/PTE loading
 * - if restarting of the faulting device is required
 *
 * Returns 0 on success and an appropriate error code otherwise (if dynamic
 * PTE/TLB loading will one day be supported, implementations will be able
 * to tell whether it succeeded or not according to this return value).
 *
 * Specifically, -ENOSYS is returned if a fault handler isn't installed
 * (though fault handlers can also return -ENOSYS, in case they want to
 * elicit the default behavior of the IOMMU drivers).
 */
int report_iommu_fault(struct iommu_domain *domain, struct device *dev,
		       unsigned long iova, int flags)
{
	int ret = -ENOSYS;

	/*
	 * if upper layers showed interest and installed a fault handler,
	 * invoke it.
	 */
	if (domain->handler)
		ret = domain->handler(domain, dev, iova, flags,
						domain->handler_token);

	trace_io_page_fault(dev, iova, flags);
	return ret;
}
EXPORT_SYMBOL_GPL(report_iommu_fault);

static int __init iommu_init(void)
{
	iommu_group_kset = kset_create_and_add("iommu_groups",
					       NULL, kernel_kobj);
	BUG_ON(!iommu_group_kset);

	iommu_debugfs_setup();

	return 0;
}
core_initcall(iommu_init);

int iommu_domain_get_attr(struct iommu_domain *domain,
			  enum iommu_attr attr, void *data)
{
	struct iommu_domain_geometry *geometry;
	bool *paging;
	int ret = 0;

	switch (attr) {
	case DOMAIN_ATTR_GEOMETRY:
		geometry  = data;
		*geometry = domain->geometry;

		break;
	case DOMAIN_ATTR_PAGING:
		paging  = data;
		*paging = (domain->pgsize_bitmap != 0UL);
		break;
	default:
		if (!domain->ops->domain_get_attr)
			return -EINVAL;

		ret = domain->ops->domain_get_attr(domain, attr, data);
	}

	return ret;
}
EXPORT_SYMBOL_GPL(iommu_domain_get_attr);

int iommu_domain_set_attr(struct iommu_domain *domain,
			  enum iommu_attr attr, void *data)
{
	int ret = 0;

	switch (attr) {
	default:
		if (domain->ops->domain_set_attr == NULL)
			return -EINVAL;

		ret = domain->ops->domain_set_attr(domain, attr, data);
	}

	return ret;
}
EXPORT_SYMBOL_GPL(iommu_domain_set_attr);

void iommu_get_resv_regions(struct device *dev, struct list_head *list)
{
	const struct iommu_ops *ops = dev->bus->iommu_ops;

	if (ops && ops->get_resv_regions)
		ops->get_resv_regions(dev, list);
}

void iommu_put_resv_regions(struct device *dev, struct list_head *list)
{
	const struct iommu_ops *ops = dev->bus->iommu_ops;

	if (ops && ops->put_resv_regions)
		ops->put_resv_regions(dev, list);
}

/**
 * generic_iommu_put_resv_regions - Reserved region driver helper
 * @dev: device for which to free reserved regions
 * @list: reserved region list for device
 *
 * IOMMU drivers can use this to implement their .put_resv_regions() callback
 * for simple reservations. Memory allocated for each reserved region will be
 * freed. If an IOMMU driver allocates additional resources per region, it is
 * going to have to implement a custom callback.
 */
void generic_iommu_put_resv_regions(struct device *dev, struct list_head *list)
{
	struct iommu_resv_region *entry, *next;

	list_for_each_entry_safe(entry, next, list, list)
		kfree(entry);
}
EXPORT_SYMBOL(generic_iommu_put_resv_regions);

struct iommu_resv_region *iommu_alloc_resv_region(phys_addr_t start,
						  size_t length, int prot,
						  enum iommu_resv_type type)
{
	struct iommu_resv_region *region;

	region = kzalloc(sizeof(*region), GFP_KERNEL);
	if (!region)
		return NULL;

	INIT_LIST_HEAD(&region->list);
	region->start = start;
	region->length = length;
	region->prot = prot;
	region->type = type;
	return region;
}
EXPORT_SYMBOL_GPL(iommu_alloc_resv_region);

void iommu_set_default_passthrough(bool cmd_line)
{
	if (cmd_line)
		iommu_set_cmd_line_dma_api();

	iommu_def_domain_type = IOMMU_DOMAIN_IDENTITY;
}

void iommu_set_default_translated(bool cmd_line)
{
	if (cmd_line)
		iommu_set_cmd_line_dma_api();

	iommu_def_domain_type = IOMMU_DOMAIN_DMA;
}

bool iommu_default_passthrough(void)
{
	return iommu_def_domain_type == IOMMU_DOMAIN_IDENTITY;
}
EXPORT_SYMBOL_GPL(iommu_default_passthrough);

const struct iommu_ops *iommu_ops_from_fwnode(struct fwnode_handle *fwnode)
{
	const struct iommu_ops *ops = NULL;
	struct iommu_device *iommu;

	spin_lock(&iommu_device_lock);
	list_for_each_entry(iommu, &iommu_device_list, list)
		if (iommu->fwnode == fwnode) {
			ops = iommu->ops;
			break;
		}
	spin_unlock(&iommu_device_lock);
	return ops;
}

int iommu_fwspec_init(struct device *dev, struct fwnode_handle *iommu_fwnode,
		      const struct iommu_ops *ops)
{
	struct iommu_fwspec *fwspec = dev_iommu_fwspec_get(dev);

	if (fwspec)
		return ops == fwspec->ops ? 0 : -EINVAL;

	if (!dev_iommu_get(dev))
		return -ENOMEM;

	/* Preallocate for the overwhelmingly common case of 1 ID */
	fwspec = kzalloc(struct_size(fwspec, ids, 1), GFP_KERNEL);
	if (!fwspec)
		return -ENOMEM;

	of_node_get(to_of_node(iommu_fwnode));
	fwspec->iommu_fwnode = iommu_fwnode;
	fwspec->ops = ops;
	dev_iommu_fwspec_set(dev, fwspec);
	return 0;
}
EXPORT_SYMBOL_GPL(iommu_fwspec_init);

void iommu_fwspec_free(struct device *dev)
{
	struct iommu_fwspec *fwspec = dev_iommu_fwspec_get(dev);

	if (fwspec) {
		fwnode_handle_put(fwspec->iommu_fwnode);
		kfree(fwspec);
		dev_iommu_fwspec_set(dev, NULL);
	}
}
EXPORT_SYMBOL_GPL(iommu_fwspec_free);

int iommu_fwspec_add_ids(struct device *dev, u32 *ids, int num_ids)
{
	struct iommu_fwspec *fwspec = dev_iommu_fwspec_get(dev);
	int i, new_num;

	if (!fwspec)
		return -EINVAL;

	new_num = fwspec->num_ids + num_ids;
	if (new_num > 1) {
		fwspec = krealloc(fwspec, struct_size(fwspec, ids, new_num),
				  GFP_KERNEL);
		if (!fwspec)
			return -ENOMEM;

		dev_iommu_fwspec_set(dev, fwspec);
	}

	for (i = 0; i < num_ids; i++)
		fwspec->ids[fwspec->num_ids + i] = ids[i];

	fwspec->num_ids = new_num;
	return 0;
}
EXPORT_SYMBOL_GPL(iommu_fwspec_add_ids);

/*
 * Per device IOMMU features.
 */
bool iommu_dev_has_feature(struct device *dev, enum iommu_dev_features feat)
{
	const struct iommu_ops *ops = dev->bus->iommu_ops;

	if (ops && ops->dev_has_feat)
		return ops->dev_has_feat(dev, feat);

	return false;
}
EXPORT_SYMBOL_GPL(iommu_dev_has_feature);

int iommu_dev_enable_feature(struct device *dev, enum iommu_dev_features feat)
{
	const struct iommu_ops *ops = dev->bus->iommu_ops;

	if (ops && ops->dev_enable_feat)
		return ops->dev_enable_feat(dev, feat);

	return -ENODEV;
}
EXPORT_SYMBOL_GPL(iommu_dev_enable_feature);

/*
 * The device drivers should do the necessary cleanups before calling this.
 * For example, before disabling the aux-domain feature, the device driver
 * should detach all aux-domains. Otherwise, this will return -EBUSY.
 */
int iommu_dev_disable_feature(struct device *dev, enum iommu_dev_features feat)
{
	const struct iommu_ops *ops = dev->bus->iommu_ops;

	if (ops && ops->dev_disable_feat)
		return ops->dev_disable_feat(dev, feat);

	return -EBUSY;
}
EXPORT_SYMBOL_GPL(iommu_dev_disable_feature);

bool iommu_dev_feature_enabled(struct device *dev, enum iommu_dev_features feat)
{
	const struct iommu_ops *ops = dev->bus->iommu_ops;

	if (ops && ops->dev_feat_enabled)
		return ops->dev_feat_enabled(dev, feat);

	return false;
}
EXPORT_SYMBOL_GPL(iommu_dev_feature_enabled);

/*
 * Aux-domain specific attach/detach.
 *
 * Only works if iommu_dev_feature_enabled(dev, IOMMU_DEV_FEAT_AUX) returns
 * true. Also, as long as domains are attached to a device through this
 * interface, any tries to call iommu_attach_device() should fail
 * (iommu_detach_device() can't fail, so we fail when trying to re-attach).
 * This should make us safe against a device being attached to a guest as a
 * whole while there are still pasid users on it (aux and sva).
 */
int iommu_aux_attach_device(struct iommu_domain *domain, struct device *dev)
{
	int ret = -ENODEV;

	if (domain->ops->aux_attach_dev)
		ret = domain->ops->aux_attach_dev(domain, dev);

	if (!ret)
		trace_attach_device_to_domain(dev);

	return ret;
}
EXPORT_SYMBOL_GPL(iommu_aux_attach_device);

void iommu_aux_detach_device(struct iommu_domain *domain, struct device *dev)
{
	if (domain->ops->aux_detach_dev) {
		domain->ops->aux_detach_dev(domain, dev);
		trace_detach_device_from_domain(dev);
	}
}
EXPORT_SYMBOL_GPL(iommu_aux_detach_device);

int iommu_aux_get_pasid(struct iommu_domain *domain, struct device *dev)
{
	int ret = -ENODEV;

	if (domain->ops->aux_get_pasid)
		ret = domain->ops->aux_get_pasid(domain, dev);

	return ret;
}
EXPORT_SYMBOL_GPL(iommu_aux_get_pasid);

/**
 * iommu_sva_bind_device() - Bind a process address space to a device
 * @dev: the device
 * @mm: the mm to bind, caller must hold a reference to it
 *
 * Create a bond between device and address space, allowing the device to access
 * the mm using the returned PASID. If a bond already exists between @device and
 * @mm, it is returned and an additional reference is taken. Caller must call
 * iommu_sva_unbind_device() to release each reference.
 *
 * iommu_dev_enable_feature(dev, IOMMU_DEV_FEAT_SVA) must be called first, to
 * initialize the required SVA features.
 *
 * On error, returns an ERR_PTR value.
 */
struct iommu_sva *
iommu_sva_bind_device(struct device *dev, struct mm_struct *mm, void *drvdata)
{
	struct iommu_group *group;
	struct iommu_sva *handle = ERR_PTR(-EINVAL);
	const struct iommu_ops *ops = dev->bus->iommu_ops;

	if (!ops || !ops->sva_bind)
		return ERR_PTR(-ENODEV);

	group = iommu_group_get(dev);
	if (!group)
		return ERR_PTR(-ENODEV);

	/* Ensure device count and domain don't change while we're binding */
	mutex_lock(&group->mutex);

	/*
	 * To keep things simple, SVA currently doesn't support IOMMU groups
	 * with more than one device. Existing SVA-capable systems are not
	 * affected by the problems that required IOMMU groups (lack of ACS
	 * isolation, device ID aliasing and other hardware issues).
	 */
	if (iommu_group_device_count(group) != 1)
		goto out_unlock;

	handle = ops->sva_bind(dev, mm, drvdata);

out_unlock:
	mutex_unlock(&group->mutex);
	iommu_group_put(group);

	return handle;
}
EXPORT_SYMBOL_GPL(iommu_sva_bind_device);

/**
 * iommu_sva_unbind_device() - Remove a bond created with iommu_sva_bind_device
 * @handle: the handle returned by iommu_sva_bind_device()
 *
 * Put reference to a bond between device and address space. The device should
 * not be issuing any more transaction for this PASID. All outstanding page
 * requests for this PASID must have been flushed to the IOMMU.
 *
 * Returns 0 on success, or an error value
 */
void iommu_sva_unbind_device(struct iommu_sva *handle)
{
	struct iommu_group *group;
	struct device *dev = handle->dev;
	const struct iommu_ops *ops = dev->bus->iommu_ops;

	if (!ops || !ops->sva_unbind)
		return;

	group = iommu_group_get(dev);
	if (!group)
		return;

	mutex_lock(&group->mutex);
	ops->sva_unbind(handle);
	mutex_unlock(&group->mutex);

	iommu_group_put(group);
}
EXPORT_SYMBOL_GPL(iommu_sva_unbind_device);

u32 iommu_sva_get_pasid(struct iommu_sva *handle)
{
	const struct iommu_ops *ops = handle->dev->bus->iommu_ops;

	if (!ops || !ops->sva_get_pasid)
		return IOMMU_PASID_INVALID;

	return ops->sva_get_pasid(handle);
}
EXPORT_SYMBOL_GPL(iommu_sva_get_pasid);<|MERGE_RESOLUTION|>--- conflicted
+++ resolved
@@ -2361,8 +2361,8 @@
 	return pgsize;
 }
 
-int __iommu_map(struct iommu_domain *domain, unsigned long iova,
-	      phys_addr_t paddr, size_t size, int prot, gfp_t gfp)
+static int __iommu_map(struct iommu_domain *domain, unsigned long iova,
+		       phys_addr_t paddr, size_t size, int prot, gfp_t gfp)
 {
 	const struct iommu_ops *ops = domain->ops;
 	unsigned long orig_iova = iova;
@@ -2426,7 +2426,7 @@
 
 	ret = __iommu_map(domain, iova, paddr, size, prot, gfp);
 	if (ret == 0 && ops->iotlb_sync_map)
-		ops->iotlb_sync_map(domain);
+		ops->iotlb_sync_map(domain, iova, size);
 
 	return ret;
 }
@@ -2434,37 +2434,15 @@
 int iommu_map(struct iommu_domain *domain, unsigned long iova,
 	      phys_addr_t paddr, size_t size, int prot)
 {
-	const struct iommu_ops *ops = domain->ops;
-	int ret;
-
 	might_sleep();
-<<<<<<< HEAD
-	ret = __iommu_map(domain, iova, paddr, size, prot, GFP_KERNEL);
-	if (ret == 0 && ops->iotlb_sync_map)
-		ops->iotlb_sync_map(domain, iova, size);
-
-	return ret;
-=======
 	return _iommu_map(domain, iova, paddr, size, prot, GFP_KERNEL);
->>>>>>> 892e6188
 }
 EXPORT_SYMBOL_GPL(iommu_map);
 
 int iommu_map_atomic(struct iommu_domain *domain, unsigned long iova,
 	      phys_addr_t paddr, size_t size, int prot)
 {
-<<<<<<< HEAD
-	const struct iommu_ops *ops = domain->ops;
-	int ret;
-
-	ret = __iommu_map(domain, iova, paddr, size, prot, GFP_ATOMIC);
-	if (ret == 0 && ops->iotlb_sync_map)
-		ops->iotlb_sync_map(domain, iova, size);
-
-	return ret;
-=======
 	return _iommu_map(domain, iova, paddr, size, prot, GFP_ATOMIC);
->>>>>>> 892e6188
 }
 EXPORT_SYMBOL_GPL(iommu_map_atomic);
 
@@ -2544,8 +2522,8 @@
 }
 EXPORT_SYMBOL_GPL(iommu_unmap_fast);
 
-size_t __iommu_map_sg(struct iommu_domain *domain, unsigned long iova,
-		    struct scatterlist *sg, unsigned int nents, int prot,
+static size_t __iommu_map_sg(struct iommu_domain *domain, unsigned long iova,
+			struct scatterlist *sg, unsigned int nents, int prot,
 		    gfp_t gfp)
 {
 	const struct iommu_ops *ops = domain->ops;
@@ -2558,7 +2536,7 @@
 		ret = ops->map_sg(domain, iova, sg, nents, prot, gfp, &mapped);
 
 		if (ops->iotlb_sync_map)
-			ops->iotlb_sync_map(domain);
+			ops->iotlb_sync_map(domain, iova, mapped);
 
 		if (ret)
 			goto out_err;
@@ -2592,11 +2570,7 @@
 	}
 
 	if (ops->iotlb_sync_map)
-<<<<<<< HEAD
 		ops->iotlb_sync_map(domain, iova, mapped);
-=======
-		ops->iotlb_sync_map(domain);
->>>>>>> 892e6188
 	return mapped;
 
 out_err:
