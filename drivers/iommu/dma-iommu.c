// SPDX-License-Identifier: GPL-2.0-only
/*
 * A fairly generic DMA-API to IOMMU-API glue layer.
 *
 * Copyright (C) 2014-2015 ARM Ltd.
 *
 * based in part on arch/arm/mm/dma-mapping.c:
 * Copyright (C) 2000-2004 Russell King
 */

#include <linux/acpi_iort.h>
#include <linux/device.h>
#include <linux/dma-map-ops.h>
#include <linux/dma-iommu.h>
#include <linux/gfp.h>
#include <linux/huge_mm.h>
#include <linux/iommu.h>
#include <linux/iova.h>
#include <linux/irq.h>
#include <linux/mm.h>
#include <linux/mutex.h>
#include <linux/pci.h>
#include <linux/scatterlist.h>
#include <linux/vmalloc.h>
#include <linux/crash_dump.h>
<<<<<<< HEAD
#if IS_ENABLED(CONFIG_MTK_IOMMU_MISC_DBG)
#include <../misc/mediatek/iommu/iommu_iova_dbg.h>
#endif
=======
#include <trace/hooks/iommu.h>
>>>>>>> 83aa0320

struct iommu_dma_msi_page {
	struct list_head	list;
	dma_addr_t		iova;
	phys_addr_t		phys;
};

enum iommu_dma_cookie_type {
	IOMMU_DMA_IOVA_COOKIE,
	IOMMU_DMA_MSI_COOKIE,
};

struct iommu_dma_cookie {
	enum iommu_dma_cookie_type	type;
	union {
		/* Full allocator for IOMMU_DMA_IOVA_COOKIE */
		struct iova_domain	iovad;
		/* Trivial linear page allocator for IOMMU_DMA_MSI_COOKIE */
		dma_addr_t		msi_iova;
	};
	struct list_head		msi_page_list;

	/* Domain for flush queue callback; NULL if flush queue not in use */
	struct iommu_domain		*fq_domain;
};

static inline size_t cookie_msi_granule(struct iommu_dma_cookie *cookie)
{
	if (cookie->type == IOMMU_DMA_IOVA_COOKIE)
		return cookie->iovad.granule;
	return PAGE_SIZE;
}

static struct iommu_dma_cookie *cookie_alloc(enum iommu_dma_cookie_type type)
{
	struct iommu_dma_cookie *cookie;

	cookie = kzalloc(sizeof(*cookie), GFP_KERNEL);
	if (cookie) {
		INIT_LIST_HEAD(&cookie->msi_page_list);
		cookie->type = type;
	}
	return cookie;
}

/**
 * iommu_get_dma_cookie - Acquire DMA-API resources for a domain
 * @domain: IOMMU domain to prepare for DMA-API usage
 *
 * IOMMU drivers should normally call this from their domain_alloc
 * callback when domain->type == IOMMU_DOMAIN_DMA.
 */
int iommu_get_dma_cookie(struct iommu_domain *domain)
{
	if (domain->iova_cookie)
		return -EEXIST;

	domain->iova_cookie = cookie_alloc(IOMMU_DMA_IOVA_COOKIE);
	if (!domain->iova_cookie)
		return -ENOMEM;

	return 0;
}
EXPORT_SYMBOL(iommu_get_dma_cookie);

/**
 * iommu_get_msi_cookie - Acquire just MSI remapping resources
 * @domain: IOMMU domain to prepare
 * @base: Start address of IOVA region for MSI mappings
 *
 * Users who manage their own IOVA allocation and do not want DMA API support,
 * but would still like to take advantage of automatic MSI remapping, can use
 * this to initialise their own domain appropriately. Users should reserve a
 * contiguous IOVA region, starting at @base, large enough to accommodate the
 * number of PAGE_SIZE mappings necessary to cover every MSI doorbell address
 * used by the devices attached to @domain.
 */
int iommu_get_msi_cookie(struct iommu_domain *domain, dma_addr_t base)
{
	struct iommu_dma_cookie *cookie;

	if (domain->type != IOMMU_DOMAIN_UNMANAGED)
		return -EINVAL;

	if (domain->iova_cookie)
		return -EEXIST;

	cookie = cookie_alloc(IOMMU_DMA_MSI_COOKIE);
	if (!cookie)
		return -ENOMEM;

	cookie->msi_iova = base;
	domain->iova_cookie = cookie;
	return 0;
}
EXPORT_SYMBOL(iommu_get_msi_cookie);

/**
 * iommu_put_dma_cookie - Release a domain's DMA mapping resources
 * @domain: IOMMU domain previously prepared by iommu_get_dma_cookie() or
 *          iommu_get_msi_cookie()
 *
 * IOMMU drivers should normally call this from their domain_free callback.
 */
void iommu_put_dma_cookie(struct iommu_domain *domain)
{
	struct iommu_dma_cookie *cookie = domain->iova_cookie;
	struct iommu_dma_msi_page *msi, *tmp;

	if (!cookie)
		return;

	if (cookie->type == IOMMU_DMA_IOVA_COOKIE && cookie->iovad.granule)
		put_iova_domain(&cookie->iovad);

	list_for_each_entry_safe(msi, tmp, &cookie->msi_page_list, list) {
		list_del(&msi->list);
		kfree(msi);
	}
	kfree(cookie);
	domain->iova_cookie = NULL;
}
EXPORT_SYMBOL(iommu_put_dma_cookie);

/**
 * iommu_dma_get_resv_regions - Reserved region driver helper
 * @dev: Device from iommu_get_resv_regions()
 * @list: Reserved region list from iommu_get_resv_regions()
 *
 * IOMMU drivers can use this to implement their .get_resv_regions callback
 * for general non-IOMMU-specific reservations. Currently, this covers GICv3
 * ITS region reservation on ACPI based ARM platforms that may require HW MSI
 * reservation.
 */
void iommu_dma_get_resv_regions(struct device *dev, struct list_head *list)
{

	if (!is_of_node(dev_iommu_fwspec_get(dev)->iommu_fwnode))
		iort_iommu_msi_get_resv_regions(dev, list);

}
EXPORT_SYMBOL(iommu_dma_get_resv_regions);

static int cookie_init_hw_msi_region(struct iommu_dma_cookie *cookie,
		phys_addr_t start, phys_addr_t end)
{
	struct iova_domain *iovad = &cookie->iovad;
	struct iommu_dma_msi_page *msi_page;
	int i, num_pages;

	start -= iova_offset(iovad, start);
	num_pages = iova_align(iovad, end - start) >> iova_shift(iovad);

	for (i = 0; i < num_pages; i++) {
		msi_page = kmalloc(sizeof(*msi_page), GFP_KERNEL);
		if (!msi_page)
			return -ENOMEM;

		msi_page->phys = start;
		msi_page->iova = start;
		INIT_LIST_HEAD(&msi_page->list);
		list_add(&msi_page->list, &cookie->msi_page_list);
		start += iovad->granule;
	}

	return 0;
}

static int iova_reserve_pci_windows(struct pci_dev *dev,
		struct iova_domain *iovad)
{
	struct pci_host_bridge *bridge = pci_find_host_bridge(dev->bus);
	struct resource_entry *window;
	unsigned long lo, hi;
	phys_addr_t start = 0, end;

	resource_list_for_each_entry(window, &bridge->windows) {
		if (resource_type(window->res) != IORESOURCE_MEM)
			continue;

		lo = iova_pfn(iovad, window->res->start - window->offset);
		hi = iova_pfn(iovad, window->res->end - window->offset);
		reserve_iova(iovad, lo, hi);
	}

	/* Get reserved DMA windows from host bridge */
	resource_list_for_each_entry(window, &bridge->dma_ranges) {
		end = window->res->start - window->offset;
resv_iova:
		if (end > start) {
			lo = iova_pfn(iovad, start);
			hi = iova_pfn(iovad, end);
			reserve_iova(iovad, lo, hi);
		} else {
			/* dma_ranges list should be sorted */
			dev_err(&dev->dev, "Failed to reserve IOVA\n");
			return -EINVAL;
		}

		start = window->res->end - window->offset + 1;
		/* If window is last entry */
		if (window->node.next == &bridge->dma_ranges &&
		    end != ~(phys_addr_t)0) {
			end = ~(phys_addr_t)0;
			goto resv_iova;
		}
	}

	return 0;
}

static int iova_reserve_iommu_regions(struct device *dev,
		struct iommu_domain *domain)
{
	struct iommu_dma_cookie *cookie = domain->iova_cookie;
	struct iova_domain *iovad = &cookie->iovad;
	struct iommu_resv_region *region;
	LIST_HEAD(resv_regions);
	int ret = 0;

	if (dev_is_pci(dev)) {
		ret = iova_reserve_pci_windows(to_pci_dev(dev), iovad);
		if (ret)
			return ret;
	}

	iommu_get_resv_regions(dev, &resv_regions);
	list_for_each_entry(region, &resv_regions, list) {
		unsigned long lo, hi;

		/* We ARE the software that manages these! */
		if (region->type == IOMMU_RESV_SW_MSI)
			continue;

		lo = iova_pfn(iovad, region->start);
		hi = iova_pfn(iovad, region->start + region->length - 1);
		reserve_iova(iovad, lo, hi);

		if (region->type == IOMMU_RESV_MSI)
			ret = cookie_init_hw_msi_region(cookie, region->start,
					region->start + region->length);
		if (ret)
			break;
	}
	iommu_put_resv_regions(dev, &resv_regions);

	return ret;
}

static void iommu_dma_flush_iotlb_all(struct iova_domain *iovad)
{
	struct iommu_dma_cookie *cookie;
	struct iommu_domain *domain;

	cookie = container_of(iovad, struct iommu_dma_cookie, iovad);
	domain = cookie->fq_domain;
	/*
	 * The IOMMU driver supporting DOMAIN_ATTR_DMA_USE_FLUSH_QUEUE
	 * implies that ops->flush_iotlb_all must be non-NULL.
	 */
	domain->ops->flush_iotlb_all(domain);
}

/**
 * iommu_dma_init_domain - Initialise a DMA mapping domain
 * @domain: IOMMU domain previously prepared by iommu_get_dma_cookie()
 * @base: IOVA at which the mappable address space starts
 * @size: Size of IOVA space
 * @dev: Device the domain is being initialised for
 *
 * @base and @size should be exact multiples of IOMMU page granularity to
 * avoid rounding surprises. If necessary, we reserve the page at address 0
 * to ensure it is an invalid IOVA. It is safe to reinitialise a domain, but
 * any change which could make prior IOVAs invalid will fail.
 */
static int iommu_dma_init_domain(struct iommu_domain *domain, dma_addr_t base,
		u64 size, struct device *dev)
{
	struct iommu_dma_cookie *cookie = domain->iova_cookie;
	unsigned long order, base_pfn;
	struct iova_domain *iovad;
	int attr;

	if (!cookie || cookie->type != IOMMU_DMA_IOVA_COOKIE)
		return -EINVAL;

	iovad = &cookie->iovad;

	/* Use the smallest supported page size for IOVA granularity */
	order = __ffs(domain->pgsize_bitmap);
	base_pfn = max_t(unsigned long, 1, base >> order);

	/* Check the domain allows at least some access to the device... */
	if (domain->geometry.force_aperture) {
		if (base > domain->geometry.aperture_end ||
		    base + size <= domain->geometry.aperture_start) {
			pr_warn("specified DMA range outside IOMMU capability\n");
			return -EFAULT;
		}
		/* ...then finally give it a kicking to make sure it fits */
		base_pfn = max_t(unsigned long, base_pfn,
				domain->geometry.aperture_start >> order);
	}

	/* start_pfn is always nonzero for an already-initialised domain */
	if (iovad->start_pfn) {
		if (1UL << order != iovad->granule ||
		    base_pfn != iovad->start_pfn) {
			pr_warn("Incompatible range for DMA domain\n");
			return -EFAULT;
		}

		return 0;
	}

	init_iova_domain(iovad, 1UL << order, base_pfn);

	if (!cookie->fq_domain && !iommu_domain_get_attr(domain,
			DOMAIN_ATTR_DMA_USE_FLUSH_QUEUE, &attr) && attr) {
		if (init_iova_flush_queue(iovad, iommu_dma_flush_iotlb_all,
					NULL))
			pr_warn("iova flush queue initialization failed\n");
		else
			cookie->fq_domain = domain;
	}

	if (!dev)
		return 0;

	return iova_reserve_iommu_regions(dev, domain);
}

static int iommu_dma_deferred_attach(struct device *dev,
		struct iommu_domain *domain)
{
	const struct iommu_ops *ops = domain->ops;

	if (!is_kdump_kernel())
		return 0;

	if (unlikely(ops->is_attach_deferred &&
			ops->is_attach_deferred(domain, dev)))
		return iommu_attach_device(domain, dev);

	return 0;
}

/*
 * Should be called prior to using dma-apis
 */
int iommu_dma_reserve_iova(struct device *dev, dma_addr_t base,
			   u64 size)
{
	struct iommu_domain *domain;
	struct iommu_dma_cookie *cookie;
	struct iova_domain *iovad;
	unsigned long pfn_lo, pfn_hi;

	domain = iommu_get_domain_for_dev(dev);
	if (!domain || !domain->iova_cookie)
		return -EINVAL;

	cookie = domain->iova_cookie;
	iovad = &cookie->iovad;

	/* iova will be freed automatically by put_iova_domain() */
	pfn_lo = iova_pfn(iovad, base);
	pfn_hi = iova_pfn(iovad, base + size - 1);
	if (!reserve_iova(iovad, pfn_lo, pfn_hi))
		return -EINVAL;

	return 0;
}
EXPORT_SYMBOL(iommu_dma_reserve_iova);

/*
 * Should be called prior to using dma-apis.
 */
int iommu_dma_enable_best_fit_algo(struct device *dev)
{
	struct iommu_domain *domain;
	struct iova_domain *iovad;

	domain = iommu_get_domain_for_dev(dev);
	if (!domain || !domain->iova_cookie)
		return -EINVAL;

	iovad = &((struct iommu_dma_cookie *)domain->iova_cookie)->iovad;
	iovad->best_fit = true;
	return 0;
}
EXPORT_SYMBOL(iommu_dma_enable_best_fit_algo);

/**
 * dma_info_to_prot - Translate DMA API directions and attributes to IOMMU API
 *                    page flags.
 * @dir: Direction of DMA transfer
 * @coherent: Is the DMA master cache-coherent?
 * @attrs: DMA attributes for the mapping
 *
 * Return: corresponding IOMMU API page protection flags
 */
static int dma_info_to_prot(enum dma_data_direction dir, bool coherent,
		     unsigned long attrs)
{
	int prot = coherent ? IOMMU_CACHE : 0;

	if (attrs & DMA_ATTR_PRIVILEGED)
		prot |= IOMMU_PRIV;
	if (attrs & DMA_ATTR_SYS_CACHE_ONLY)
		prot |= IOMMU_SYS_CACHE_ONLY;
	if (attrs & DMA_ATTR_SYS_CACHE_ONLY_NWA)
		prot |= IOMMU_SYS_CACHE_ONLY_NWA;

	switch (dir) {
	case DMA_BIDIRECTIONAL:
		return prot | IOMMU_READ | IOMMU_WRITE;
	case DMA_TO_DEVICE:
		return prot | IOMMU_READ;
	case DMA_FROM_DEVICE:
		return prot | IOMMU_WRITE;
	default:
		return 0;
	}
}

static dma_addr_t iommu_dma_alloc_iova(struct iommu_domain *domain,
		size_t size, u64 dma_limit, struct device *dev)
{
	struct iommu_dma_cookie *cookie = domain->iova_cookie;
	struct iova_domain *iovad = &cookie->iovad;
	unsigned long shift, iova_len, iova = 0;

	if (cookie->type == IOMMU_DMA_MSI_COOKIE) {
		cookie->msi_iova += size;
		return cookie->msi_iova - size;
	}

	shift = iova_shift(iovad);
	iova_len = size >> shift;
	/*
	 * Freeing non-power-of-two-sized allocations back into the IOVA caches
	 * will come back to bite us badly, so we have to waste a bit of space
	 * rounding up anything cacheable to make sure that can't happen. The
	 * order of the unadjusted size will still match upon freeing.
	 */
	if (iova_len < (1 << (IOVA_RANGE_CACHE_MAX_SIZE - 1)))
		iova_len = roundup_pow_of_two(iova_len);

	dma_limit = min_not_zero(dma_limit, dev->bus_dma_limit);

	if (domain->geometry.force_aperture)
		dma_limit = min(dma_limit, (u64)domain->geometry.aperture_end);

	/* Try to get PCI devices a SAC address */
	if (dma_limit > DMA_BIT_MASK(32) && dev_is_pci(dev))
		iova = alloc_iova_fast(iovad, iova_len,
				       DMA_BIT_MASK(32) >> shift, false);

	if (!iova)
		iova = alloc_iova_fast(iovad, iova_len, dma_limit >> shift,
				       true);

<<<<<<< HEAD
#if IS_ENABLED(CONFIG_MTK_IOMMU_MISC_DBG)
	if (iova) {
		mtk_iova_dbg_alloc(dev, ((dma_addr_t)iova << shift), size);
	} else {
		pr_info("[iommu_debug] %s fail! dev:%s, size:0x%zx\n",
			__func__, dev_name(dev), size);
		mtk_iova_dbg_dump(dev);
	}
#endif
=======
	trace_android_vh_iommu_alloc_iova(dev, iova, size);
>>>>>>> 83aa0320

	return (dma_addr_t)iova << shift;
}

static void iommu_dma_free_iova(struct iommu_dma_cookie *cookie,
		dma_addr_t iova, size_t size)
{
	struct iova_domain *iovad = &cookie->iovad;

	/* The MSI case is only ever cleaning up its most recent allocation */
	if (cookie->type == IOMMU_DMA_MSI_COOKIE)
		cookie->msi_iova -= size;
	else if (cookie->fq_domain)	/* non-strict mode */
		queue_iova(iovad, iova_pfn(iovad, iova),
				size >> iova_shift(iovad), 0);
	else
		free_iova_fast(iovad, iova_pfn(iovad, iova),
				size >> iova_shift(iovad));
<<<<<<< HEAD
#if IS_ENABLED(CONFIG_MTK_IOMMU_MISC_DBG)
	mtk_iova_dbg_free(iova, size);
#endif
=======

	trace_android_vh_iommu_free_iova(iova, size);
>>>>>>> 83aa0320
}

static void __iommu_dma_unmap(struct device *dev, dma_addr_t dma_addr,
		size_t size)
{
	struct iommu_domain *domain = iommu_get_dma_domain(dev);
	struct iommu_dma_cookie *cookie = domain->iova_cookie;
	struct iova_domain *iovad = &cookie->iovad;
	size_t iova_off = iova_offset(iovad, dma_addr);
	struct iommu_iotlb_gather iotlb_gather;
	size_t unmapped;

	dma_addr -= iova_off;
	size = iova_align(iovad, size + iova_off);
	iommu_iotlb_gather_init(&iotlb_gather);

	unmapped = iommu_unmap_fast(domain, dma_addr, size, &iotlb_gather);
	WARN_ON(unmapped != size);

	if (!cookie->fq_domain)
		iommu_iotlb_sync(domain, &iotlb_gather);
	iommu_dma_free_iova(cookie, dma_addr, size);
}

static dma_addr_t __iommu_dma_map(struct device *dev, phys_addr_t phys,
		size_t size, int prot, u64 dma_mask)
{
	struct iommu_domain *domain = iommu_get_dma_domain(dev);
	struct iommu_dma_cookie *cookie = domain->iova_cookie;
	struct iova_domain *iovad = &cookie->iovad;
	size_t iova_off = iova_offset(iovad, phys);
	dma_addr_t iova;

	if (unlikely(iommu_dma_deferred_attach(dev, domain)))
		return DMA_MAPPING_ERROR;

	size = iova_align(iovad, size + iova_off);

	iova = iommu_dma_alloc_iova(domain, size, dma_mask, dev);
	if (!iova)
		return DMA_MAPPING_ERROR;

	if (iommu_map_atomic(domain, iova, phys - iova_off, size, prot)) {
		iommu_dma_free_iova(cookie, iova, size);
		return DMA_MAPPING_ERROR;
	}
	return iova + iova_off;
}

static void __iommu_dma_free_pages(struct page **pages, int count)
{
	while (count--)
		__free_page(pages[count]);
	kvfree(pages);
}

static struct page **__iommu_dma_alloc_pages(struct device *dev,
		unsigned int count, unsigned long order_mask, gfp_t gfp)
{
	struct page **pages;
	unsigned int i = 0, nid = dev_to_node(dev);

	order_mask &= (2U << MAX_ORDER) - 1;
	if (!order_mask)
		return NULL;

	pages = kvzalloc(count * sizeof(*pages), GFP_KERNEL);
	if (!pages)
		return NULL;

	/* IOMMU can map any pages, so himem can also be used here */
	gfp |= __GFP_NOWARN | __GFP_HIGHMEM;

	/* It makes no sense to muck about with huge pages */
	gfp &= ~__GFP_COMP;

	while (count) {
		struct page *page = NULL;
		unsigned int order_size;

		/*
		 * Higher-order allocations are a convenience rather
		 * than a necessity, hence using __GFP_NORETRY until
		 * falling back to minimum-order allocations.
		 */
		for (order_mask &= (2U << __fls(count)) - 1;
		     order_mask; order_mask &= ~order_size) {
			unsigned int order = __fls(order_mask);
			gfp_t alloc_flags = gfp;

			order_size = 1U << order;
			if (order_mask > order_size)
				alloc_flags |= __GFP_NORETRY;
			page = alloc_pages_node(nid, alloc_flags, order);
			if (!page)
				continue;
			if (order)
				split_page(page, order);
			break;
		}
		if (!page) {
			__iommu_dma_free_pages(pages, i);
			return NULL;
		}
		count -= order_size;
		while (order_size--)
			pages[i++] = page++;
	}
	return pages;
}

/**
 * iommu_dma_alloc_remap - Allocate and map a buffer contiguous in IOVA space
 * @dev: Device to allocate memory for. Must be a real device
 *	 attached to an iommu_dma_domain
 * @size: Size of buffer in bytes
 * @dma_handle: Out argument for allocated DMA handle
 * @gfp: Allocation flags
 * @prot: pgprot_t to use for the remapped mapping
 * @attrs: DMA attributes for this allocation
 *
 * If @size is less than PAGE_SIZE, then a full CPU page will be allocated,
 * but an IOMMU which supports smaller pages might not map the whole thing.
 *
 * Return: Mapped virtual address, or NULL on failure.
 */
static void *iommu_dma_alloc_remap(struct device *dev, size_t size,
		dma_addr_t *dma_handle, gfp_t gfp, pgprot_t prot,
		unsigned long attrs)
{
	struct iommu_domain *domain = iommu_get_dma_domain(dev);
	struct iommu_dma_cookie *cookie = domain->iova_cookie;
	struct iova_domain *iovad = &cookie->iovad;
	bool coherent = dev_is_dma_coherent(dev);
	int ioprot = dma_info_to_prot(DMA_BIDIRECTIONAL, coherent, attrs);
	unsigned int count, min_size, alloc_sizes = domain->pgsize_bitmap;
	struct page **pages;
	struct sg_table sgt;
	dma_addr_t iova;
	void *vaddr;

	*dma_handle = DMA_MAPPING_ERROR;

	if (unlikely(iommu_dma_deferred_attach(dev, domain)))
		return NULL;

	min_size = alloc_sizes & -alloc_sizes;
	if (min_size < PAGE_SIZE) {
		min_size = PAGE_SIZE;
		alloc_sizes |= PAGE_SIZE;
	} else {
		size = ALIGN(size, min_size);
	}
	if (attrs & DMA_ATTR_ALLOC_SINGLE_PAGES)
		alloc_sizes = min_size;

	count = PAGE_ALIGN(size) >> PAGE_SHIFT;
	pages = __iommu_dma_alloc_pages(dev, count, alloc_sizes >> PAGE_SHIFT,
					gfp);
	if (!pages)
		return NULL;

	size = iova_align(iovad, size);
	iova = iommu_dma_alloc_iova(domain, size, dev->coherent_dma_mask, dev);
	if (!iova)
		goto out_free_pages;

	if (sg_alloc_table_from_pages(&sgt, pages, count, 0, size, GFP_KERNEL))
		goto out_free_iova;

	if (!(ioprot & IOMMU_CACHE)) {
		struct scatterlist *sg;
		int i;

		for_each_sg(sgt.sgl, sg, sgt.orig_nents, i)
			arch_dma_prep_coherent(sg_page(sg), sg->length);
	}

	if (iommu_map_sg_atomic(domain, iova, sgt.sgl, sgt.orig_nents, ioprot)
			< size)
		goto out_free_sg;

	vaddr = dma_common_pages_remap(pages, size, prot,
			__builtin_return_address(0));
	if (!vaddr)
		goto out_unmap;

	*dma_handle = iova;
	sg_free_table(&sgt);
	return vaddr;

out_unmap:
	__iommu_dma_unmap(dev, iova, size);
out_free_sg:
	sg_free_table(&sgt);
out_free_iova:
	iommu_dma_free_iova(cookie, iova, size);
out_free_pages:
	__iommu_dma_free_pages(pages, count);
	return NULL;
}

/**
 * __iommu_dma_mmap - Map a buffer into provided user VMA
 * @pages: Array representing buffer from __iommu_dma_alloc()
 * @size: Size of buffer in bytes
 * @vma: VMA describing requested userspace mapping
 *
 * Maps the pages of the buffer in @pages into @vma. The caller is responsible
 * for verifying the correct size and protection of @vma beforehand.
 */
static int __iommu_dma_mmap(struct page **pages, size_t size,
		struct vm_area_struct *vma)
{
	return vm_map_pages(vma, pages, PAGE_ALIGN(size) >> PAGE_SHIFT);
}

static void iommu_dma_sync_single_for_cpu(struct device *dev,
		dma_addr_t dma_handle, size_t size, enum dma_data_direction dir)
{
	phys_addr_t phys;

	if (dev_is_dma_coherent(dev))
		return;

	phys = iommu_iova_to_phys(iommu_get_dma_domain(dev), dma_handle);
	arch_sync_dma_for_cpu(phys, size, dir);
}

static void iommu_dma_sync_single_for_device(struct device *dev,
		dma_addr_t dma_handle, size_t size, enum dma_data_direction dir)
{
	phys_addr_t phys;

	if (dev_is_dma_coherent(dev))
		return;

	phys = iommu_iova_to_phys(iommu_get_dma_domain(dev), dma_handle);
	arch_sync_dma_for_device(phys, size, dir);
}

static void iommu_dma_sync_sg_for_cpu(struct device *dev,
		struct scatterlist *sgl, int nelems,
		enum dma_data_direction dir)
{
	struct scatterlist *sg;
	int i;

	if (dev_is_dma_coherent(dev))
		return;

	for_each_sg(sgl, sg, nelems, i)
		arch_sync_dma_for_cpu(sg_phys(sg), sg->length, dir);
}

static void iommu_dma_sync_sg_for_device(struct device *dev,
		struct scatterlist *sgl, int nelems,
		enum dma_data_direction dir)
{
	struct scatterlist *sg;
	int i;

	if (dev_is_dma_coherent(dev))
		return;

	for_each_sg(sgl, sg, nelems, i)
		arch_sync_dma_for_device(sg_phys(sg), sg->length, dir);
}

static dma_addr_t iommu_dma_map_page(struct device *dev, struct page *page,
		unsigned long offset, size_t size, enum dma_data_direction dir,
		unsigned long attrs)
{
	phys_addr_t phys = page_to_phys(page) + offset;
	bool coherent = dev_is_dma_coherent(dev);
	int prot = dma_info_to_prot(dir, coherent, attrs);
	dma_addr_t dma_handle;

	dma_handle = __iommu_dma_map(dev, phys, size, prot, dma_get_mask(dev));
	if (!coherent && !(attrs & DMA_ATTR_SKIP_CPU_SYNC) &&
	    dma_handle != DMA_MAPPING_ERROR)
		arch_sync_dma_for_device(phys, size, dir);
	return dma_handle;
}

static void iommu_dma_unmap_page(struct device *dev, dma_addr_t dma_handle,
		size_t size, enum dma_data_direction dir, unsigned long attrs)
{
	if (!(attrs & DMA_ATTR_SKIP_CPU_SYNC))
		iommu_dma_sync_single_for_cpu(dev, dma_handle, size, dir);
	__iommu_dma_unmap(dev, dma_handle, size);
}

/*
 * Prepare a successfully-mapped scatterlist to give back to the caller.
 *
 * At this point the segments are already laid out by iommu_dma_map_sg() to
 * avoid individually crossing any boundaries, so we merely need to check a
 * segment's start address to avoid concatenating across one.
 */
static int __finalise_sg(struct device *dev, struct scatterlist *sg, int nents,
		dma_addr_t dma_addr)
{
	struct scatterlist *s, *cur = sg;
	unsigned long seg_mask = dma_get_seg_boundary(dev);
	unsigned int cur_len = 0, max_len = dma_get_max_seg_size(dev);
	int i, count = 0;

	for_each_sg(sg, s, nents, i) {
		/* Restore this segment's original unaligned fields first */
		unsigned int s_iova_off = sg_dma_address(s);
		unsigned int s_length = sg_dma_len(s);
		unsigned int s_iova_len = s->length;

		s->offset += s_iova_off;
		s->length = s_length;
		sg_dma_address(s) = DMA_MAPPING_ERROR;
		sg_dma_len(s) = 0;

		/*
		 * Now fill in the real DMA data. If...
		 * - there is a valid output segment to append to
		 * - and this segment starts on an IOVA page boundary
		 * - but doesn't fall at a segment boundary
		 * - and wouldn't make the resulting output segment too long
		 */
		if (cur_len && !s_iova_off && (dma_addr & seg_mask) &&
		    (max_len - cur_len >= s_length)) {
			/* ...then concatenate it with the previous one */
			cur_len += s_length;
		} else {
			/* Otherwise start the next output segment */
			if (i > 0)
				cur = sg_next(cur);
			cur_len = s_length;
			count++;

			sg_dma_address(cur) = dma_addr + s_iova_off;
		}

		sg_dma_len(cur) = cur_len;
		dma_addr += s_iova_len;

		if (s_length + s_iova_off < s_iova_len)
			cur_len = 0;
	}
	return count;
}

/*
 * If mapping failed, then just restore the original list,
 * but making sure the DMA fields are invalidated.
 */
static void __invalidate_sg(struct scatterlist *sg, int nents)
{
	struct scatterlist *s;
	int i;

	for_each_sg(sg, s, nents, i) {
		if (sg_dma_address(s) != DMA_MAPPING_ERROR)
			s->offset += sg_dma_address(s);
		if (sg_dma_len(s))
			s->length = sg_dma_len(s);
		sg_dma_address(s) = DMA_MAPPING_ERROR;
		sg_dma_len(s) = 0;
	}
}

/*
 * The DMA API client is passing in a scatterlist which could describe
 * any old buffer layout, but the IOMMU API requires everything to be
 * aligned to IOMMU pages. Hence the need for this complicated bit of
 * impedance-matching, to be able to hand off a suitably-aligned list,
 * but still preserve the original offsets and sizes for the caller.
 */
static int iommu_dma_map_sg(struct device *dev, struct scatterlist *sg,
		int nents, enum dma_data_direction dir, unsigned long attrs)
{
	struct iommu_domain *domain = iommu_get_dma_domain(dev);
	struct iommu_dma_cookie *cookie = domain->iova_cookie;
	struct iova_domain *iovad = &cookie->iovad;
	struct scatterlist *s, *prev = NULL;
	int prot = dma_info_to_prot(dir, dev_is_dma_coherent(dev), attrs);
	dma_addr_t iova;
	size_t iova_len = 0;
	unsigned long mask = dma_get_seg_boundary(dev);
	int i;

	if (unlikely(iommu_dma_deferred_attach(dev, domain)))
		return 0;

	if (!(attrs & DMA_ATTR_SKIP_CPU_SYNC))
		iommu_dma_sync_sg_for_device(dev, sg, nents, dir);

	/*
	 * Work out how much IOVA space we need, and align the segments to
	 * IOVA granules for the IOMMU driver to handle. With some clever
	 * trickery we can modify the list in-place, but reversibly, by
	 * stashing the unaligned parts in the as-yet-unused DMA fields.
	 */
	for_each_sg(sg, s, nents, i) {
		size_t s_iova_off = iova_offset(iovad, s->offset);
		size_t s_length = s->length;
		size_t pad_len = (mask - iova_len + 1) & mask;

		sg_dma_address(s) = s_iova_off;
		sg_dma_len(s) = s_length;
		s->offset -= s_iova_off;
		s_length = iova_align(iovad, s_length + s_iova_off);
		s->length = s_length;

		/*
		 * Due to the alignment of our single IOVA allocation, we can
		 * depend on these assumptions about the segment boundary mask:
		 * - If mask size >= IOVA size, then the IOVA range cannot
		 *   possibly fall across a boundary, so we don't care.
		 * - If mask size < IOVA size, then the IOVA range must start
		 *   exactly on a boundary, therefore we can lay things out
		 *   based purely on segment lengths without needing to know
		 *   the actual addresses beforehand.
		 * - The mask must be a power of 2, so pad_len == 0 if
		 *   iova_len == 0, thus we cannot dereference prev the first
		 *   time through here (i.e. before it has a meaningful value).
		 */
		if (pad_len && pad_len < s_length - 1) {
			prev->length += pad_len;
			iova_len += pad_len;
		}

		iova_len += s_length;
		prev = s;
	}

	iova = iommu_dma_alloc_iova(domain, iova_len, dma_get_mask(dev), dev);
	if (!iova)
		goto out_restore_sg;

	/*
	 * We'll leave any physical concatenation to the IOMMU driver's
	 * implementation - it knows better than we do.
	 */
	if (iommu_map_sg_atomic(domain, iova, sg, nents, prot) < iova_len)
		goto out_free_iova;

	return __finalise_sg(dev, sg, nents, iova);

out_free_iova:
	iommu_dma_free_iova(cookie, iova, iova_len);
out_restore_sg:
	__invalidate_sg(sg, nents);
	return 0;
}

static void iommu_dma_unmap_sg(struct device *dev, struct scatterlist *sg,
		int nents, enum dma_data_direction dir, unsigned long attrs)
{
	dma_addr_t start, end;
	struct scatterlist *tmp;
	int i;

	if (!(attrs & DMA_ATTR_SKIP_CPU_SYNC))
		iommu_dma_sync_sg_for_cpu(dev, sg, nents, dir);

	/*
	 * The scatterlist segments are mapped into a single
	 * contiguous IOVA allocation, so this is incredibly easy.
	 */
	start = sg_dma_address(sg);
	for_each_sg(sg_next(sg), tmp, nents - 1, i) {
		if (sg_dma_len(tmp) == 0)
			break;
		sg = tmp;
	}
	end = sg_dma_address(sg) + sg_dma_len(sg);
	__iommu_dma_unmap(dev, start, end - start);
}

static dma_addr_t iommu_dma_map_resource(struct device *dev, phys_addr_t phys,
		size_t size, enum dma_data_direction dir, unsigned long attrs)
{
	return __iommu_dma_map(dev, phys, size,
			dma_info_to_prot(dir, false, attrs) | IOMMU_MMIO,
			dma_get_mask(dev));
}

static void iommu_dma_unmap_resource(struct device *dev, dma_addr_t handle,
		size_t size, enum dma_data_direction dir, unsigned long attrs)
{
	__iommu_dma_unmap(dev, handle, size);
}

static void __iommu_dma_free(struct device *dev, size_t size, void *cpu_addr)
{
	size_t alloc_size = PAGE_ALIGN(size);
	int count = alloc_size >> PAGE_SHIFT;
	struct page *page = NULL, **pages = NULL;

	/* Non-coherent atomic allocation? Easy */
	if (IS_ENABLED(CONFIG_DMA_DIRECT_REMAP) &&
	    dma_free_from_pool(dev, cpu_addr, alloc_size))
		return;

	if (IS_ENABLED(CONFIG_DMA_REMAP) && is_vmalloc_addr(cpu_addr)) {
		/*
		 * If it the address is remapped, then it's either non-coherent
		 * or highmem CMA, or an iommu_dma_alloc_remap() construction.
		 */
		pages = dma_common_find_pages(cpu_addr);
		if (!pages)
			page = vmalloc_to_page(cpu_addr);
		dma_common_free_remap(cpu_addr, alloc_size);
	} else {
		/* Lowmem means a coherent atomic or CMA allocation */
		page = virt_to_page(cpu_addr);
	}

	if (pages)
		__iommu_dma_free_pages(pages, count);
	if (page)
		dma_free_contiguous(dev, page, alloc_size);
}

static void iommu_dma_free(struct device *dev, size_t size, void *cpu_addr,
		dma_addr_t handle, unsigned long attrs)
{
	__iommu_dma_unmap(dev, handle, size);
	__iommu_dma_free(dev, size, cpu_addr);
}

static void *iommu_dma_alloc_pages(struct device *dev, size_t size,
		struct page **pagep, gfp_t gfp, unsigned long attrs)
{
	bool coherent = dev_is_dma_coherent(dev);
	size_t alloc_size = PAGE_ALIGN(size);
	int node = dev_to_node(dev);
	struct page *page = NULL;
	void *cpu_addr;

	page = dma_alloc_contiguous(dev, alloc_size, gfp);
	if (!page)
		page = alloc_pages_node(node, gfp, get_order(alloc_size));
	if (!page)
		return NULL;

	if (IS_ENABLED(CONFIG_DMA_REMAP) && (!coherent || PageHighMem(page))) {
		pgprot_t prot = dma_pgprot(dev, PAGE_KERNEL, attrs);

		cpu_addr = dma_common_contiguous_remap(page, alloc_size,
				prot, __builtin_return_address(0));
		if (!cpu_addr)
			goto out_free_pages;

		if (!coherent)
			arch_dma_prep_coherent(page, size);
	} else {
		cpu_addr = page_address(page);
	}

	*pagep = page;
	memset(cpu_addr, 0, alloc_size);
	return cpu_addr;
out_free_pages:
	dma_free_contiguous(dev, page, alloc_size);
	return NULL;
}

static void *iommu_dma_alloc(struct device *dev, size_t size,
		dma_addr_t *handle, gfp_t gfp, unsigned long attrs)
{
	bool coherent = dev_is_dma_coherent(dev);
	int ioprot = dma_info_to_prot(DMA_BIDIRECTIONAL, coherent, attrs);
	struct page *page = NULL;
	void *cpu_addr;

	gfp |= __GFP_ZERO;

	if (IS_ENABLED(CONFIG_DMA_REMAP) && gfpflags_allow_blocking(gfp) &&
	    !(attrs & DMA_ATTR_FORCE_CONTIGUOUS)) {
		return iommu_dma_alloc_remap(dev, size, handle, gfp,
				dma_pgprot(dev, PAGE_KERNEL, attrs), attrs);
	}

	if (IS_ENABLED(CONFIG_DMA_DIRECT_REMAP) &&
	    !gfpflags_allow_blocking(gfp) && !coherent)
		page = dma_alloc_from_pool(dev, PAGE_ALIGN(size), &cpu_addr,
					       gfp, NULL);
	else
		cpu_addr = iommu_dma_alloc_pages(dev, size, &page, gfp, attrs);
	if (!cpu_addr)
		return NULL;

	*handle = __iommu_dma_map(dev, page_to_phys(page), size, ioprot,
			dev->coherent_dma_mask);
	if (*handle == DMA_MAPPING_ERROR) {
		__iommu_dma_free(dev, size, cpu_addr);
		return NULL;
	}

	return cpu_addr;
}

#ifdef CONFIG_DMA_REMAP
static void *iommu_dma_alloc_noncoherent(struct device *dev, size_t size,
		dma_addr_t *handle, enum dma_data_direction dir, gfp_t gfp)
{
	if (!gfpflags_allow_blocking(gfp)) {
		struct page *page;

		page = dma_common_alloc_pages(dev, size, handle, dir, gfp);
		if (!page)
			return NULL;
		return page_address(page);
	}

	return iommu_dma_alloc_remap(dev, size, handle, gfp | __GFP_ZERO,
				     PAGE_KERNEL, 0);
}

static void iommu_dma_free_noncoherent(struct device *dev, size_t size,
		void *cpu_addr, dma_addr_t handle, enum dma_data_direction dir)
{
	__iommu_dma_unmap(dev, handle, size);
	__iommu_dma_free(dev, size, cpu_addr);
}
#else
#define iommu_dma_alloc_noncoherent		NULL
#define iommu_dma_free_noncoherent		NULL
#endif /* CONFIG_DMA_REMAP */

static int iommu_dma_mmap(struct device *dev, struct vm_area_struct *vma,
		void *cpu_addr, dma_addr_t dma_addr, size_t size,
		unsigned long attrs)
{
	unsigned long nr_pages = PAGE_ALIGN(size) >> PAGE_SHIFT;
	unsigned long pfn, off = vma->vm_pgoff;
	int ret;

	vma->vm_page_prot = dma_pgprot(dev, vma->vm_page_prot, attrs);

	if (dma_mmap_from_dev_coherent(dev, vma, cpu_addr, size, &ret))
		return ret;

	if (off >= nr_pages || vma_pages(vma) > nr_pages - off)
		return -ENXIO;

	if (IS_ENABLED(CONFIG_DMA_REMAP) && is_vmalloc_addr(cpu_addr)) {
		struct page **pages = dma_common_find_pages(cpu_addr);

		if (pages)
			return __iommu_dma_mmap(pages, size, vma);
		pfn = vmalloc_to_pfn(cpu_addr);
	} else {
		pfn = page_to_pfn(virt_to_page(cpu_addr));
	}

	return remap_pfn_range(vma, vma->vm_start, pfn + off,
			       vma->vm_end - vma->vm_start,
			       vma->vm_page_prot);
}

static int iommu_dma_get_sgtable(struct device *dev, struct sg_table *sgt,
		void *cpu_addr, dma_addr_t dma_addr, size_t size,
		unsigned long attrs)
{
	struct page *page;
	int ret;

	if (IS_ENABLED(CONFIG_DMA_REMAP) && is_vmalloc_addr(cpu_addr)) {
		struct page **pages = dma_common_find_pages(cpu_addr);

		if (pages) {
			return sg_alloc_table_from_pages(sgt, pages,
					PAGE_ALIGN(size) >> PAGE_SHIFT,
					0, size, GFP_KERNEL);
		}

		page = vmalloc_to_page(cpu_addr);
	} else {
		page = virt_to_page(cpu_addr);
	}

	ret = sg_alloc_table(sgt, 1, GFP_KERNEL);
	if (!ret)
		sg_set_page(sgt->sgl, page, PAGE_ALIGN(size), 0);
	return ret;
}

static unsigned long iommu_dma_get_merge_boundary(struct device *dev)
{
	struct iommu_domain *domain = iommu_get_dma_domain(dev);

	return (1UL << __ffs(domain->pgsize_bitmap)) - 1;
}

static const struct dma_map_ops iommu_dma_ops = {
	.alloc			= iommu_dma_alloc,
	.free			= iommu_dma_free,
	.alloc_pages		= dma_common_alloc_pages,
	.free_pages		= dma_common_free_pages,
	.alloc_noncoherent	= iommu_dma_alloc_noncoherent,
	.free_noncoherent	= iommu_dma_free_noncoherent,
	.mmap			= iommu_dma_mmap,
	.get_sgtable		= iommu_dma_get_sgtable,
	.map_page		= iommu_dma_map_page,
	.unmap_page		= iommu_dma_unmap_page,
	.map_sg			= iommu_dma_map_sg,
	.unmap_sg		= iommu_dma_unmap_sg,
	.sync_single_for_cpu	= iommu_dma_sync_single_for_cpu,
	.sync_single_for_device	= iommu_dma_sync_single_for_device,
	.sync_sg_for_cpu	= iommu_dma_sync_sg_for_cpu,
	.sync_sg_for_device	= iommu_dma_sync_sg_for_device,
	.map_resource		= iommu_dma_map_resource,
	.unmap_resource		= iommu_dma_unmap_resource,
	.get_merge_boundary	= iommu_dma_get_merge_boundary,
};

/*
 * The IOMMU core code allocates the default DMA domain, which the underlying
 * IOMMU driver needs to support via the dma-iommu layer.
 */
void iommu_setup_dma_ops(struct device *dev, u64 dma_base, u64 size)
{
	struct iommu_domain *domain = iommu_get_domain_for_dev(dev);

	if (!domain)
		goto out_err;

	/*
	 * The IOMMU core code allocates the default DMA domain, which the
	 * underlying IOMMU driver needs to support via the dma-iommu layer.
	 */
	if (domain->type == IOMMU_DOMAIN_DMA) {
		if (iommu_dma_init_domain(domain, dma_base, size, dev))
			goto out_err;
		dev->dma_ops = &iommu_dma_ops;
	}

	return;
out_err:
	 pr_warn("Failed to set up IOMMU for device %s; retaining platform DMA ops\n",
		 dev_name(dev));
}

static struct iommu_dma_msi_page *iommu_dma_get_msi_page(struct device *dev,
		phys_addr_t msi_addr, struct iommu_domain *domain)
{
	struct iommu_dma_cookie *cookie = domain->iova_cookie;
	struct iommu_dma_msi_page *msi_page;
	dma_addr_t iova;
	int prot = IOMMU_WRITE | IOMMU_NOEXEC | IOMMU_MMIO;
	size_t size = cookie_msi_granule(cookie);

	msi_addr &= ~(phys_addr_t)(size - 1);
	list_for_each_entry(msi_page, &cookie->msi_page_list, list)
		if (msi_page->phys == msi_addr)
			return msi_page;

	msi_page = kzalloc(sizeof(*msi_page), GFP_KERNEL);
	if (!msi_page)
		return NULL;

	iova = iommu_dma_alloc_iova(domain, size, dma_get_mask(dev), dev);
	if (!iova)
		goto out_free_page;

	if (iommu_map(domain, iova, msi_addr, size, prot))
		goto out_free_iova;

	INIT_LIST_HEAD(&msi_page->list);
	msi_page->phys = msi_addr;
	msi_page->iova = iova;
	list_add(&msi_page->list, &cookie->msi_page_list);
	return msi_page;

out_free_iova:
	iommu_dma_free_iova(cookie, iova, size);
out_free_page:
	kfree(msi_page);
	return NULL;
}

int iommu_dma_prepare_msi(struct msi_desc *desc, phys_addr_t msi_addr)
{
	struct device *dev = msi_desc_to_dev(desc);
	struct iommu_domain *domain = iommu_get_domain_for_dev(dev);
	struct iommu_dma_msi_page *msi_page;
	static DEFINE_MUTEX(msi_prepare_lock); /* see below */

	if (!domain || !domain->iova_cookie) {
		desc->iommu_cookie = NULL;
		return 0;
	}

	/*
	 * In fact the whole prepare operation should already be serialised by
	 * irq_domain_mutex further up the callchain, but that's pretty subtle
	 * on its own, so consider this locking as failsafe documentation...
	 */
	mutex_lock(&msi_prepare_lock);
	msi_page = iommu_dma_get_msi_page(dev, msi_addr, domain);
	mutex_unlock(&msi_prepare_lock);

	msi_desc_set_iommu_cookie(desc, msi_page);

	if (!msi_page)
		return -ENOMEM;
	return 0;
}

void iommu_dma_compose_msi_msg(struct msi_desc *desc,
			       struct msi_msg *msg)
{
	struct device *dev = msi_desc_to_dev(desc);
	const struct iommu_domain *domain = iommu_get_domain_for_dev(dev);
	const struct iommu_dma_msi_page *msi_page;

	msi_page = msi_desc_get_iommu_cookie(desc);

	if (!domain || !domain->iova_cookie || WARN_ON(!msi_page))
		return;

	msg->address_hi = upper_32_bits(msi_page->iova);
	msg->address_lo &= cookie_msi_granule(domain->iova_cookie) - 1;
	msg->address_lo += lower_32_bits(msi_page->iova);
}

static int iommu_dma_init(void)
{
	return iova_cache_get();
}
arch_initcall(iommu_dma_init);<|MERGE_RESOLUTION|>--- conflicted
+++ resolved
@@ -23,13 +23,7 @@
 #include <linux/scatterlist.h>
 #include <linux/vmalloc.h>
 #include <linux/crash_dump.h>
-<<<<<<< HEAD
-#if IS_ENABLED(CONFIG_MTK_IOMMU_MISC_DBG)
-#include <../misc/mediatek/iommu/iommu_iova_dbg.h>
-#endif
-=======
 #include <trace/hooks/iommu.h>
->>>>>>> 83aa0320
 
 struct iommu_dma_msi_page {
 	struct list_head	list;
@@ -493,19 +487,7 @@
 		iova = alloc_iova_fast(iovad, iova_len, dma_limit >> shift,
 				       true);
 
-<<<<<<< HEAD
-#if IS_ENABLED(CONFIG_MTK_IOMMU_MISC_DBG)
-	if (iova) {
-		mtk_iova_dbg_alloc(dev, ((dma_addr_t)iova << shift), size);
-	} else {
-		pr_info("[iommu_debug] %s fail! dev:%s, size:0x%zx\n",
-			__func__, dev_name(dev), size);
-		mtk_iova_dbg_dump(dev);
-	}
-#endif
-=======
 	trace_android_vh_iommu_alloc_iova(dev, iova, size);
->>>>>>> 83aa0320
 
 	return (dma_addr_t)iova << shift;
 }
@@ -524,14 +506,8 @@
 	else
 		free_iova_fast(iovad, iova_pfn(iovad, iova),
 				size >> iova_shift(iovad));
-<<<<<<< HEAD
-#if IS_ENABLED(CONFIG_MTK_IOMMU_MISC_DBG)
-	mtk_iova_dbg_free(iova, size);
-#endif
-=======
 
 	trace_android_vh_iommu_free_iova(iova, size);
->>>>>>> 83aa0320
 }
 
 static void __iommu_dma_unmap(struct device *dev, dma_addr_t dma_addr,
