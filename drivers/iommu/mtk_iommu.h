/* SPDX-License-Identifier: GPL-2.0-only */
/*
 * Copyright (c) 2015-2016 MediaTek Inc.
 * Author: Honghui Zhang <honghui.zhang@mediatek.com>
 */

#ifndef _MTK_IOMMU_H_
#define _MTK_IOMMU_H_

#include <linux/clk.h>
#include <linux/component.h>
#include <linux/device.h>
#include <linux/io.h>
#include <linux/io-pgtable.h>
#include <linux/iommu.h>
#include <linux/list.h>
#include <linux/spinlock.h>
#include <linux/dma-mapping.h>
#include <soc/mediatek/smi.h>
<<<<<<< HEAD
#include <dt-bindings/memory/mtk-smi-larb-port.h>
=======
#include <dt-bindings/memory/mtk-memory-port.h>
>>>>>>> ab8b108b

#define MTK_LARB_COM_MAX	16
#define MTK_LARB_SUBCOM_MAX	4

#define MTK_IOMMU_GROUP_MAX	8

struct mtk_iommu_suspend_reg {
	union {
		u32			standard_axi_mode;/* v1 */
		u32			misc_ctrl;/* v2 */
	};
	u32				dcm_dis;
	u32				ctrl_reg;
	u32				int_control0;
	u32				int_main_control;
	u32				ivrp_paddr;
	u32				vld_pa_rng;
	u32				wr_len_ctrl;
	u32				tbw_id;
};

enum mtk_iommu_plat {
	M4U_MT2701,
	M4U_MT2712,
	M4U_MT6779,
	M4U_MT6873,
	M4U_MT6983,
	M4U_MT8167,
	M4U_MT6893,
	M4U_MT8173,
	M4U_MT8183,
	M4U_MT8192,
};

<<<<<<< HEAD
enum mtk_iommu_type {
	MM_IOMMU,
	APU_IOMMU,
	PERI_IOMMU,
	TYPE_NUM
};

enum mm_iommu {
	DISP_IOMMU,
	MDP_IOMMU,
	MM_IOMMU_NUM
};

enum apu_iommu {
	APU_IOMMU0,
	APU_IOMMU1,
	APU_IOMMU_NUM
};

enum peri_iommu {
	PERI_IOMMU_M4,
	PERI_IOMMU_M6,
	PERI_IOMMU_M7,
	PERI_IOMMU_NUM
};

enum IOMMU_BANK {
	IOMMU_BK0, /* normal bank */
	IOMMU_BK1, /* protected bank1 */
	IOMMU_BK2, /* protected bank2 */
	IOMMU_BK3, /* protected bank3 */
	IOMMU_BK4, /* secure bank */
	IOMMU_BK_NUM
};

=======
>>>>>>> ab8b108b
struct mtk_iommu_iova_region;

struct mtk_iommu_plat_data {
	enum mtk_iommu_plat m4u_plat;
	u32                 flags;
	u32                 inv_sel_reg;
<<<<<<< HEAD
	u32		    reg_val;
	int		    iommu_id;
	enum mtk_iommu_type iommu_type;
=======

	unsigned int				iova_region_nr;
	const struct mtk_iommu_iova_region	*iova_region;
>>>>>>> ab8b108b
	unsigned char       larbid_remap[MTK_LARB_COM_MAX][MTK_LARB_SUBCOM_MAX];
	unsigned int        iova_region_nr;
	const struct mtk_iommu_iova_region	*iova_region;
};

struct mtk_iommu_domain;

struct mtk_iommu_data {
	void __iomem			*base;
	void __iomem			*bk_base[IOMMU_BK_NUM];
	int				irq;
	int				bk_irq[IOMMU_BK_NUM];
	struct device			*dev;
	struct device			*bk_dev[IOMMU_BK_NUM];
	struct clk			*bclk;
	phys_addr_t			protect_base; /* protect memory base */
	struct mtk_iommu_suspend_reg	reg;
	struct mtk_iommu_domain		*m4u_dom;
<<<<<<< HEAD
	struct iommu_group		*m4u_group[MTK_M4U_DOM_NR_MAX];
=======
	struct iommu_group		*m4u_group[MTK_IOMMU_GROUP_MAX];
>>>>>>> ab8b108b
	bool                            enable_4GB;
	spinlock_t			tlb_lock; /* lock for tlb range flush */

	struct iommu_device		iommu;
	const struct mtk_iommu_plat_data *plat_data;
	struct device			*smicomm_dev;

	struct dma_iommu_mapping	*mapping; /* For mtk_iommu_v1.c */

	unsigned int			cur_domid;
	struct list_head		list;
	struct mtk_smi_larb_iommu	larb_imu[MTK_LARB_NR_MAX];
};

static inline int compare_of(struct device *dev, void *data)
{
	return dev->of_node == data;
}

static inline void release_of(struct device *dev, void *data)
{
	of_node_put(data);
}

static inline int mtk_iommu_bind(struct device *dev)
{
	struct mtk_iommu_data *data = dev_get_drvdata(dev);

	return component_bind_all(dev, &data->larb_imu);
}

static inline void mtk_iommu_unbind(struct device *dev)
{
	struct mtk_iommu_data *data = dev_get_drvdata(dev);

	component_unbind_all(dev, &data->larb_imu);
}

#endif<|MERGE_RESOLUTION|>--- conflicted
+++ resolved
@@ -17,11 +17,7 @@
 #include <linux/spinlock.h>
 #include <linux/dma-mapping.h>
 #include <soc/mediatek/smi.h>
-<<<<<<< HEAD
-#include <dt-bindings/memory/mtk-smi-larb-port.h>
-=======
 #include <dt-bindings/memory/mtk-memory-port.h>
->>>>>>> ab8b108b
 
 #define MTK_LARB_COM_MAX	16
 #define MTK_LARB_SUBCOM_MAX	4
@@ -56,7 +52,6 @@
 	M4U_MT8192,
 };
 
-<<<<<<< HEAD
 enum mtk_iommu_type {
 	MM_IOMMU,
 	APU_IOMMU,
@@ -64,74 +59,50 @@
 	TYPE_NUM
 };
 
-enum mm_iommu {
+enum mm_iommu{
 	DISP_IOMMU,
 	MDP_IOMMU,
 	MM_IOMMU_NUM
 };
 
-enum apu_iommu {
+enum apu_iommu{
 	APU_IOMMU0,
 	APU_IOMMU1,
 	APU_IOMMU_NUM
 };
 
-enum peri_iommu {
+enum peri_iommu{
 	PERI_IOMMU_M4,
 	PERI_IOMMU_M6,
 	PERI_IOMMU_M7,
 	PERI_IOMMU_NUM
 };
 
-enum IOMMU_BANK {
-	IOMMU_BK0, /* normal bank */
-	IOMMU_BK1, /* protected bank1 */
-	IOMMU_BK2, /* protected bank2 */
-	IOMMU_BK3, /* protected bank3 */
-	IOMMU_BK4, /* secure bank */
-	IOMMU_BK_NUM
-};
-
-=======
->>>>>>> ab8b108b
 struct mtk_iommu_iova_region;
 
 struct mtk_iommu_plat_data {
 	enum mtk_iommu_plat m4u_plat;
 	u32                 flags;
 	u32                 inv_sel_reg;
-<<<<<<< HEAD
-	u32		    reg_val;
-	int		    iommu_id;
+
+	u32		    tbw_reg_val;
 	enum mtk_iommu_type iommu_type;
-=======
-
 	unsigned int				iova_region_nr;
 	const struct mtk_iommu_iova_region	*iova_region;
->>>>>>> ab8b108b
 	unsigned char       larbid_remap[MTK_LARB_COM_MAX][MTK_LARB_SUBCOM_MAX];
-	unsigned int        iova_region_nr;
-	const struct mtk_iommu_iova_region	*iova_region;
 };
 
 struct mtk_iommu_domain;
 
 struct mtk_iommu_data {
 	void __iomem			*base;
-	void __iomem			*bk_base[IOMMU_BK_NUM];
 	int				irq;
-	int				bk_irq[IOMMU_BK_NUM];
 	struct device			*dev;
-	struct device			*bk_dev[IOMMU_BK_NUM];
 	struct clk			*bclk;
 	phys_addr_t			protect_base; /* protect memory base */
 	struct mtk_iommu_suspend_reg	reg;
 	struct mtk_iommu_domain		*m4u_dom;
-<<<<<<< HEAD
-	struct iommu_group		*m4u_group[MTK_M4U_DOM_NR_MAX];
-=======
 	struct iommu_group		*m4u_group[MTK_IOMMU_GROUP_MAX];
->>>>>>> ab8b108b
 	bool                            enable_4GB;
 	spinlock_t			tlb_lock; /* lock for tlb range flush */
 
@@ -141,7 +112,6 @@
 
 	struct dma_iommu_mapping	*mapping; /* For mtk_iommu_v1.c */
 
-	unsigned int			cur_domid;
 	struct list_head		list;
 	struct mtk_smi_larb_iommu	larb_imu[MTK_LARB_NR_MAX];
 };
