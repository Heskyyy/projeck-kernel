--- conflicted
+++ resolved
@@ -316,7 +316,6 @@
 	return -ETIMEDOUT;
 }
 
-<<<<<<< HEAD
 static void ufs_mtk_pm_qos(struct ufs_hba *hba, bool qos_en)
 {
 	struct ufs_mtk_host *host = ufshcd_get_variant(hba);
@@ -332,8 +331,6 @@
 	}
 }
 
-=======
->>>>>>> 560fdb20
 static int ufs_mtk_mphy_power_on(struct ufs_hba *hba, bool on)
 {
 	struct ufs_mtk_host *host = ufshcd_get_variant(hba);
@@ -523,11 +520,8 @@
 {
 	struct ufs_mtk_host *host = ufshcd_get_variant(hba);
 	struct device_node *np = hba->dev->of_node;
-<<<<<<< HEAD
 	struct device_node *boot_node = NULL;
 	struct tag_bootmode *tag = NULL;
-=======
->>>>>>> 560fdb20
 
 	if (of_property_read_bool(np, "mediatek,ufs-boost-crypt"))
 		ufs_mtk_init_boost_crypt(hba);
@@ -538,7 +532,6 @@
 	if (of_property_read_bool(np, "mediatek,ufs-disable-ah8"))
 		host->caps |= UFS_MTK_CAP_DISABLE_AH8;
 
-<<<<<<< HEAD
 	if (of_property_read_bool(np, "mediatek,ufs-qos"))
 		host->qos_enabled = host->qos_allowed = true;
 
@@ -556,9 +549,6 @@
 		else if (tag->boottype == BOOTDEV_UFS)
 			host->boot_device = true;
 	}
-=======
-	dev_info(hba->dev, "caps: 0x%x", host->caps);
->>>>>>> 560fdb20
 }
 
 /**
@@ -607,11 +597,8 @@
 			ufs_mtk_boost_crypt(hba, on);
 			ufs_mtk_setup_ref_clk(hba, on);
 			phy_power_off(host->mphy);
-<<<<<<< HEAD
 			if (host->qos_enabled)
 				ufs_mtk_biolog_clk_gating(on);
-=======
->>>>>>> 560fdb20
 		}
 	} else if (on && status == POST_CHANGE) {
 		phy_power_on(host->mphy);
@@ -625,7 +612,6 @@
 	return ret;
 }
 
-<<<<<<< HEAD
 static bool ufs_mtk_is_data_cmd(struct scsi_cmnd *cmd)
 {
 	char cmd_op = cmd->cmnd[0];
@@ -724,8 +710,6 @@
 	return 0;
 }
 
-=======
->>>>>>> 560fdb20
 static void ufs_mtk_get_controller_version(struct ufs_hba *hba)
 {
 	struct ufs_mtk_host *host = ufshcd_get_variant(hba);
@@ -926,11 +910,7 @@
 
 	ufs_mtk_get_controller_version(hba);
 
-<<<<<<< HEAD
 	ret = ufs_mtk_unipro_set_lpm(hba, false);
-=======
-	ret = ufs_mtk_unipro_set_pm(hba, false);
->>>>>>> 560fdb20
 	if (ret)
 		return ret;
 
