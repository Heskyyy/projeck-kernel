--- conflicted
+++ resolved
@@ -132,31 +132,6 @@
 		dev_info(dev, "%s: unable to find %s\n", __func__, prop_name);
 		vreg->max_uA = 0;
 	}
-<<<<<<< HEAD
-
-	if (!strcmp(name, "vcc")) {
-		if (of_property_read_bool(np, "vcc-supply-1p8")) {
-			vreg->min_uV = UFS_VREG_VCC_1P8_MIN_UV;
-			vreg->max_uV = UFS_VREG_VCC_1P8_MAX_UV;
-		} else if (of_property_read_bool(np, "vcc-supply-2p5")) {
-			vreg->min_uV = UFS_VREG_VCC_2P5_MIN_UV;
-			vreg->max_uV = UFS_VREG_VCC_2P5_MAX_UV;
-		} else {
-			vreg->min_uV = UFS_VREG_VCC_MIN_UV;
-			vreg->max_uV = UFS_VREG_VCC_MAX_UV;
-		}
-	} else if (!strcmp(name, "vccq")) {
-		vreg->min_uV = UFS_VREG_VCCQ_MIN_UV;
-		vreg->max_uV = UFS_VREG_VCCQ_MAX_UV;
-	} else if (!strcmp(name, "vccq2")) {
-		vreg->min_uV = UFS_VREG_VCCQ2_MIN_UV;
-		vreg->max_uV = UFS_VREG_VCCQ2_MAX_UV;
-	}
-
-	goto out;
-
-=======
->>>>>>> 892e6188
 out:
 	if (!ret)
 		*out_vreg = vreg;
