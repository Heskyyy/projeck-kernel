--- conflicted
+++ resolved
@@ -1028,7 +1028,6 @@
 	return 0;
 }
 
-<<<<<<< HEAD
 /**
  * Find one BSD ring to dispatch the corresponding BSD command.
  * The Ring ID is returned.
@@ -1058,7 +1057,8 @@
 		mutex_unlock(&dev->struct_mutex);
 		return ring_id;
 	}
-=======
+}
+
 static struct drm_i915_gem_object *
 eb_get_batch(struct eb_vmas *eb)
 {
@@ -1076,7 +1076,6 @@
 	vma->exec_entry->flags |= __EXEC_OBJECT_NEEDS_BIAS;
 
 	return vma->obj;
->>>>>>> 9e9a928e
 }
 
 static int
