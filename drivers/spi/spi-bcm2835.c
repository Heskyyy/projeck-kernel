--- conflicted
+++ resolved
@@ -164,21 +164,12 @@
 					 unsigned long xfer_time_us)
 {
 	struct bcm2835_spi *bs = spi_master_get_devdata(master);
-<<<<<<< HEAD
-	unsigned long timeout = jiffies +
-		max(4 * xfer_time_us * HZ / 1000000, 2uL);
-=======
 	/* set timeout to 1 second of maximum polling */
 	unsigned long timeout = jiffies + HZ;
->>>>>>> 5a1b11cb
 
 	/* enable HW block without interrupts */
 	bcm2835_wr(bs, BCM2835_SPI_CS, cs | BCM2835_SPI_CS_TA);
 
-<<<<<<< HEAD
-	/* set timeout to 4x the expected time, or 2 jiffies */
-=======
->>>>>>> 5a1b11cb
 	/* loop until finished the transfer */
 	while (bs->rx_len) {
 		/* read from fifo as much as possible */
