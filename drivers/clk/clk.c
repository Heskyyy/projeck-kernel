// SPDX-License-Identifier: GPL-2.0
/*
 * Copyright (C) 2010-2011 Canonical Ltd <jeremy.kerr@canonical.com>
 * Copyright (C) 2011-2012 Linaro Ltd <mturquette@linaro.org>
 *
 * Standard functionality for the common clock API.  See Documentation/driver-api/clk.rst
 */

#include <linux/clk.h>
#include <linux/clk-provider.h>
#include <linux/clk/clk-conf.h>
#include <linux/module.h>
#include <linux/mutex.h>
#include <linux/spinlock.h>
#include <linux/err.h>
#include <linux/list.h>
#include <linux/slab.h>
#include <linux/of.h>
#include <linux/device.h>
#include <linux/init.h>
#include <linux/pm_runtime.h>
#include <linux/sched.h>
#include <linux/clkdev.h>

#include "clk.h"

static DEFINE_SPINLOCK(enable_lock);
static DEFINE_MUTEX(prepare_lock);

static struct task_struct *prepare_owner;
static struct task_struct *enable_owner;

static int prepare_refcnt;
static int enable_refcnt;

static HLIST_HEAD(clk_root_list);
static HLIST_HEAD(clk_orphan_list);
static LIST_HEAD(clk_notifier_list);

/* List of registered clks that use runtime PM */
static HLIST_HEAD(clk_rpm_list);
static DEFINE_MUTEX(clk_rpm_list_lock);

static const struct hlist_head *all_lists[] = {
	&clk_root_list,
	&clk_orphan_list,
	NULL,
};

/***    private data structures    ***/

struct clk_parent_map {
	const struct clk_hw	*hw;
	struct clk_core		*core;
	const char		*fw_name;
	const char		*name;
	int			index;
};

struct clk_core {
	const char		*name;
	const struct clk_ops	*ops;
	struct clk_hw		*hw;
	struct module		*owner;
	struct device		*dev;
	struct hlist_node	rpm_node;
	struct device_node	*of_node;
	struct clk_core		*parent;
	struct clk_parent_map	*parents;
	u8			num_parents;
	u8			new_parent_index;
	unsigned long		rate;
	unsigned long		req_rate;
	unsigned long		new_rate;
	struct clk_core		*new_parent;
	struct clk_core		*new_child;
	unsigned long		flags;
	bool			orphan;
	bool			rpm_enabled;
	bool			need_sync;
	bool			boot_enabled;
	unsigned int		enable_count;
	unsigned int		prepare_count;
	unsigned int		protect_count;
	unsigned long		min_rate;
	unsigned long		max_rate;
	unsigned long		accuracy;
	int			phase;
	struct clk_duty		duty;
	struct hlist_head	children;
	struct hlist_node	child_node;
	struct hlist_head	clks;
	unsigned int		notifier_count;
#ifdef CONFIG_DEBUG_FS
	struct dentry		*dentry;
	struct hlist_node	debug_node;
#endif
	struct kref		ref;
};

#define CREATE_TRACE_POINTS
#include <trace/events/clk.h>

struct clk {
	struct clk_core	*core;
	struct device *dev;
	const char *dev_id;
	const char *con_id;
	unsigned long min_rate;
	unsigned long max_rate;
	unsigned int exclusive_count;
	struct hlist_node clks_node;
};

/***           runtime pm          ***/
static int clk_pm_runtime_get(struct clk_core *core)
{
	int ret;

	if (!core->rpm_enabled)
		return 0;

	ret = pm_runtime_get_sync(core->dev);
	if (ret < 0) {
		pm_runtime_put_noidle(core->dev);
		return ret;
	}
	return 0;
}

static void clk_pm_runtime_put(struct clk_core *core)
{
	if (!core->rpm_enabled)
		return;

	pm_runtime_put_sync(core->dev);
}

/**
 * clk_pm_runtime_get_all() - Runtime "get" all clk provider devices
 *
 * Call clk_pm_runtime_get() on all runtime PM enabled clks in the clk tree so
 * that disabling unused clks avoids a deadlock where a device is runtime PM
 * resuming/suspending and the runtime PM callback is trying to grab the
 * prepare_lock for something like clk_prepare_enable() while
 * clk_disable_unused_subtree() holds the prepare_lock and is trying to runtime
 * PM resume/suspend the device as well.
 *
 * Context: Acquires the 'clk_rpm_list_lock' and returns with the lock held on
 * success. Otherwise the lock is released on failure.
 *
 * Return: 0 on success, negative errno otherwise.
 */
static int clk_pm_runtime_get_all(void)
{
	int ret;
	struct clk_core *core, *failed;

	/*
	 * Grab the list lock to prevent any new clks from being registered
	 * or unregistered until clk_pm_runtime_put_all().
	 */
	mutex_lock(&clk_rpm_list_lock);

	/*
	 * Runtime PM "get" all the devices that are needed for the clks
	 * currently registered. Do this without holding the prepare_lock, to
	 * avoid the deadlock.
	 */
	hlist_for_each_entry(core, &clk_rpm_list, rpm_node) {
		ret = clk_pm_runtime_get(core);
		if (ret) {
			failed = core;
			pr_err("clk: Failed to runtime PM get '%s' for clk '%s'\n",
			       dev_name(failed->dev), failed->name);
			goto err;
		}
	}

	return 0;

err:
	hlist_for_each_entry(core, &clk_rpm_list, rpm_node) {
		if (core == failed)
			break;

		clk_pm_runtime_put(core);
	}
	mutex_unlock(&clk_rpm_list_lock);

	return ret;
}

/**
 * clk_pm_runtime_put_all() - Runtime "put" all clk provider devices
 *
 * Put the runtime PM references taken in clk_pm_runtime_get_all() and release
 * the 'clk_rpm_list_lock'.
 */
static void clk_pm_runtime_put_all(void)
{
	struct clk_core *core;

	hlist_for_each_entry(core, &clk_rpm_list, rpm_node)
		clk_pm_runtime_put(core);
	mutex_unlock(&clk_rpm_list_lock);
}

static void clk_pm_runtime_init(struct clk_core *core)
{
	struct device *dev = core->dev;

	if (dev && pm_runtime_enabled(dev)) {
		core->rpm_enabled = true;

		mutex_lock(&clk_rpm_list_lock);
		hlist_add_head(&core->rpm_node, &clk_rpm_list);
		mutex_unlock(&clk_rpm_list_lock);
	}
}

/***           locking             ***/
static void clk_prepare_lock(void)
{
	if (!mutex_trylock(&prepare_lock)) {
		if (prepare_owner == current) {
			prepare_refcnt++;
			return;
		}
		mutex_lock(&prepare_lock);
	}
	WARN_ON_ONCE(prepare_owner != NULL);
	WARN_ON_ONCE(prepare_refcnt != 0);
	prepare_owner = current;
	prepare_refcnt = 1;
}

static void clk_prepare_unlock(void)
{
	WARN_ON_ONCE(prepare_owner != current);
	WARN_ON_ONCE(prepare_refcnt == 0);

	if (--prepare_refcnt)
		return;
	prepare_owner = NULL;
	mutex_unlock(&prepare_lock);
}

static unsigned long clk_enable_lock(void)
	__acquires(enable_lock)
{
	unsigned long flags;

	/*
	 * On UP systems, spin_trylock_irqsave() always returns true, even if
	 * we already hold the lock. So, in that case, we rely only on
	 * reference counting.
	 */
	if (!IS_ENABLED(CONFIG_SMP) ||
	    !spin_trylock_irqsave(&enable_lock, flags)) {
		if (enable_owner == current) {
			enable_refcnt++;
			__acquire(enable_lock);
			if (!IS_ENABLED(CONFIG_SMP))
				local_save_flags(flags);
			return flags;
		}
		spin_lock_irqsave(&enable_lock, flags);
	}
	WARN_ON_ONCE(enable_owner != NULL);
	WARN_ON_ONCE(enable_refcnt != 0);
	enable_owner = current;
	enable_refcnt = 1;
	return flags;
}

static void clk_enable_unlock(unsigned long flags)
	__releases(enable_lock)
{
	WARN_ON_ONCE(enable_owner != current);
	WARN_ON_ONCE(enable_refcnt == 0);

	if (--enable_refcnt) {
		__release(enable_lock);
		return;
	}
	enable_owner = NULL;
	spin_unlock_irqrestore(&enable_lock, flags);
}

static bool clk_core_rate_is_protected(struct clk_core *core)
{
	return core->protect_count;
}

static bool clk_core_is_prepared(struct clk_core *core)
{
	bool ret = false;

	/*
	 * .is_prepared is optional for clocks that can prepare
	 * fall back to software usage counter if it is missing
	 */
	if (!core->ops->is_prepared)
		return core->prepare_count;

	if (!clk_pm_runtime_get(core)) {
		ret = core->ops->is_prepared(core->hw);
		clk_pm_runtime_put(core);
	}

	return ret;
}

static bool clk_core_is_enabled(struct clk_core *core)
{
	bool ret = false;

	/*
	 * .is_enabled is only mandatory for clocks that gate
	 * fall back to software usage counter if .is_enabled is missing
	 */
	if (!core->ops->is_enabled)
		return core->enable_count;

	/*
	 * Check if clock controller's device is runtime active before
	 * calling .is_enabled callback. If not, assume that clock is
	 * disabled, because we might be called from atomic context, from
	 * which pm_runtime_get() is not allowed.
	 * This function is called mainly from clk_disable_unused_subtree,
	 * which ensures proper runtime pm activation of controller before
	 * taking enable spinlock, but the below check is needed if one tries
	 * to call it from other places.
	 */
	if (core->rpm_enabled) {
		pm_runtime_get_noresume(core->dev);
		if (!pm_runtime_active(core->dev)) {
			ret = false;
			goto done;
		}
	}

	/*
	 * This could be called with the enable lock held, or from atomic
	 * context. If the parent isn't enabled already, we can't do
	 * anything here. We can also assume this clock isn't enabled.
	 */
	if ((core->flags & CLK_OPS_PARENT_ENABLE) && core->parent)
		if (!clk_core_is_enabled(core->parent)) {
			ret = false;
			goto done;
		}

	ret = core->ops->is_enabled(core->hw);
done:
	if (core->rpm_enabled)
		pm_runtime_put(core->dev);

	return ret;
}

/***    helper functions   ***/

const char *__clk_get_name(const struct clk *clk)
{
	return !clk ? NULL : clk->core->name;
}
EXPORT_SYMBOL_GPL(__clk_get_name);

const char *clk_hw_get_name(const struct clk_hw *hw)
{
	return hw->core->name;
}
EXPORT_SYMBOL_GPL(clk_hw_get_name);

struct clk_hw *__clk_get_hw(struct clk *clk)
{
	return !clk ? NULL : clk->core->hw;
}
EXPORT_SYMBOL_GPL(__clk_get_hw);

unsigned int clk_hw_get_num_parents(const struct clk_hw *hw)
{
	return hw->core->num_parents;
}
EXPORT_SYMBOL_GPL(clk_hw_get_num_parents);

struct clk_hw *clk_hw_get_parent(const struct clk_hw *hw)
{
	return hw->core->parent ? hw->core->parent->hw : NULL;
}
EXPORT_SYMBOL_GPL(clk_hw_get_parent);

static struct clk_core *__clk_lookup_subtree(const char *name,
					     struct clk_core *core)
{
	struct clk_core *child;
	struct clk_core *ret;

	if (!strcmp(core->name, name))
		return core;

	hlist_for_each_entry(child, &core->children, child_node) {
		ret = __clk_lookup_subtree(name, child);
		if (ret)
			return ret;
	}

	return NULL;
}

static struct clk_core *clk_core_lookup(const char *name)
{
	struct clk_core *root_clk;
	struct clk_core *ret;

	if (!name)
		return NULL;

	/* search the 'proper' clk tree first */
	hlist_for_each_entry(root_clk, &clk_root_list, child_node) {
		ret = __clk_lookup_subtree(name, root_clk);
		if (ret)
			return ret;
	}

	/* if not found, then search the orphan tree */
	hlist_for_each_entry(root_clk, &clk_orphan_list, child_node) {
		ret = __clk_lookup_subtree(name, root_clk);
		if (ret)
			return ret;
	}

	return NULL;
}

#ifdef CONFIG_OF
static int of_parse_clkspec(const struct device_node *np, int index,
			    const char *name, struct of_phandle_args *out_args);
static struct clk_hw *
of_clk_get_hw_from_clkspec(struct of_phandle_args *clkspec);
#else
static inline int of_parse_clkspec(const struct device_node *np, int index,
				   const char *name,
				   struct of_phandle_args *out_args)
{
	return -ENOENT;
}
static inline struct clk_hw *
of_clk_get_hw_from_clkspec(struct of_phandle_args *clkspec)
{
	return ERR_PTR(-ENOENT);
}
#endif

/**
 * clk_core_get - Find the clk_core parent of a clk
 * @core: clk to find parent of
 * @p_index: parent index to search for
 *
 * This is the preferred method for clk providers to find the parent of a
 * clk when that parent is external to the clk controller. The parent_names
 * array is indexed and treated as a local name matching a string in the device
 * node's 'clock-names' property or as the 'con_id' matching the device's
 * dev_name() in a clk_lookup. This allows clk providers to use their own
 * namespace instead of looking for a globally unique parent string.
 *
 * For example the following DT snippet would allow a clock registered by the
 * clock-controller@c001 that has a clk_init_data::parent_data array
 * with 'xtal' in the 'name' member to find the clock provided by the
 * clock-controller@f00abcd without needing to get the globally unique name of
 * the xtal clk.
 *
 *      parent: clock-controller@f00abcd {
 *              reg = <0xf00abcd 0xabcd>;
 *              #clock-cells = <0>;
 *      };
 *
 *      clock-controller@c001 {
 *              reg = <0xc001 0xf00d>;
 *              clocks = <&parent>;
 *              clock-names = "xtal";
 *              #clock-cells = <1>;
 *      };
 *
 * Returns: -ENOENT when the provider can't be found or the clk doesn't
 * exist in the provider or the name can't be found in the DT node or
 * in a clkdev lookup. NULL when the provider knows about the clk but it
 * isn't provided on this system.
 * A valid clk_core pointer when the clk can be found in the provider.
 */
static struct clk_core *clk_core_get(struct clk_core *core, u8 p_index)
{
	const char *name = core->parents[p_index].fw_name;
	int index = core->parents[p_index].index;
	struct clk_hw *hw = ERR_PTR(-ENOENT);
	struct device *dev = core->dev;
	const char *dev_id = dev ? dev_name(dev) : NULL;
	struct device_node *np = core->of_node;
	struct of_phandle_args clkspec;

	if (np && (name || index >= 0) &&
	    !of_parse_clkspec(np, index, name, &clkspec)) {
		hw = of_clk_get_hw_from_clkspec(&clkspec);
		of_node_put(clkspec.np);
	} else if (name) {
		/*
		 * If the DT search above couldn't find the provider fallback to
		 * looking up via clkdev based clk_lookups.
		 */
		hw = clk_find_hw(dev_id, name);
	}

	if (IS_ERR(hw))
		return ERR_CAST(hw);

	if (!hw)
		return NULL;

	return hw->core;
}

static void clk_core_fill_parent_index(struct clk_core *core, u8 index)
{
	struct clk_parent_map *entry = &core->parents[index];
	struct clk_core *parent = ERR_PTR(-ENOENT);

	if (entry->hw) {
		parent = entry->hw->core;
		/*
		 * We have a direct reference but it isn't registered yet?
		 * Orphan it and let clk_reparent() update the orphan status
		 * when the parent is registered.
		 */
		if (!parent)
			parent = ERR_PTR(-EPROBE_DEFER);
	} else {
		parent = clk_core_get(core, index);
		if (PTR_ERR(parent) == -ENOENT && entry->name)
			parent = clk_core_lookup(entry->name);
	}

	/* Only cache it if it's not an error */
	if (!IS_ERR(parent))
		entry->core = parent;
}

static struct clk_core *clk_core_get_parent_by_index(struct clk_core *core,
							 u8 index)
{
	if (!core || index >= core->num_parents || !core->parents)
		return NULL;

	if (!core->parents[index].core)
		clk_core_fill_parent_index(core, index);

	return core->parents[index].core;
}

struct clk_hw *
clk_hw_get_parent_by_index(const struct clk_hw *hw, unsigned int index)
{
	struct clk_core *parent;

	parent = clk_core_get_parent_by_index(hw->core, index);

	return !parent ? NULL : parent->hw;
}
EXPORT_SYMBOL_GPL(clk_hw_get_parent_by_index);

unsigned int __clk_get_enable_count(struct clk *clk)
{
	return !clk ? 0 : clk->core->enable_count;
}

static unsigned long clk_core_get_rate_nolock(struct clk_core *core)
{
	if (!core)
		return 0;

	if (!core->num_parents || core->parent)
		return core->rate;

	/*
	 * Clk must have a parent because num_parents > 0 but the parent isn't
	 * known yet. Best to return 0 as the rate of this clk until we can
	 * properly recalc the rate based on the parent's rate.
	 */
	return 0;
}

unsigned long clk_hw_get_rate(const struct clk_hw *hw)
{
	return clk_core_get_rate_nolock(hw->core);
}
EXPORT_SYMBOL_GPL(clk_hw_get_rate);

static unsigned long clk_core_get_accuracy_no_lock(struct clk_core *core)
{
	if (!core)
		return 0;

	return core->accuracy;
}

unsigned long clk_hw_get_flags(const struct clk_hw *hw)
{
	return hw->core->flags;
}
EXPORT_SYMBOL_GPL(clk_hw_get_flags);

bool clk_hw_is_prepared(const struct clk_hw *hw)
{
	return clk_core_is_prepared(hw->core);
}
EXPORT_SYMBOL_GPL(clk_hw_is_prepared);

bool clk_hw_rate_is_protected(const struct clk_hw *hw)
{
	return clk_core_rate_is_protected(hw->core);
}
EXPORT_SYMBOL_GPL(clk_hw_rate_is_protected);

bool clk_hw_is_enabled(const struct clk_hw *hw)
{
	return clk_core_is_enabled(hw->core);
}
EXPORT_SYMBOL_GPL(clk_hw_is_enabled);

bool __clk_is_enabled(struct clk *clk)
{
	if (!clk)
		return false;

	return clk_core_is_enabled(clk->core);
}
EXPORT_SYMBOL_GPL(__clk_is_enabled);

static bool mux_is_better_rate(unsigned long rate, unsigned long now,
			   unsigned long best, unsigned long flags)
{
	if (flags & CLK_MUX_ROUND_CLOSEST)
		return abs(now - rate) < abs(best - rate);

	return now <= rate && now > best;
}

int clk_mux_determine_rate_flags(struct clk_hw *hw,
				 struct clk_rate_request *req,
				 unsigned long flags)
{
	struct clk_core *core = hw->core, *parent, *best_parent = NULL;
	int i, num_parents, ret;
	unsigned long best = 0;
	struct clk_rate_request parent_req = *req;

	/* if NO_REPARENT flag set, pass through to current parent */
	if (core->flags & CLK_SET_RATE_NO_REPARENT) {
		parent = core->parent;
		if (core->flags & CLK_SET_RATE_PARENT) {
			ret = __clk_determine_rate(parent ? parent->hw : NULL,
						   &parent_req);
			if (ret)
				return ret;

			best = parent_req.rate;
		} else if (parent) {
			best = clk_core_get_rate_nolock(parent);
		} else {
			best = clk_core_get_rate_nolock(core);
		}

		goto out;
	}

	/* find the parent that can provide the fastest rate <= rate */
	num_parents = core->num_parents;
	for (i = 0; i < num_parents; i++) {
		parent = clk_core_get_parent_by_index(core, i);
		if (!parent)
			continue;

		if (core->flags & CLK_SET_RATE_PARENT) {
			parent_req = *req;
			ret = __clk_determine_rate(parent->hw, &parent_req);
			if (ret)
				continue;
		} else {
			parent_req.rate = clk_core_get_rate_nolock(parent);
		}

		if (mux_is_better_rate(req->rate, parent_req.rate,
				       best, flags)) {
			best_parent = parent;
			best = parent_req.rate;
		}
	}

	if (!best_parent)
		return -EINVAL;

out:
	if (best_parent)
		req->best_parent_hw = best_parent->hw;
	req->best_parent_rate = best;
	req->rate = best;

	return 0;
}
EXPORT_SYMBOL_GPL(clk_mux_determine_rate_flags);

struct clk *__clk_lookup(const char *name)
{
	struct clk_core *core = clk_core_lookup(name);

	return !core ? NULL : core->hw->clk;
}

static void clk_core_get_boundaries(struct clk_core *core,
				    unsigned long *min_rate,
				    unsigned long *max_rate)
{
	struct clk *clk_user;

	lockdep_assert_held(&prepare_lock);

	*min_rate = core->min_rate;
	*max_rate = core->max_rate;

	hlist_for_each_entry(clk_user, &core->clks, clks_node)
		*min_rate = max(*min_rate, clk_user->min_rate);

	hlist_for_each_entry(clk_user, &core->clks, clks_node)
		*max_rate = min(*max_rate, clk_user->max_rate);
}

static bool clk_core_check_boundaries(struct clk_core *core,
				      unsigned long min_rate,
				      unsigned long max_rate)
{
	struct clk *user;

	lockdep_assert_held(&prepare_lock);

	if (min_rate > core->max_rate || max_rate < core->min_rate)
		return false;

	hlist_for_each_entry(user, &core->clks, clks_node)
		if (min_rate > user->max_rate || max_rate < user->min_rate)
			return false;

	return true;
}

void clk_hw_set_rate_range(struct clk_hw *hw, unsigned long min_rate,
			   unsigned long max_rate)
{
	hw->core->min_rate = min_rate;
	hw->core->max_rate = max_rate;
}
EXPORT_SYMBOL_GPL(clk_hw_set_rate_range);

/*
 * __clk_mux_determine_rate - clk_ops::determine_rate implementation for a mux type clk
 * @hw: mux type clk to determine rate on
 * @req: rate request, also used to return preferred parent and frequencies
 *
 * Helper for finding best parent to provide a given frequency. This can be used
 * directly as a determine_rate callback (e.g. for a mux), or from a more
 * complex clock that may combine a mux with other operations.
 *
 * Returns: 0 on success, -EERROR value on error
 */
int __clk_mux_determine_rate(struct clk_hw *hw,
			     struct clk_rate_request *req)
{
	return clk_mux_determine_rate_flags(hw, req, 0);
}
EXPORT_SYMBOL_GPL(__clk_mux_determine_rate);

int __clk_mux_determine_rate_closest(struct clk_hw *hw,
				     struct clk_rate_request *req)
{
	return clk_mux_determine_rate_flags(hw, req, CLK_MUX_ROUND_CLOSEST);
}
EXPORT_SYMBOL_GPL(__clk_mux_determine_rate_closest);

/***        clk api        ***/

static void clk_core_rate_unprotect(struct clk_core *core)
{
	lockdep_assert_held(&prepare_lock);

	if (!core)
		return;

	if (WARN(core->protect_count == 0,
	    "%s already unprotected\n", core->name))
		return;

	if (--core->protect_count > 0)
		return;

	clk_core_rate_unprotect(core->parent);
}

static int clk_core_rate_nuke_protect(struct clk_core *core)
{
	int ret;

	lockdep_assert_held(&prepare_lock);

	if (!core)
		return -EINVAL;

	if (core->protect_count == 0)
		return 0;

	ret = core->protect_count;
	core->protect_count = 1;
	clk_core_rate_unprotect(core);

	return ret;
}

/**
 * clk_rate_exclusive_put - release exclusivity over clock rate control
 * @clk: the clk over which the exclusivity is released
 *
 * clk_rate_exclusive_put() completes a critical section during which a clock
 * consumer cannot tolerate any other consumer making any operation on the
 * clock which could result in a rate change or rate glitch. Exclusive clocks
 * cannot have their rate changed, either directly or indirectly due to changes
 * further up the parent chain of clocks. As a result, clocks up parent chain
 * also get under exclusive control of the calling consumer.
 *
 * If exlusivity is claimed more than once on clock, even by the same consumer,
 * the rate effectively gets locked as exclusivity can't be preempted.
 *
 * Calls to clk_rate_exclusive_put() must be balanced with calls to
 * clk_rate_exclusive_get(). Calls to this function may sleep, and do not return
 * error status.
 */
void clk_rate_exclusive_put(struct clk *clk)
{
	if (!clk)
		return;

	clk_prepare_lock();

	/*
	 * if there is something wrong with this consumer protect count, stop
	 * here before messing with the provider
	 */
	if (WARN_ON(clk->exclusive_count <= 0))
		goto out;

	clk_core_rate_unprotect(clk->core);
	clk->exclusive_count--;
out:
	clk_prepare_unlock();
}
EXPORT_SYMBOL_GPL(clk_rate_exclusive_put);

static void clk_core_rate_protect(struct clk_core *core)
{
	lockdep_assert_held(&prepare_lock);

	if (!core)
		return;

	if (core->protect_count == 0)
		clk_core_rate_protect(core->parent);

	core->protect_count++;
}

static void clk_core_rate_restore_protect(struct clk_core *core, int count)
{
	lockdep_assert_held(&prepare_lock);

	if (!core)
		return;

	if (count == 0)
		return;

	clk_core_rate_protect(core);
	core->protect_count = count;
}

/**
 * clk_rate_exclusive_get - get exclusivity over the clk rate control
 * @clk: the clk over which the exclusity of rate control is requested
 *
 * clk_rate_exclusive_get() begins a critical section during which a clock
 * consumer cannot tolerate any other consumer making any operation on the
 * clock which could result in a rate change or rate glitch. Exclusive clocks
 * cannot have their rate changed, either directly or indirectly due to changes
 * further up the parent chain of clocks. As a result, clocks up parent chain
 * also get under exclusive control of the calling consumer.
 *
 * If exlusivity is claimed more than once on clock, even by the same consumer,
 * the rate effectively gets locked as exclusivity can't be preempted.
 *
 * Calls to clk_rate_exclusive_get() should be balanced with calls to
 * clk_rate_exclusive_put(). Calls to this function may sleep.
 * Returns 0 on success, -EERROR otherwise
 */
int clk_rate_exclusive_get(struct clk *clk)
{
	if (!clk)
		return 0;

	clk_prepare_lock();
	clk_core_rate_protect(clk->core);
	clk->exclusive_count++;
	clk_prepare_unlock();

	return 0;
}
EXPORT_SYMBOL_GPL(clk_rate_exclusive_get);

static void clk_core_unprepare(struct clk_core *core)
{
	lockdep_assert_held(&prepare_lock);

	if (!core)
		return;

	if (WARN(core->prepare_count == 0,
	    "%s already unprepared\n", core->name))
		return;

	if (WARN(core->prepare_count == 1 && core->flags & CLK_IS_CRITICAL,
	    "Unpreparing critical %s\n", core->name))
		return;

	if (core->flags & CLK_SET_RATE_GATE)
		clk_core_rate_unprotect(core);

	if (--core->prepare_count > 0)
		return;

	WARN(core->enable_count > 0, "Unpreparing enabled %s\n", core->name);

	trace_clk_unprepare(core);

	if (core->ops->unprepare)
		core->ops->unprepare(core->hw);

	trace_clk_unprepare_complete(core);
	clk_core_unprepare(core->parent);
	clk_pm_runtime_put(core);
}

static void clk_core_unprepare_lock(struct clk_core *core)
{
	clk_prepare_lock();
	clk_core_unprepare(core);
	clk_prepare_unlock();
}

/**
 * clk_unprepare - undo preparation of a clock source
 * @clk: the clk being unprepared
 *
 * clk_unprepare may sleep, which differentiates it from clk_disable.  In a
 * simple case, clk_unprepare can be used instead of clk_disable to gate a clk
 * if the operation may sleep.  One example is a clk which is accessed over
 * I2c.  In the complex case a clk gate operation may require a fast and a slow
 * part.  It is this reason that clk_unprepare and clk_disable are not mutually
 * exclusive.  In fact clk_disable must be called before clk_unprepare.
 */
void clk_unprepare(struct clk *clk)
{
	if (IS_ERR_OR_NULL(clk))
		return;

	clk_core_unprepare_lock(clk->core);
}
EXPORT_SYMBOL_GPL(clk_unprepare);

static int clk_core_prepare(struct clk_core *core)
{
	int ret = 0;

	lockdep_assert_held(&prepare_lock);

	if (!core)
		return 0;

	if (core->prepare_count == 0) {
		ret = clk_pm_runtime_get(core);
		if (ret)
			return ret;

		ret = clk_core_prepare(core->parent);
		if (ret)
			goto runtime_put;

		trace_clk_prepare(core);

		if (core->ops->prepare)
			ret = core->ops->prepare(core->hw);

		trace_clk_prepare_complete(core);

		if (ret)
			goto unprepare;
	}

	core->prepare_count++;

	/*
	 * CLK_SET_RATE_GATE is a special case of clock protection
	 * Instead of a consumer claiming exclusive rate control, it is
	 * actually the provider which prevents any consumer from making any
	 * operation which could result in a rate change or rate glitch while
	 * the clock is prepared.
	 */
	if (core->flags & CLK_SET_RATE_GATE)
		clk_core_rate_protect(core);

	return 0;
unprepare:
	clk_core_unprepare(core->parent);
runtime_put:
	clk_pm_runtime_put(core);
	return ret;
}

static int clk_core_prepare_lock(struct clk_core *core)
{
	int ret;

	clk_prepare_lock();
	ret = clk_core_prepare(core);
	clk_prepare_unlock();

	return ret;
}

/**
 * clk_prepare - prepare a clock source
 * @clk: the clk being prepared
 *
 * clk_prepare may sleep, which differentiates it from clk_enable.  In a simple
 * case, clk_prepare can be used instead of clk_enable to ungate a clk if the
 * operation may sleep.  One example is a clk which is accessed over I2c.  In
 * the complex case a clk ungate operation may require a fast and a slow part.
 * It is this reason that clk_prepare and clk_enable are not mutually
 * exclusive.  In fact clk_prepare must be called before clk_enable.
 * Returns 0 on success, -EERROR otherwise.
 */
int clk_prepare(struct clk *clk)
{
	if (!clk)
		return 0;

	return clk_core_prepare_lock(clk->core);
}
EXPORT_SYMBOL_GPL(clk_prepare);

static void clk_core_disable(struct clk_core *core)
{
	lockdep_assert_held(&enable_lock);

	if (!core)
		return;

	if (WARN(core->enable_count == 0, "%s already disabled\n", core->name))
		return;

	if (WARN(core->enable_count == 1 && core->flags & CLK_IS_CRITICAL,
	    "Disabling critical %s\n", core->name))
		return;

	if (--core->enable_count > 0)
		return;

	trace_clk_disable_rcuidle(core);

	if (core->ops->disable)
		core->ops->disable(core->hw);

	trace_clk_disable_complete_rcuidle(core);

	clk_core_disable(core->parent);
}

static void clk_core_disable_lock(struct clk_core *core)
{
	unsigned long flags;

	flags = clk_enable_lock();
	clk_core_disable(core);
	clk_enable_unlock(flags);
}

/**
 * clk_disable - gate a clock
 * @clk: the clk being gated
 *
 * clk_disable must not sleep, which differentiates it from clk_unprepare.  In
 * a simple case, clk_disable can be used instead of clk_unprepare to gate a
 * clk if the operation is fast and will never sleep.  One example is a
 * SoC-internal clk which is controlled via simple register writes.  In the
 * complex case a clk gate operation may require a fast and a slow part.  It is
 * this reason that clk_unprepare and clk_disable are not mutually exclusive.
 * In fact clk_disable must be called before clk_unprepare.
 */
void clk_disable(struct clk *clk)
{
	if (IS_ERR_OR_NULL(clk))
		return;

	clk_core_disable_lock(clk->core);
}
EXPORT_SYMBOL_GPL(clk_disable);

static int clk_core_enable(struct clk_core *core)
{
	int ret = 0;

	lockdep_assert_held(&enable_lock);

	if (!core)
		return 0;

	if (WARN(core->prepare_count == 0,
	    "Enabling unprepared %s\n", core->name))
		return -ESHUTDOWN;

	if (core->enable_count == 0) {
		ret = clk_core_enable(core->parent);

		if (ret)
			return ret;

		trace_clk_enable_rcuidle(core);

		if (core->ops->enable)
			ret = core->ops->enable(core->hw);

		trace_clk_enable_complete_rcuidle(core);

		if (ret) {
			clk_core_disable(core->parent);
			return ret;
		}
	}

	core->enable_count++;
	return 0;
}

static int clk_core_enable_lock(struct clk_core *core)
{
	unsigned long flags;
	int ret;

	flags = clk_enable_lock();
	ret = clk_core_enable(core);
	clk_enable_unlock(flags);

	return ret;
}

/**
 * clk_gate_restore_context - restore context for poweroff
 * @hw: the clk_hw pointer of clock whose state is to be restored
 *
 * The clock gate restore context function enables or disables
 * the gate clocks based on the enable_count. This is done in cases
 * where the clock context is lost and based on the enable_count
 * the clock either needs to be enabled/disabled. This
 * helps restore the state of gate clocks.
 */
void clk_gate_restore_context(struct clk_hw *hw)
{
	struct clk_core *core = hw->core;

	if (core->enable_count)
		core->ops->enable(hw);
	else
		core->ops->disable(hw);
}
EXPORT_SYMBOL_GPL(clk_gate_restore_context);

static int clk_core_save_context(struct clk_core *core)
{
	struct clk_core *child;
	int ret = 0;

	hlist_for_each_entry(child, &core->children, child_node) {
		ret = clk_core_save_context(child);
		if (ret < 0)
			return ret;
	}

	if (core->ops && core->ops->save_context)
		ret = core->ops->save_context(core->hw);

	return ret;
}

static void clk_core_restore_context(struct clk_core *core)
{
	struct clk_core *child;

	if (core->ops && core->ops->restore_context)
		core->ops->restore_context(core->hw);

	hlist_for_each_entry(child, &core->children, child_node)
		clk_core_restore_context(child);
}

/**
 * clk_save_context - save clock context for poweroff
 *
 * Saves the context of the clock register for powerstates in which the
 * contents of the registers will be lost. Occurs deep within the suspend
 * code.  Returns 0 on success.
 */
int clk_save_context(void)
{
	struct clk_core *clk;
	int ret;

	hlist_for_each_entry(clk, &clk_root_list, child_node) {
		ret = clk_core_save_context(clk);
		if (ret < 0)
			return ret;
	}

	hlist_for_each_entry(clk, &clk_orphan_list, child_node) {
		ret = clk_core_save_context(clk);
		if (ret < 0)
			return ret;
	}

	return 0;
}
EXPORT_SYMBOL_GPL(clk_save_context);

/**
 * clk_restore_context - restore clock context after poweroff
 *
 * Restore the saved clock context upon resume.
 *
 */
void clk_restore_context(void)
{
	struct clk_core *core;

	hlist_for_each_entry(core, &clk_root_list, child_node)
		clk_core_restore_context(core);

	hlist_for_each_entry(core, &clk_orphan_list, child_node)
		clk_core_restore_context(core);
}
EXPORT_SYMBOL_GPL(clk_restore_context);

/**
 * clk_enable - ungate a clock
 * @clk: the clk being ungated
 *
 * clk_enable must not sleep, which differentiates it from clk_prepare.  In a
 * simple case, clk_enable can be used instead of clk_prepare to ungate a clk
 * if the operation will never sleep.  One example is a SoC-internal clk which
 * is controlled via simple register writes.  In the complex case a clk ungate
 * operation may require a fast and a slow part.  It is this reason that
 * clk_enable and clk_prepare are not mutually exclusive.  In fact clk_prepare
 * must be called before clk_enable.  Returns 0 on success, -EERROR
 * otherwise.
 */
int clk_enable(struct clk *clk)
{
	if (!clk)
		return 0;

	return clk_core_enable_lock(clk->core);
}
EXPORT_SYMBOL_GPL(clk_enable);

static int clk_core_prepare_enable(struct clk_core *core)
{
	int ret;

	ret = clk_core_prepare_lock(core);
	if (ret)
		return ret;

	ret = clk_core_enable_lock(core);
	if (ret)
		clk_core_unprepare_lock(core);

	return ret;
}

static void clk_core_disable_unprepare(struct clk_core *core)
{
	clk_core_disable_lock(core);
	clk_core_unprepare_lock(core);
}

static void __init clk_unprepare_unused_subtree(struct clk_core *core)
{
	struct clk_core *child;

	lockdep_assert_held(&prepare_lock);

	hlist_for_each_entry(child, &core->children, child_node)
		clk_unprepare_unused_subtree(child);

	if (dev_has_sync_state(core->dev) &&
	    !(core->flags & CLK_DONT_HOLD_STATE))
		return;

	if (core->prepare_count)
		return;

<<<<<<< HEAD
	if (core->flags & CLK_IGNORE_UNUSED)
		return;

=======
>>>>>>> 39fbb15b
	if (clk_core_is_prepared(core)) {
		trace_clk_unprepare(core);
		if (core->ops->unprepare_unused)
			core->ops->unprepare_unused(core->hw);
		else if (core->ops->unprepare)
			core->ops->unprepare(core->hw);
		trace_clk_unprepare_complete(core);
	}
}

static void __init clk_disable_unused_subtree(struct clk_core *core)
{
	struct clk_core *child;
	unsigned long flags;

	lockdep_assert_held(&prepare_lock);

	hlist_for_each_entry(child, &core->children, child_node)
		clk_disable_unused_subtree(child);

	if (dev_has_sync_state(core->dev) &&
	    !(core->flags & CLK_DONT_HOLD_STATE))
		return;

	if (core->flags & CLK_OPS_PARENT_ENABLE)
		clk_core_prepare_enable(core->parent);

	flags = clk_enable_lock();

	if (core->enable_count)
		goto unlock_out;

	if (core->flags & CLK_IGNORE_UNUSED)
		goto unlock_out;

	/*
	 * some gate clocks have special needs during the disable-unused
	 * sequence.  call .disable_unused if available, otherwise fall
	 * back to .disable
	 */
	if (clk_core_is_enabled(core)) {
		trace_clk_disable(core);
		if (core->ops->disable_unused)
			core->ops->disable_unused(core->hw);
		else if (core->ops->disable)
			core->ops->disable(core->hw);
		trace_clk_disable_complete(core);
	}

unlock_out:
	clk_enable_unlock(flags);
	if (core->flags & CLK_OPS_PARENT_ENABLE)
		clk_core_disable_unprepare(core->parent);
}

static bool clk_ignore_unused __initdata;
static int __init clk_ignore_unused_setup(char *__unused)
{
	clk_ignore_unused = true;
	return 1;
}
__setup("clk_ignore_unused", clk_ignore_unused_setup);

static int __init clk_disable_unused(void)
{
	struct clk_core *core;
	int ret;

	if (clk_ignore_unused) {
		pr_warn("clk: Not disabling unused clocks\n");
		return 0;
	}

	pr_info("clk: Disabling unused clocks\n");

	ret = clk_pm_runtime_get_all();
	if (ret)
		return ret;
	/*
	 * Grab the prepare lock to keep the clk topology stable while iterating
	 * over clks.
	 */
	clk_prepare_lock();

	hlist_for_each_entry(core, &clk_root_list, child_node)
		clk_disable_unused_subtree(core);

	hlist_for_each_entry(core, &clk_orphan_list, child_node)
		clk_disable_unused_subtree(core);

	hlist_for_each_entry(core, &clk_root_list, child_node)
		clk_unprepare_unused_subtree(core);

	hlist_for_each_entry(core, &clk_orphan_list, child_node)
		clk_unprepare_unused_subtree(core);

	clk_prepare_unlock();

	clk_pm_runtime_put_all();

	return 0;
}
late_initcall_sync(clk_disable_unused);

static void clk_unprepare_disable_dev_subtree(struct clk_core *core,
					      struct device *dev)
{
	struct clk_core *child;

	lockdep_assert_held(&prepare_lock);

	hlist_for_each_entry(child, &core->children, child_node)
		clk_unprepare_disable_dev_subtree(child, dev);

	if (core->dev != dev || !core->need_sync)
		return;

	clk_core_disable_unprepare(core);
}

void clk_sync_state(struct device *dev)
{
	struct clk_core *core;

	clk_prepare_lock();

	hlist_for_each_entry(core, &clk_root_list, child_node)
		clk_unprepare_disable_dev_subtree(core, dev);

	hlist_for_each_entry(core, &clk_orphan_list, child_node)
		clk_unprepare_disable_dev_subtree(core, dev);

	clk_prepare_unlock();
}
EXPORT_SYMBOL_GPL(clk_sync_state);

static int clk_core_determine_round_nolock(struct clk_core *core,
					   struct clk_rate_request *req)
{
	long rate;

	lockdep_assert_held(&prepare_lock);

	if (!core)
		return 0;

	/*
	 * At this point, core protection will be disabled if
	 * - if the provider is not protected at all
	 * - if the calling consumer is the only one which has exclusivity
	 *   over the provider
	 */
	if (clk_core_rate_is_protected(core)) {
		req->rate = core->rate;
	} else if (core->ops->determine_rate) {
		return core->ops->determine_rate(core->hw, req);
	} else if (core->ops->round_rate) {
		rate = core->ops->round_rate(core->hw, req->rate,
					     &req->best_parent_rate);
		if (rate < 0)
			return rate;

		req->rate = rate;
	} else {
		return -EINVAL;
	}

	return 0;
}

static void clk_core_init_rate_req(struct clk_core * const core,
				   struct clk_rate_request *req)
{
	struct clk_core *parent;

	if (WARN_ON(!core || !req))
		return;

	parent = core->parent;
	if (parent) {
		req->best_parent_hw = parent->hw;
		req->best_parent_rate = parent->rate;
	} else {
		req->best_parent_hw = NULL;
		req->best_parent_rate = 0;
	}
}

static bool clk_core_can_round(struct clk_core * const core)
{
	return core->ops->determine_rate || core->ops->round_rate;
}

static int clk_core_round_rate_nolock(struct clk_core *core,
				      struct clk_rate_request *req)
{
	lockdep_assert_held(&prepare_lock);

	if (!core) {
		req->rate = 0;
		return 0;
	}

	clk_core_init_rate_req(core, req);

	if (clk_core_can_round(core))
		return clk_core_determine_round_nolock(core, req);
	else if (core->flags & CLK_SET_RATE_PARENT)
		return clk_core_round_rate_nolock(core->parent, req);

	req->rate = core->rate;
	return 0;
}

/**
 * __clk_determine_rate - get the closest rate actually supported by a clock
 * @hw: determine the rate of this clock
 * @req: target rate request
 *
 * Useful for clk_ops such as .set_rate and .determine_rate.
 */
int __clk_determine_rate(struct clk_hw *hw, struct clk_rate_request *req)
{
	if (!hw) {
		req->rate = 0;
		return 0;
	}

	return clk_core_round_rate_nolock(hw->core, req);
}
EXPORT_SYMBOL_GPL(__clk_determine_rate);

/**
 * clk_hw_round_rate() - round the given rate for a hw clk
 * @hw: the hw clk for which we are rounding a rate
 * @rate: the rate which is to be rounded
 *
 * Takes in a rate as input and rounds it to a rate that the clk can actually
 * use.
 *
 * Context: prepare_lock must be held.
 *          For clk providers to call from within clk_ops such as .round_rate,
 *          .determine_rate.
 *
 * Return: returns rounded rate of hw clk if clk supports round_rate operation
 *         else returns the parent rate.
 */
unsigned long clk_hw_round_rate(struct clk_hw *hw, unsigned long rate)
{
	int ret;
	struct clk_rate_request req;

	clk_core_get_boundaries(hw->core, &req.min_rate, &req.max_rate);
	req.rate = rate;

	ret = clk_core_round_rate_nolock(hw->core, &req);
	if (ret)
		return 0;

	return req.rate;
}
EXPORT_SYMBOL_GPL(clk_hw_round_rate);

/**
 * clk_round_rate - round the given rate for a clk
 * @clk: the clk for which we are rounding a rate
 * @rate: the rate which is to be rounded
 *
 * Takes in a rate as input and rounds it to a rate that the clk can actually
 * use which is then returned.  If clk doesn't support round_rate operation
 * then the parent rate is returned.
 */
long clk_round_rate(struct clk *clk, unsigned long rate)
{
	struct clk_rate_request req;
	int ret;

	if (!clk)
		return 0;

	clk_prepare_lock();

	if (clk->exclusive_count)
		clk_core_rate_unprotect(clk->core);

	clk_core_get_boundaries(clk->core, &req.min_rate, &req.max_rate);
	req.rate = rate;

	ret = clk_core_round_rate_nolock(clk->core, &req);

	if (clk->exclusive_count)
		clk_core_rate_protect(clk->core);

	clk_prepare_unlock();

	if (ret)
		return ret;

	return req.rate;
}
EXPORT_SYMBOL_GPL(clk_round_rate);

/**
 * __clk_notify - call clk notifier chain
 * @core: clk that is changing rate
 * @msg: clk notifier type (see include/linux/clk.h)
 * @old_rate: old clk rate
 * @new_rate: new clk rate
 *
 * Triggers a notifier call chain on the clk rate-change notification
 * for 'clk'.  Passes a pointer to the struct clk and the previous
 * and current rates to the notifier callback.  Intended to be called by
 * internal clock code only.  Returns NOTIFY_DONE from the last driver
 * called if all went well, or NOTIFY_STOP or NOTIFY_BAD immediately if
 * a driver returns that.
 */
static int __clk_notify(struct clk_core *core, unsigned long msg,
		unsigned long old_rate, unsigned long new_rate)
{
	struct clk_notifier *cn;
	struct clk_notifier_data cnd;
	int ret = NOTIFY_DONE;

	cnd.old_rate = old_rate;
	cnd.new_rate = new_rate;

	list_for_each_entry(cn, &clk_notifier_list, node) {
		if (cn->clk->core == core) {
			cnd.clk = cn->clk;
			ret = srcu_notifier_call_chain(&cn->notifier_head, msg,
					&cnd);
			if (ret & NOTIFY_STOP_MASK)
				return ret;
		}
	}

	return ret;
}

/**
 * __clk_recalc_accuracies
 * @core: first clk in the subtree
 *
 * Walks the subtree of clks starting with clk and recalculates accuracies as
 * it goes.  Note that if a clk does not implement the .recalc_accuracy
 * callback then it is assumed that the clock will take on the accuracy of its
 * parent.
 */
static void __clk_recalc_accuracies(struct clk_core *core)
{
	unsigned long parent_accuracy = 0;
	struct clk_core *child;

	lockdep_assert_held(&prepare_lock);

	if (core->parent)
		parent_accuracy = core->parent->accuracy;

	if (core->ops->recalc_accuracy)
		core->accuracy = core->ops->recalc_accuracy(core->hw,
							  parent_accuracy);
	else
		core->accuracy = parent_accuracy;

	hlist_for_each_entry(child, &core->children, child_node)
		__clk_recalc_accuracies(child);
}

static long clk_core_get_accuracy_recalc(struct clk_core *core)
{
	if (core && (core->flags & CLK_GET_ACCURACY_NOCACHE))
		__clk_recalc_accuracies(core);

	return clk_core_get_accuracy_no_lock(core);
}

/**
 * clk_get_accuracy - return the accuracy of clk
 * @clk: the clk whose accuracy is being returned
 *
 * Simply returns the cached accuracy of the clk, unless
 * CLK_GET_ACCURACY_NOCACHE flag is set, which means a recalc_rate will be
 * issued.
 * If clk is NULL then returns 0.
 */
long clk_get_accuracy(struct clk *clk)
{
	long accuracy;

	if (!clk)
		return 0;

	clk_prepare_lock();
	accuracy = clk_core_get_accuracy_recalc(clk->core);
	clk_prepare_unlock();

	return accuracy;
}
EXPORT_SYMBOL_GPL(clk_get_accuracy);

static unsigned long clk_recalc(struct clk_core *core,
				unsigned long parent_rate)
{
	unsigned long rate = parent_rate;

	if (core->ops->recalc_rate && !clk_pm_runtime_get(core)) {
		rate = core->ops->recalc_rate(core->hw, parent_rate);
		clk_pm_runtime_put(core);
	}
	return rate;
}

/**
 * __clk_recalc_rates
 * @core: first clk in the subtree
 * @msg: notification type (see include/linux/clk.h)
 *
 * Walks the subtree of clks starting with clk and recalculates rates as it
 * goes.  Note that if a clk does not implement the .recalc_rate callback then
 * it is assumed that the clock will take on the rate of its parent.
 *
 * clk_recalc_rates also propagates the POST_RATE_CHANGE notification,
 * if necessary.
 */
static void __clk_recalc_rates(struct clk_core *core, unsigned long msg)
{
	unsigned long old_rate;
	unsigned long parent_rate = 0;
	struct clk_core *child;

	lockdep_assert_held(&prepare_lock);

	old_rate = core->rate;

	if (core->parent)
		parent_rate = core->parent->rate;

	core->rate = clk_recalc(core, parent_rate);

	/*
	 * ignore NOTIFY_STOP and NOTIFY_BAD return values for POST_RATE_CHANGE
	 * & ABORT_RATE_CHANGE notifiers
	 */
	if (core->notifier_count && msg)
		__clk_notify(core, msg, old_rate, core->rate);

	hlist_for_each_entry(child, &core->children, child_node)
		__clk_recalc_rates(child, msg);
}

static unsigned long clk_core_get_rate_recalc(struct clk_core *core)
{
	if (core && (core->flags & CLK_GET_RATE_NOCACHE))
		__clk_recalc_rates(core, 0);

	return clk_core_get_rate_nolock(core);
}

/**
 * clk_get_rate - return the rate of clk
 * @clk: the clk whose rate is being returned
 *
 * Simply returns the cached rate of the clk, unless CLK_GET_RATE_NOCACHE flag
 * is set, which means a recalc_rate will be issued.
 * If clk is NULL then returns 0.
 */
unsigned long clk_get_rate(struct clk *clk)
{
	unsigned long rate;

	if (!clk)
		return 0;

	clk_prepare_lock();
	rate = clk_core_get_rate_recalc(clk->core);
	clk_prepare_unlock();

	return rate;
}
EXPORT_SYMBOL_GPL(clk_get_rate);

static int clk_fetch_parent_index(struct clk_core *core,
				  struct clk_core *parent)
{
	int i;

	if (!parent)
		return -EINVAL;

	for (i = 0; i < core->num_parents; i++) {
		/* Found it first try! */
		if (core->parents[i].core == parent)
			return i;

		/* Something else is here, so keep looking */
		if (core->parents[i].core)
			continue;

		/* Maybe core hasn't been cached but the hw is all we know? */
		if (core->parents[i].hw) {
			if (core->parents[i].hw == parent->hw)
				break;

			/* Didn't match, but we're expecting a clk_hw */
			continue;
		}

		/* Maybe it hasn't been cached (clk_set_parent() path) */
		if (parent == clk_core_get(core, i))
			break;

		/* Fallback to comparing globally unique names */
		if (core->parents[i].name &&
		    !strcmp(parent->name, core->parents[i].name))
			break;
	}

	if (i == core->num_parents)
		return -EINVAL;

	core->parents[i].core = parent;
	return i;
}

/**
 * clk_hw_get_parent_index - return the index of the parent clock
 * @hw: clk_hw associated with the clk being consumed
 *
 * Fetches and returns the index of parent clock. Returns -EINVAL if the given
 * clock does not have a current parent.
 */
int clk_hw_get_parent_index(struct clk_hw *hw)
{
	struct clk_hw *parent = clk_hw_get_parent(hw);

	if (WARN_ON(parent == NULL))
		return -EINVAL;

	return clk_fetch_parent_index(hw->core, parent->core);
}
EXPORT_SYMBOL_GPL(clk_hw_get_parent_index);

static void clk_core_hold_state(struct clk_core *core)
{
	if (core->need_sync || !core->boot_enabled)
		return;

	if (core->orphan || !dev_has_sync_state(core->dev))
		return;

	if (core->flags & CLK_DONT_HOLD_STATE)
		return;

	core->need_sync = !clk_core_prepare_enable(core);
}

static void __clk_core_update_orphan_hold_state(struct clk_core *core)
{
	struct clk_core *child;

	if (core->orphan)
		return;

	clk_core_hold_state(core);

	hlist_for_each_entry(child, &core->children, child_node)
		__clk_core_update_orphan_hold_state(child);
}

/*
 * Update the orphan status of @core and all its children.
 */
static void clk_core_update_orphan_status(struct clk_core *core, bool is_orphan)
{
	struct clk_core *child;

	core->orphan = is_orphan;

	hlist_for_each_entry(child, &core->children, child_node)
		clk_core_update_orphan_status(child, is_orphan);
}

static void clk_reparent(struct clk_core *core, struct clk_core *new_parent)
{
	bool was_orphan = core->orphan;

	hlist_del(&core->child_node);

	if (new_parent) {
		bool becomes_orphan = new_parent->orphan;

		/* avoid duplicate POST_RATE_CHANGE notifications */
		if (new_parent->new_child == core)
			new_parent->new_child = NULL;

		hlist_add_head(&core->child_node, &new_parent->children);

		if (was_orphan != becomes_orphan)
			clk_core_update_orphan_status(core, becomes_orphan);
	} else {
		hlist_add_head(&core->child_node, &clk_orphan_list);
		if (!was_orphan)
			clk_core_update_orphan_status(core, true);
	}

	core->parent = new_parent;
}

static struct clk_core *__clk_set_parent_before(struct clk_core *core,
					   struct clk_core *parent)
{
	unsigned long flags;
	struct clk_core *old_parent = core->parent;

	/*
	 * 1. enable parents for CLK_OPS_PARENT_ENABLE clock
	 *
	 * 2. Migrate prepare state between parents and prevent race with
	 * clk_enable().
	 *
	 * If the clock is not prepared, then a race with
	 * clk_enable/disable() is impossible since we already have the
	 * prepare lock (future calls to clk_enable() need to be preceded by
	 * a clk_prepare()).
	 *
	 * If the clock is prepared, migrate the prepared state to the new
	 * parent and also protect against a race with clk_enable() by
	 * forcing the clock and the new parent on.  This ensures that all
	 * future calls to clk_enable() are practically NOPs with respect to
	 * hardware and software states.
	 *
	 * See also: Comment for clk_set_parent() below.
	 */

	/* enable old_parent & parent if CLK_OPS_PARENT_ENABLE is set */
	if (core->flags & CLK_OPS_PARENT_ENABLE) {
		clk_core_prepare_enable(old_parent);
		clk_core_prepare_enable(parent);
	}

	/* migrate prepare count if > 0 */
	if (core->prepare_count) {
		clk_core_prepare_enable(parent);
		clk_core_enable_lock(core);
	}

	/* update the clk tree topology */
	flags = clk_enable_lock();
	clk_reparent(core, parent);
	clk_enable_unlock(flags);

	return old_parent;
}

static void __clk_set_parent_after(struct clk_core *core,
				   struct clk_core *parent,
				   struct clk_core *old_parent)
{
	/*
	 * Finish the migration of prepare state and undo the changes done
	 * for preventing a race with clk_enable().
	 */
	if (core->prepare_count) {
		clk_core_disable_lock(core);
		clk_core_disable_unprepare(old_parent);
	}

	/* re-balance ref counting if CLK_OPS_PARENT_ENABLE is set */
	if (core->flags & CLK_OPS_PARENT_ENABLE) {
		clk_core_disable_unprepare(parent);
		clk_core_disable_unprepare(old_parent);
	}
}

static int __clk_set_parent(struct clk_core *core, struct clk_core *parent,
			    u8 p_index)
{
	unsigned long flags;
	int ret = 0;
	struct clk_core *old_parent;

	old_parent = __clk_set_parent_before(core, parent);

	trace_clk_set_parent(core, parent);

	/* change clock input source */
	if (parent && core->ops->set_parent)
		ret = core->ops->set_parent(core->hw, p_index);

	trace_clk_set_parent_complete(core, parent);

	if (ret) {
		flags = clk_enable_lock();
		clk_reparent(core, old_parent);
		clk_enable_unlock(flags);
		__clk_set_parent_after(core, old_parent, parent);

		return ret;
	}

	__clk_set_parent_after(core, parent, old_parent);

	return 0;
}

/**
 * __clk_speculate_rates
 * @core: first clk in the subtree
 * @parent_rate: the "future" rate of clk's parent
 *
 * Walks the subtree of clks starting with clk, speculating rates as it
 * goes and firing off PRE_RATE_CHANGE notifications as necessary.
 *
 * Unlike clk_recalc_rates, clk_speculate_rates exists only for sending
 * pre-rate change notifications and returns early if no clks in the
 * subtree have subscribed to the notifications.  Note that if a clk does not
 * implement the .recalc_rate callback then it is assumed that the clock will
 * take on the rate of its parent.
 */
static int __clk_speculate_rates(struct clk_core *core,
				 unsigned long parent_rate)
{
	struct clk_core *child;
	unsigned long new_rate;
	int ret = NOTIFY_DONE;

	lockdep_assert_held(&prepare_lock);

	new_rate = clk_recalc(core, parent_rate);

	/* abort rate change if a driver returns NOTIFY_BAD or NOTIFY_STOP */
	if (core->notifier_count)
		ret = __clk_notify(core, PRE_RATE_CHANGE, core->rate, new_rate);

	if (ret & NOTIFY_STOP_MASK) {
		pr_debug("%s: clk notifier callback for clock %s aborted with error %d\n",
				__func__, core->name, ret);
		goto out;
	}

	hlist_for_each_entry(child, &core->children, child_node) {
		ret = __clk_speculate_rates(child, new_rate);
		if (ret & NOTIFY_STOP_MASK)
			break;
	}

out:
	return ret;
}

static void clk_calc_subtree(struct clk_core *core, unsigned long new_rate,
			     struct clk_core *new_parent, u8 p_index)
{
	struct clk_core *child;

	core->new_rate = new_rate;
	core->new_parent = new_parent;
	core->new_parent_index = p_index;
	/* include clk in new parent's PRE_RATE_CHANGE notifications */
	core->new_child = NULL;
	if (new_parent && new_parent != core->parent)
		new_parent->new_child = core;

	hlist_for_each_entry(child, &core->children, child_node) {
		child->new_rate = clk_recalc(child, new_rate);
		clk_calc_subtree(child, child->new_rate, NULL, 0);
	}
}

/*
 * calculate the new rates returning the topmost clock that has to be
 * changed.
 */
static struct clk_core *clk_calc_new_rates(struct clk_core *core,
					   unsigned long rate)
{
	struct clk_core *top = core;
	struct clk_core *old_parent, *parent;
	unsigned long best_parent_rate = 0;
	unsigned long new_rate;
	unsigned long min_rate;
	unsigned long max_rate;
	int p_index = 0;
	long ret;

	/* sanity */
	if (IS_ERR_OR_NULL(core))
		return NULL;

	/* save parent rate, if it exists */
	parent = old_parent = core->parent;
	if (parent)
		best_parent_rate = parent->rate;

	clk_core_get_boundaries(core, &min_rate, &max_rate);

	/* find the closest rate and parent clk/rate */
	if (clk_core_can_round(core)) {
		struct clk_rate_request req;

		req.rate = rate;
		req.min_rate = min_rate;
		req.max_rate = max_rate;

		clk_core_init_rate_req(core, &req);

		ret = clk_core_determine_round_nolock(core, &req);
		if (ret < 0)
			return NULL;

		best_parent_rate = req.best_parent_rate;
		new_rate = req.rate;
		parent = req.best_parent_hw ? req.best_parent_hw->core : NULL;

		if (new_rate < min_rate || new_rate > max_rate)
			return NULL;
	} else if (!parent || !(core->flags & CLK_SET_RATE_PARENT)) {
		/* pass-through clock without adjustable parent */
		core->new_rate = core->rate;
		return NULL;
	} else {
		/* pass-through clock with adjustable parent */
		top = clk_calc_new_rates(parent, rate);
		new_rate = parent->new_rate;
		goto out;
	}

	/* some clocks must be gated to change parent */
	if (parent != old_parent &&
	    (core->flags & CLK_SET_PARENT_GATE) && core->prepare_count) {
		pr_debug("%s: %s not gated but wants to reparent\n",
			 __func__, core->name);
		return NULL;
	}

	/* try finding the new parent index */
	if (parent && core->num_parents > 1) {
		p_index = clk_fetch_parent_index(core, parent);
		if (p_index < 0) {
			pr_debug("%s: clk %s can not be parent of clk %s\n",
				 __func__, parent->name, core->name);
			return NULL;
		}
	}

	if ((core->flags & CLK_SET_RATE_PARENT) && parent &&
	    best_parent_rate != parent->rate)
		top = clk_calc_new_rates(parent, best_parent_rate);

out:
	clk_calc_subtree(core, new_rate, parent, p_index);

	return top;
}

/*
 * Notify about rate changes in a subtree. Always walk down the whole tree
 * so that in case of an error we can walk down the whole tree again and
 * abort the change.
 */
static struct clk_core *clk_propagate_rate_change(struct clk_core *core,
						  unsigned long event)
{
	struct clk_core *child, *tmp_clk, *fail_clk = NULL;
	int ret = NOTIFY_DONE;

	if (core->rate == core->new_rate)
		return NULL;

	if (core->notifier_count) {
		ret = __clk_notify(core, event, core->rate, core->new_rate);
		if (ret & NOTIFY_STOP_MASK)
			fail_clk = core;
	}

	if (core->ops->pre_rate_change) {
		ret = core->ops->pre_rate_change(core->hw, core->rate,
						 core->new_rate);
		if (ret)
			fail_clk = core;
	}

	hlist_for_each_entry(child, &core->children, child_node) {
		/* Skip children who will be reparented to another clock */
		if (child->new_parent && child->new_parent != core)
			continue;
		tmp_clk = clk_propagate_rate_change(child, event);
		if (tmp_clk)
			fail_clk = tmp_clk;
	}

	/* handle the new child who might not be in core->children yet */
	if (core->new_child) {
		tmp_clk = clk_propagate_rate_change(core->new_child, event);
		if (tmp_clk)
			fail_clk = tmp_clk;
	}

	return fail_clk;
}

/*
 * walk down a subtree and set the new rates notifying the rate
 * change on the way
 */
static void clk_change_rate(struct clk_core *core)
{
	struct clk_core *child;
	struct hlist_node *tmp;
	unsigned long old_rate;
	unsigned long best_parent_rate = 0;
	bool skip_set_rate = false;
	struct clk_core *old_parent;
	struct clk_core *parent = NULL;

	old_rate = core->rate;

	if (core->new_parent) {
		parent = core->new_parent;
		best_parent_rate = core->new_parent->rate;
	} else if (core->parent) {
		parent = core->parent;
		best_parent_rate = core->parent->rate;
	}

	if (clk_pm_runtime_get(core))
		return;

	if (core->flags & CLK_SET_RATE_UNGATE) {
		unsigned long flags;

		clk_core_prepare(core);
		flags = clk_enable_lock();
		clk_core_enable(core);
		clk_enable_unlock(flags);
	}

	if (core->new_parent && core->new_parent != core->parent) {
		old_parent = __clk_set_parent_before(core, core->new_parent);
		trace_clk_set_parent(core, core->new_parent);

		if (core->ops->set_rate_and_parent) {
			skip_set_rate = true;
			core->ops->set_rate_and_parent(core->hw, core->new_rate,
					best_parent_rate,
					core->new_parent_index);
		} else if (core->ops->set_parent) {
			core->ops->set_parent(core->hw, core->new_parent_index);
		}

		trace_clk_set_parent_complete(core, core->new_parent);
		__clk_set_parent_after(core, core->new_parent, old_parent);
	}

	if (core->flags & CLK_OPS_PARENT_ENABLE)
		clk_core_prepare_enable(parent);

	trace_clk_set_rate(core, core->new_rate);

	if (!skip_set_rate && core->ops->set_rate)
		core->ops->set_rate(core->hw, core->new_rate, best_parent_rate);

	trace_clk_set_rate_complete(core, core->new_rate);

	core->rate = clk_recalc(core, best_parent_rate);

	if (core->flags & CLK_SET_RATE_UNGATE) {
		unsigned long flags;

		flags = clk_enable_lock();
		clk_core_disable(core);
		clk_enable_unlock(flags);
		clk_core_unprepare(core);
	}

	if (core->flags & CLK_OPS_PARENT_ENABLE)
		clk_core_disable_unprepare(parent);

	if (core->notifier_count && old_rate != core->rate)
		__clk_notify(core, POST_RATE_CHANGE, old_rate, core->rate);

	if (core->flags & CLK_RECALC_NEW_RATES)
		(void)clk_calc_new_rates(core, core->new_rate);

	if (core->ops->post_rate_change)
		core->ops->post_rate_change(core->hw, old_rate, core->rate);

	/*
	 * Use safe iteration, as change_rate can actually swap parents
	 * for certain clock types.
	 */
	hlist_for_each_entry_safe(child, tmp, &core->children, child_node) {
		/* Skip children who will be reparented to another clock */
		if (child->new_parent && child->new_parent != core)
			continue;
		clk_change_rate(child);
	}

	/* handle the new child who might not be in core->children yet */
	if (core->new_child)
		clk_change_rate(core->new_child);

	clk_pm_runtime_put(core);
}

static unsigned long clk_core_req_round_rate_nolock(struct clk_core *core,
						     unsigned long req_rate)
{
	int ret, cnt;
	struct clk_rate_request req;

	lockdep_assert_held(&prepare_lock);

	if (!core)
		return 0;

	/* simulate what the rate would be if it could be freely set */
	cnt = clk_core_rate_nuke_protect(core);
	if (cnt < 0)
		return cnt;

	clk_core_get_boundaries(core, &req.min_rate, &req.max_rate);
	req.rate = req_rate;

	ret = clk_core_round_rate_nolock(core, &req);

	/* restore the protection */
	clk_core_rate_restore_protect(core, cnt);

	return ret ? 0 : req.rate;
}

static int clk_core_set_rate_nolock(struct clk_core *core,
				    unsigned long req_rate)
{
	struct clk_core *top, *fail_clk;
	unsigned long rate;
	int ret = 0;

	if (!core)
		return 0;

	rate = clk_core_req_round_rate_nolock(core, req_rate);

	/* bail early if nothing to do */
	if (rate == clk_core_get_rate_nolock(core))
		return 0;

	/* fail on a direct rate set of a protected provider */
	if (clk_core_rate_is_protected(core))
		return -EBUSY;

	/* calculate new rates and get the topmost changed clock */
	top = clk_calc_new_rates(core, req_rate);
	if (!top)
		return -EINVAL;

	ret = clk_pm_runtime_get(core);
	if (ret)
		return ret;

	/* notify that we are about to change rates */
	fail_clk = clk_propagate_rate_change(top, PRE_RATE_CHANGE);
	if (fail_clk) {
		pr_debug("%s: failed to set %s rate\n", __func__,
				fail_clk->name);
		clk_propagate_rate_change(top, ABORT_RATE_CHANGE);
		ret = -EBUSY;
		goto err;
	}

	/* change the rates */
	clk_change_rate(top);

	core->req_rate = req_rate;
err:
	clk_pm_runtime_put(core);

	return ret;
}

/**
 * clk_set_rate - specify a new rate for clk
 * @clk: the clk whose rate is being changed
 * @rate: the new rate for clk
 *
 * In the simplest case clk_set_rate will only adjust the rate of clk.
 *
 * Setting the CLK_SET_RATE_PARENT flag allows the rate change operation to
 * propagate up to clk's parent; whether or not this happens depends on the
 * outcome of clk's .round_rate implementation.  If *parent_rate is unchanged
 * after calling .round_rate then upstream parent propagation is ignored.  If
 * *parent_rate comes back with a new rate for clk's parent then we propagate
 * up to clk's parent and set its rate.  Upward propagation will continue
 * until either a clk does not support the CLK_SET_RATE_PARENT flag or
 * .round_rate stops requesting changes to clk's parent_rate.
 *
 * Rate changes are accomplished via tree traversal that also recalculates the
 * rates for the clocks and fires off POST_RATE_CHANGE notifiers.
 *
 * Returns 0 on success, -EERROR otherwise.
 */
int clk_set_rate(struct clk *clk, unsigned long rate)
{
	int ret;

	if (!clk)
		return 0;

	/* prevent racing with updates to the clock topology */
	clk_prepare_lock();

	if (clk->exclusive_count)
		clk_core_rate_unprotect(clk->core);

	ret = clk_core_set_rate_nolock(clk->core, rate);

	if (clk->exclusive_count)
		clk_core_rate_protect(clk->core);

	clk_prepare_unlock();

	return ret;
}
EXPORT_SYMBOL_GPL(clk_set_rate);

/**
 * clk_set_rate_exclusive - specify a new rate and get exclusive control
 * @clk: the clk whose rate is being changed
 * @rate: the new rate for clk
 *
 * This is a combination of clk_set_rate() and clk_rate_exclusive_get()
 * within a critical section
 *
 * This can be used initially to ensure that at least 1 consumer is
 * satisfied when several consumers are competing for exclusivity over the
 * same clock provider.
 *
 * The exclusivity is not applied if setting the rate failed.
 *
 * Calls to clk_rate_exclusive_get() should be balanced with calls to
 * clk_rate_exclusive_put().
 *
 * Returns 0 on success, -EERROR otherwise.
 */
int clk_set_rate_exclusive(struct clk *clk, unsigned long rate)
{
	int ret;

	if (!clk)
		return 0;

	/* prevent racing with updates to the clock topology */
	clk_prepare_lock();

	/*
	 * The temporary protection removal is not here, on purpose
	 * This function is meant to be used instead of clk_rate_protect,
	 * so before the consumer code path protect the clock provider
	 */

	ret = clk_core_set_rate_nolock(clk->core, rate);
	if (!ret) {
		clk_core_rate_protect(clk->core);
		clk->exclusive_count++;
	}

	clk_prepare_unlock();

	return ret;
}
EXPORT_SYMBOL_GPL(clk_set_rate_exclusive);

/**
 * clk_set_rate_range - set a rate range for a clock source
 * @clk: clock source
 * @min: desired minimum clock rate in Hz, inclusive
 * @max: desired maximum clock rate in Hz, inclusive
 *
 * Returns success (0) or negative errno.
 */
int clk_set_rate_range(struct clk *clk, unsigned long min, unsigned long max)
{
	int ret = 0;
	unsigned long old_min, old_max, rate;

	if (!clk)
		return 0;

	if (min > max) {
		pr_err("%s: clk %s dev %s con %s: invalid range [%lu, %lu]\n",
		       __func__, clk->core->name, clk->dev_id, clk->con_id,
		       min, max);
		return -EINVAL;
	}

	clk_prepare_lock();

	if (clk->exclusive_count)
		clk_core_rate_unprotect(clk->core);

	/* Save the current values in case we need to rollback the change */
	old_min = clk->min_rate;
	old_max = clk->max_rate;
	clk->min_rate = min;
	clk->max_rate = max;

	if (!clk_core_check_boundaries(clk->core, min, max)) {
		ret = -EINVAL;
		goto out;
	}

	rate = clk_core_get_rate_nolock(clk->core);
	if (rate < min || rate > max) {
		/*
		 * FIXME:
		 * We are in bit of trouble here, current rate is outside the
		 * the requested range. We are going try to request appropriate
		 * range boundary but there is a catch. It may fail for the
		 * usual reason (clock broken, clock protected, etc) but also
		 * because:
		 * - round_rate() was not favorable and fell on the wrong
		 *   side of the boundary
		 * - the determine_rate() callback does not really check for
		 *   this corner case when determining the rate
		 */

		if (rate < min)
			rate = min;
		else
			rate = max;

		ret = clk_core_set_rate_nolock(clk->core, rate);
		if (ret) {
			/* rollback the changes */
			clk->min_rate = old_min;
			clk->max_rate = old_max;
		}
	}

out:
	if (clk->exclusive_count)
		clk_core_rate_protect(clk->core);

	clk_prepare_unlock();

	return ret;
}
EXPORT_SYMBOL_GPL(clk_set_rate_range);

/**
 * clk_set_min_rate - set a minimum clock rate for a clock source
 * @clk: clock source
 * @rate: desired minimum clock rate in Hz, inclusive
 *
 * Returns success (0) or negative errno.
 */
int clk_set_min_rate(struct clk *clk, unsigned long rate)
{
	if (!clk)
		return 0;

	return clk_set_rate_range(clk, rate, clk->max_rate);
}
EXPORT_SYMBOL_GPL(clk_set_min_rate);

/**
 * clk_set_max_rate - set a maximum clock rate for a clock source
 * @clk: clock source
 * @rate: desired maximum clock rate in Hz, inclusive
 *
 * Returns success (0) or negative errno.
 */
int clk_set_max_rate(struct clk *clk, unsigned long rate)
{
	if (!clk)
		return 0;

	return clk_set_rate_range(clk, clk->min_rate, rate);
}
EXPORT_SYMBOL_GPL(clk_set_max_rate);

/**
 * clk_get_parent - return the parent of a clk
 * @clk: the clk whose parent gets returned
 *
 * Simply returns clk->parent.  Returns NULL if clk is NULL.
 */
struct clk *clk_get_parent(struct clk *clk)
{
	struct clk *parent;

	if (!clk)
		return NULL;

	clk_prepare_lock();
	/* TODO: Create a per-user clk and change callers to call clk_put */
	parent = !clk->core->parent ? NULL : clk->core->parent->hw->clk;
	clk_prepare_unlock();

	return parent;
}
EXPORT_SYMBOL_GPL(clk_get_parent);

static struct clk_core *__clk_init_parent(struct clk_core *core)
{
	u8 index = 0;

	if (core->num_parents > 1 && core->ops->get_parent)
		index = core->ops->get_parent(core->hw);

	return clk_core_get_parent_by_index(core, index);
}

static void clk_core_reparent(struct clk_core *core,
				  struct clk_core *new_parent)
{
	clk_reparent(core, new_parent);
	__clk_recalc_accuracies(core);
	__clk_recalc_rates(core, POST_RATE_CHANGE);
}

void clk_hw_reparent(struct clk_hw *hw, struct clk_hw *new_parent)
{
	if (!hw)
		return;

	clk_core_reparent(hw->core, !new_parent ? NULL : new_parent->core);
}

/**
 * clk_has_parent - check if a clock is a possible parent for another
 * @clk: clock source
 * @parent: parent clock source
 *
 * This function can be used in drivers that need to check that a clock can be
 * the parent of another without actually changing the parent.
 *
 * Returns true if @parent is a possible parent for @clk, false otherwise.
 */
bool clk_has_parent(struct clk *clk, struct clk *parent)
{
	struct clk_core *core, *parent_core;
	int i;

	/* NULL clocks should be nops, so return success if either is NULL. */
	if (!clk || !parent)
		return true;

	core = clk->core;
	parent_core = parent->core;

	/* Optimize for the case where the parent is already the parent. */
	if (core->parent == parent_core)
		return true;

	for (i = 0; i < core->num_parents; i++)
		if (!strcmp(core->parents[i].name, parent_core->name))
			return true;

	return false;
}
EXPORT_SYMBOL_GPL(clk_has_parent);

static int clk_core_set_parent_nolock(struct clk_core *core,
				      struct clk_core *parent)
{
	int ret = 0;
	int p_index = 0;
	unsigned long p_rate = 0;

	lockdep_assert_held(&prepare_lock);

	if (!core)
		return 0;

	if (core->parent == parent)
		return 0;

	/* verify ops for multi-parent clks */
	if (core->num_parents > 1 && !core->ops->set_parent)
		return -EPERM;

	/* check that we are allowed to re-parent if the clock is in use */
	if ((core->flags & CLK_SET_PARENT_GATE) && core->prepare_count)
		return -EBUSY;

	if (clk_core_rate_is_protected(core))
		return -EBUSY;

	/* try finding the new parent index */
	if (parent) {
		p_index = clk_fetch_parent_index(core, parent);
		if (p_index < 0) {
			pr_debug("%s: clk %s can not be parent of clk %s\n",
					__func__, parent->name, core->name);
			return p_index;
		}
		p_rate = parent->rate;
	}

	ret = clk_pm_runtime_get(core);
	if (ret)
		return ret;

	/* propagate PRE_RATE_CHANGE notifications */
	ret = __clk_speculate_rates(core, p_rate);

	/* abort if a driver objects */
	if (ret & NOTIFY_STOP_MASK)
		goto runtime_put;

	/* do the re-parent */
	ret = __clk_set_parent(core, parent, p_index);

	/* propagate rate an accuracy recalculation accordingly */
	if (ret) {
		__clk_recalc_rates(core, ABORT_RATE_CHANGE);
	} else {
		__clk_recalc_rates(core, POST_RATE_CHANGE);
		__clk_recalc_accuracies(core);
	}

runtime_put:
	clk_pm_runtime_put(core);

	return ret;
}

int clk_hw_set_parent(struct clk_hw *hw, struct clk_hw *parent)
{
	return clk_core_set_parent_nolock(hw->core, parent->core);
}
EXPORT_SYMBOL_GPL(clk_hw_set_parent);

/**
 * clk_set_parent - switch the parent of a mux clk
 * @clk: the mux clk whose input we are switching
 * @parent: the new input to clk
 *
 * Re-parent clk to use parent as its new input source.  If clk is in
 * prepared state, the clk will get enabled for the duration of this call. If
 * that's not acceptable for a specific clk (Eg: the consumer can't handle
 * that, the reparenting is glitchy in hardware, etc), use the
 * CLK_SET_PARENT_GATE flag to allow reparenting only when clk is unprepared.
 *
 * After successfully changing clk's parent clk_set_parent will update the
 * clk topology, sysfs topology and propagate rate recalculation via
 * __clk_recalc_rates.
 *
 * Returns 0 on success, -EERROR otherwise.
 */
int clk_set_parent(struct clk *clk, struct clk *parent)
{
	int ret;

	if (!clk)
		return 0;

	clk_prepare_lock();

	if (clk->exclusive_count)
		clk_core_rate_unprotect(clk->core);

	ret = clk_core_set_parent_nolock(clk->core,
					 parent ? parent->core : NULL);

	if (clk->exclusive_count)
		clk_core_rate_protect(clk->core);

	clk_prepare_unlock();

	return ret;
}
EXPORT_SYMBOL_GPL(clk_set_parent);

static int clk_core_set_phase_nolock(struct clk_core *core, int degrees)
{
	int ret = -EINVAL;

	lockdep_assert_held(&prepare_lock);

	if (!core)
		return 0;

	if (clk_core_rate_is_protected(core))
		return -EBUSY;

	trace_clk_set_phase(core, degrees);

	if (core->ops->set_phase) {
		ret = core->ops->set_phase(core->hw, degrees);
		if (!ret)
			core->phase = degrees;
	}

	trace_clk_set_phase_complete(core, degrees);

	return ret;
}

/**
 * clk_set_phase - adjust the phase shift of a clock signal
 * @clk: clock signal source
 * @degrees: number of degrees the signal is shifted
 *
 * Shifts the phase of a clock signal by the specified
 * degrees. Returns 0 on success, -EERROR otherwise.
 *
 * This function makes no distinction about the input or reference
 * signal that we adjust the clock signal phase against. For example
 * phase locked-loop clock signal generators we may shift phase with
 * respect to feedback clock signal input, but for other cases the
 * clock phase may be shifted with respect to some other, unspecified
 * signal.
 *
 * Additionally the concept of phase shift does not propagate through
 * the clock tree hierarchy, which sets it apart from clock rates and
 * clock accuracy. A parent clock phase attribute does not have an
 * impact on the phase attribute of a child clock.
 */
int clk_set_phase(struct clk *clk, int degrees)
{
	int ret;

	if (!clk)
		return 0;

	/* sanity check degrees */
	degrees %= 360;
	if (degrees < 0)
		degrees += 360;

	clk_prepare_lock();

	if (clk->exclusive_count)
		clk_core_rate_unprotect(clk->core);

	ret = clk_core_set_phase_nolock(clk->core, degrees);

	if (clk->exclusive_count)
		clk_core_rate_protect(clk->core);

	clk_prepare_unlock();

	return ret;
}
EXPORT_SYMBOL_GPL(clk_set_phase);

static int clk_core_get_phase(struct clk_core *core)
{
	int ret;

	lockdep_assert_held(&prepare_lock);
	if (!core->ops->get_phase)
		return 0;

	/* Always try to update cached phase if possible */
	ret = core->ops->get_phase(core->hw);
	if (ret >= 0)
		core->phase = ret;

	return ret;
}

/**
 * clk_get_phase - return the phase shift of a clock signal
 * @clk: clock signal source
 *
 * Returns the phase shift of a clock node in degrees, otherwise returns
 * -EERROR.
 */
int clk_get_phase(struct clk *clk)
{
	int ret;

	if (!clk)
		return 0;

	clk_prepare_lock();
	ret = clk_core_get_phase(clk->core);
	clk_prepare_unlock();

	return ret;
}
EXPORT_SYMBOL_GPL(clk_get_phase);

static void clk_core_reset_duty_cycle_nolock(struct clk_core *core)
{
	/* Assume a default value of 50% */
	core->duty.num = 1;
	core->duty.den = 2;
}

static int clk_core_update_duty_cycle_parent_nolock(struct clk_core *core);

static int clk_core_update_duty_cycle_nolock(struct clk_core *core)
{
	struct clk_duty *duty = &core->duty;
	int ret = 0;

	if (!core->ops->get_duty_cycle)
		return clk_core_update_duty_cycle_parent_nolock(core);

	ret = core->ops->get_duty_cycle(core->hw, duty);
	if (ret)
		goto reset;

	/* Don't trust the clock provider too much */
	if (duty->den == 0 || duty->num > duty->den) {
		ret = -EINVAL;
		goto reset;
	}

	return 0;

reset:
	clk_core_reset_duty_cycle_nolock(core);
	return ret;
}

static int clk_core_update_duty_cycle_parent_nolock(struct clk_core *core)
{
	int ret = 0;

	if (core->parent &&
	    core->flags & CLK_DUTY_CYCLE_PARENT) {
		ret = clk_core_update_duty_cycle_nolock(core->parent);
		memcpy(&core->duty, &core->parent->duty, sizeof(core->duty));
	} else {
		clk_core_reset_duty_cycle_nolock(core);
	}

	return ret;
}

static int clk_core_set_duty_cycle_parent_nolock(struct clk_core *core,
						 struct clk_duty *duty);

static int clk_core_set_duty_cycle_nolock(struct clk_core *core,
					  struct clk_duty *duty)
{
	int ret;

	lockdep_assert_held(&prepare_lock);

	if (clk_core_rate_is_protected(core))
		return -EBUSY;

	trace_clk_set_duty_cycle(core, duty);

	if (!core->ops->set_duty_cycle)
		return clk_core_set_duty_cycle_parent_nolock(core, duty);

	ret = core->ops->set_duty_cycle(core->hw, duty);
	if (!ret)
		memcpy(&core->duty, duty, sizeof(*duty));

	trace_clk_set_duty_cycle_complete(core, duty);

	return ret;
}

static int clk_core_set_duty_cycle_parent_nolock(struct clk_core *core,
						 struct clk_duty *duty)
{
	int ret = 0;

	if (core->parent &&
	    core->flags & (CLK_DUTY_CYCLE_PARENT | CLK_SET_RATE_PARENT)) {
		ret = clk_core_set_duty_cycle_nolock(core->parent, duty);
		memcpy(&core->duty, &core->parent->duty, sizeof(core->duty));
	}

	return ret;
}

/**
 * clk_set_duty_cycle - adjust the duty cycle ratio of a clock signal
 * @clk: clock signal source
 * @num: numerator of the duty cycle ratio to be applied
 * @den: denominator of the duty cycle ratio to be applied
 *
 * Apply the duty cycle ratio if the ratio is valid and the clock can
 * perform this operation
 *
 * Returns (0) on success, a negative errno otherwise.
 */
int clk_set_duty_cycle(struct clk *clk, unsigned int num, unsigned int den)
{
	int ret;
	struct clk_duty duty;

	if (!clk)
		return 0;

	/* sanity check the ratio */
	if (den == 0 || num > den)
		return -EINVAL;

	duty.num = num;
	duty.den = den;

	clk_prepare_lock();

	if (clk->exclusive_count)
		clk_core_rate_unprotect(clk->core);

	ret = clk_core_set_duty_cycle_nolock(clk->core, &duty);

	if (clk->exclusive_count)
		clk_core_rate_protect(clk->core);

	clk_prepare_unlock();

	return ret;
}
EXPORT_SYMBOL_GPL(clk_set_duty_cycle);

static int clk_core_get_scaled_duty_cycle(struct clk_core *core,
					  unsigned int scale)
{
	struct clk_duty *duty = &core->duty;
	int ret;

	clk_prepare_lock();

	ret = clk_core_update_duty_cycle_nolock(core);
	if (!ret)
		ret = mult_frac(scale, duty->num, duty->den);

	clk_prepare_unlock();

	return ret;
}

/**
 * clk_get_scaled_duty_cycle - return the duty cycle ratio of a clock signal
 * @clk: clock signal source
 * @scale: scaling factor to be applied to represent the ratio as an integer
 *
 * Returns the duty cycle ratio of a clock node multiplied by the provided
 * scaling factor, or negative errno on error.
 */
int clk_get_scaled_duty_cycle(struct clk *clk, unsigned int scale)
{
	if (!clk)
		return 0;

	return clk_core_get_scaled_duty_cycle(clk->core, scale);
}
EXPORT_SYMBOL_GPL(clk_get_scaled_duty_cycle);

/**
 * clk_is_match - check if two clk's point to the same hardware clock
 * @p: clk compared against q
 * @q: clk compared against p
 *
 * Returns true if the two struct clk pointers both point to the same hardware
 * clock node. Put differently, returns true if struct clk *p and struct clk *q
 * share the same struct clk_core object.
 *
 * Returns false otherwise. Note that two NULL clks are treated as matching.
 */
bool clk_is_match(const struct clk *p, const struct clk *q)
{
	/* trivial case: identical struct clk's or both NULL */
	if (p == q)
		return true;

	/* true if clk->core pointers match. Avoid dereferencing garbage */
	if (!IS_ERR_OR_NULL(p) && !IS_ERR_OR_NULL(q))
		if (p->core == q->core)
			return true;

	return false;
}
EXPORT_SYMBOL_GPL(clk_is_match);

/***        debugfs support        ***/

#ifdef CONFIG_DEBUG_FS
#include <linux/debugfs.h>

static struct dentry *rootdir;
static int inited = 0;
static DEFINE_MUTEX(clk_debug_lock);
static HLIST_HEAD(clk_debug_list);

static struct hlist_head *orphan_list[] = {
	&clk_orphan_list,
	NULL,
};

static void clk_summary_show_one(struct seq_file *s, struct clk_core *c,
				 int level)
{
	int phase;

	seq_printf(s, "%*s%-*s %7d %8d %8d %11lu %10lu ",
		   level * 3 + 1, "",
		   30 - level * 3, c->name,
		   c->enable_count, c->prepare_count, c->protect_count,
		   clk_core_get_rate_recalc(c),
		   clk_core_get_accuracy_recalc(c));

	phase = clk_core_get_phase(c);
	if (phase >= 0)
		seq_printf(s, "%5d", phase);
	else
		seq_puts(s, "-----");

	seq_printf(s, " %6d\n", clk_core_get_scaled_duty_cycle(c, 100000));
}

static void clk_summary_show_subtree(struct seq_file *s, struct clk_core *c,
				     int level)
{
	struct clk_core *child;

	clk_summary_show_one(s, c, level);

	hlist_for_each_entry(child, &c->children, child_node)
		clk_summary_show_subtree(s, child, level + 1);
}

static int clk_summary_show(struct seq_file *s, void *data)
{
	struct clk_core *c;
	struct hlist_head **lists = (struct hlist_head **)s->private;

	seq_puts(s, "                                 enable  prepare  protect                                duty\n");
	seq_puts(s, "   clock                          count    count    count        rate   accuracy phase  cycle\n");
	seq_puts(s, "---------------------------------------------------------------------------------------------\n");

	clk_prepare_lock();

	for (; *lists; lists++)
		hlist_for_each_entry(c, *lists, child_node)
			clk_summary_show_subtree(s, c, 0);

	clk_prepare_unlock();

	return 0;
}
DEFINE_SHOW_ATTRIBUTE(clk_summary);

static void clk_dump_one(struct seq_file *s, struct clk_core *c, int level)
{
	int phase;
	unsigned long min_rate, max_rate;

	clk_core_get_boundaries(c, &min_rate, &max_rate);

	/* This should be JSON format, i.e. elements separated with a comma */
	seq_printf(s, "\"%s\": { ", c->name);
	seq_printf(s, "\"enable_count\": %d,", c->enable_count);
	seq_printf(s, "\"prepare_count\": %d,", c->prepare_count);
	seq_printf(s, "\"protect_count\": %d,", c->protect_count);
	seq_printf(s, "\"rate\": %lu,", clk_core_get_rate_recalc(c));
	seq_printf(s, "\"min_rate\": %lu,", min_rate);
	seq_printf(s, "\"max_rate\": %lu,", max_rate);
	seq_printf(s, "\"accuracy\": %lu,", clk_core_get_accuracy_recalc(c));
	phase = clk_core_get_phase(c);
	if (phase >= 0)
		seq_printf(s, "\"phase\": %d,", phase);
	seq_printf(s, "\"duty_cycle\": %u",
		   clk_core_get_scaled_duty_cycle(c, 100000));
}

static void clk_dump_subtree(struct seq_file *s, struct clk_core *c, int level)
{
	struct clk_core *child;

	clk_dump_one(s, c, level);

	hlist_for_each_entry(child, &c->children, child_node) {
		seq_putc(s, ',');
		clk_dump_subtree(s, child, level + 1);
	}

	seq_putc(s, '}');
}

static int clk_dump_show(struct seq_file *s, void *data)
{
	struct clk_core *c;
	bool first_node = true;
	struct hlist_head **lists = (struct hlist_head **)s->private;

	seq_putc(s, '{');
	clk_prepare_lock();

	for (; *lists; lists++) {
		hlist_for_each_entry(c, *lists, child_node) {
			if (!first_node)
				seq_putc(s, ',');
			first_node = false;
			clk_dump_subtree(s, c, 0);
		}
	}

	clk_prepare_unlock();

	seq_puts(s, "}\n");
	return 0;
}
DEFINE_SHOW_ATTRIBUTE(clk_dump);

#define CLOCK_ALLOW_WRITE_DEBUGFS
#ifdef CLOCK_ALLOW_WRITE_DEBUGFS
/*
 * This can be dangerous, therefore don't provide any real compile time
 * configuration option for this feature.
 * People who want to use this will need to modify the source code directly.
 */
static int clk_rate_set(void *data, u64 val)
{
	struct clk_core *core = data;
	int ret;

	clk_prepare_lock();
	ret = clk_core_set_rate_nolock(core, val);
	clk_prepare_unlock();

	return ret;
}

#define clk_rate_mode	0644

static int clk_prepare_enable_set(void *data, u64 val)
{
	struct clk_core *core = data;
	int ret = 0;

	if (val)
		ret = clk_prepare_enable(core->hw->clk);
	else
		clk_disable_unprepare(core->hw->clk);

	return ret;
}

static int clk_prepare_enable_get(void *data, u64 *val)
{
	struct clk_core *core = data;

	*val = core->enable_count && core->prepare_count;
	return 0;
}

DEFINE_DEBUGFS_ATTRIBUTE(clk_prepare_enable_fops, clk_prepare_enable_get,
			 clk_prepare_enable_set, "%llu\n");

#else
#define clk_rate_set	NULL
#define clk_rate_mode	0444
#endif

static int clk_rate_get(void *data, u64 *val)
{
	struct clk_core *core = data;

	*val = core->rate;
	return 0;
}

DEFINE_DEBUGFS_ATTRIBUTE(clk_rate_fops, clk_rate_get, clk_rate_set, "%llu\n");

static const struct {
	unsigned long flag;
	const char *name;
} clk_flags[] = {
#define ENTRY(f) { f, #f }
	ENTRY(CLK_SET_RATE_GATE),
	ENTRY(CLK_SET_PARENT_GATE),
	ENTRY(CLK_SET_RATE_PARENT),
	ENTRY(CLK_IGNORE_UNUSED),
	ENTRY(CLK_GET_RATE_NOCACHE),
	ENTRY(CLK_SET_RATE_NO_REPARENT),
	ENTRY(CLK_GET_ACCURACY_NOCACHE),
	ENTRY(CLK_RECALC_NEW_RATES),
	ENTRY(CLK_SET_RATE_UNGATE),
	ENTRY(CLK_IS_CRITICAL),
	ENTRY(CLK_OPS_PARENT_ENABLE),
	ENTRY(CLK_DUTY_CYCLE_PARENT),
#undef ENTRY
};

static int clk_flags_show(struct seq_file *s, void *data)
{
	struct clk_core *core = s->private;
	unsigned long flags = core->flags;
	unsigned int i;

	for (i = 0; flags && i < ARRAY_SIZE(clk_flags); i++) {
		if (flags & clk_flags[i].flag) {
			seq_printf(s, "%s\n", clk_flags[i].name);
			flags &= ~clk_flags[i].flag;
		}
	}
	if (flags) {
		/* Unknown flags */
		seq_printf(s, "0x%lx\n", flags);
	}

	return 0;
}
DEFINE_SHOW_ATTRIBUTE(clk_flags);

static void possible_parent_show(struct seq_file *s, struct clk_core *core,
				 unsigned int i, char terminator)
{
	struct clk_core *parent;
	const char *name = NULL;

	/*
	 * Go through the following options to fetch a parent's name.
	 *
	 * 1. Fetch the registered parent clock and use its name
	 * 2. Use the global (fallback) name if specified
	 * 3. Use the local fw_name if provided
	 * 4. Fetch parent clock's clock-output-name if DT index was set
	 *
	 * This may still fail in some cases, such as when the parent is
	 * specified directly via a struct clk_hw pointer, but it isn't
	 * registered (yet).
	 */
	parent = clk_core_get_parent_by_index(core, i);
	if (parent) {
		seq_puts(s, parent->name);
	} else if (core->parents[i].name) {
		seq_puts(s, core->parents[i].name);
	} else if (core->parents[i].fw_name) {
		seq_printf(s, "<%s>(fw)", core->parents[i].fw_name);
	} else {
		if (core->parents[i].index >= 0)
			name = of_clk_get_parent_name(core->of_node, core->parents[i].index);
		if (!name)
			name = "(missing)";

		seq_puts(s, name);
	}

	seq_putc(s, terminator);
}

static int possible_parents_show(struct seq_file *s, void *data)
{
	struct clk_core *core = s->private;
	int i;

	for (i = 0; i < core->num_parents - 1; i++)
		possible_parent_show(s, core, i, ' ');

	possible_parent_show(s, core, i, '\n');

	return 0;
}
DEFINE_SHOW_ATTRIBUTE(possible_parents);

static int current_parent_show(struct seq_file *s, void *data)
{
	struct clk_core *core = s->private;

	if (core->parent)
		seq_printf(s, "%s\n", core->parent->name);

	return 0;
}
DEFINE_SHOW_ATTRIBUTE(current_parent);

static int clk_duty_cycle_show(struct seq_file *s, void *data)
{
	struct clk_core *core = s->private;
	struct clk_duty *duty = &core->duty;

	seq_printf(s, "%u/%u\n", duty->num, duty->den);

	return 0;
}
DEFINE_SHOW_ATTRIBUTE(clk_duty_cycle);

static int clk_min_rate_show(struct seq_file *s, void *data)
{
	struct clk_core *core = s->private;
	unsigned long min_rate, max_rate;

	clk_prepare_lock();
	clk_core_get_boundaries(core, &min_rate, &max_rate);
	clk_prepare_unlock();
	seq_printf(s, "%lu\n", min_rate);

	return 0;
}
DEFINE_SHOW_ATTRIBUTE(clk_min_rate);

static int clk_max_rate_show(struct seq_file *s, void *data)
{
	struct clk_core *core = s->private;
	unsigned long min_rate, max_rate;

	clk_prepare_lock();
	clk_core_get_boundaries(core, &min_rate, &max_rate);
	clk_prepare_unlock();
	seq_printf(s, "%lu\n", max_rate);

	return 0;
}
DEFINE_SHOW_ATTRIBUTE(clk_max_rate);

static void clk_debug_create_one(struct clk_core *core, struct dentry *pdentry)
{
	struct dentry *root;

	if (!core || !pdentry)
		return;

	root = debugfs_create_dir(core->name, pdentry);
	core->dentry = root;

	debugfs_create_file("clk_rate", clk_rate_mode, root, core,
			    &clk_rate_fops);
	debugfs_create_file("clk_min_rate", 0444, root, core, &clk_min_rate_fops);
	debugfs_create_file("clk_max_rate", 0444, root, core, &clk_max_rate_fops);
	debugfs_create_ulong("clk_accuracy", 0444, root, &core->accuracy);
	debugfs_create_u32("clk_phase", 0444, root, &core->phase);
	debugfs_create_file("clk_flags", 0444, root, core, &clk_flags_fops);
	debugfs_create_u32("clk_prepare_count", 0444, root, &core->prepare_count);
	debugfs_create_u32("clk_enable_count", 0444, root, &core->enable_count);
	debugfs_create_u32("clk_protect_count", 0444, root, &core->protect_count);
	debugfs_create_u32("clk_notifier_count", 0444, root, &core->notifier_count);
	debugfs_create_file("clk_duty_cycle", 0444, root, core,
			    &clk_duty_cycle_fops);
#ifdef CLOCK_ALLOW_WRITE_DEBUGFS
	debugfs_create_file("clk_prepare_enable", 0644, root, core,
			    &clk_prepare_enable_fops);
#endif

	if (core->num_parents > 0)
		debugfs_create_file("clk_parent", 0444, root, core,
				    &current_parent_fops);

	if (core->num_parents > 1)
		debugfs_create_file("clk_possible_parents", 0444, root, core,
				    &possible_parents_fops);

	if (core->ops->debug_init)
		core->ops->debug_init(core->hw, core->dentry);
}

/**
 * clk_debug_register - add a clk node to the debugfs clk directory
 * @core: the clk being added to the debugfs clk directory
 *
 * Dynamically adds a clk to the debugfs clk directory if debugfs has been
 * initialized.  Otherwise it bails out early since the debugfs clk directory
 * will be created lazily by clk_debug_init as part of a late_initcall.
 */
static void clk_debug_register(struct clk_core *core)
{
	mutex_lock(&clk_debug_lock);
	hlist_add_head(&core->debug_node, &clk_debug_list);
	if (inited)
		clk_debug_create_one(core, rootdir);
	mutex_unlock(&clk_debug_lock);
}

 /**
 * clk_debug_unregister - remove a clk node from the debugfs clk directory
 * @core: the clk being removed from the debugfs clk directory
 *
 * Dynamically removes a clk and all its child nodes from the
 * debugfs clk directory if clk->dentry points to debugfs created by
 * clk_debug_register in __clk_core_init.
 */
static void clk_debug_unregister(struct clk_core *core)
{
	mutex_lock(&clk_debug_lock);
	hlist_del_init(&core->debug_node);
	debugfs_remove_recursive(core->dentry);
	core->dentry = NULL;
	mutex_unlock(&clk_debug_lock);
}

/**
 * clk_debug_init - lazily populate the debugfs clk directory
 *
 * clks are often initialized very early during boot before memory can be
 * dynamically allocated and well before debugfs is setup. This function
 * populates the debugfs clk directory once at boot-time when we know that
 * debugfs is setup. It should only be called once at boot-time, all other clks
 * added dynamically will be done so with clk_debug_register.
 */
static int __init clk_debug_init(void)
{
	struct clk_core *core;

#ifdef CLOCK_ALLOW_WRITE_DEBUGFS
	pr_warn("\n");
	pr_warn("********************************************************************\n");
	pr_warn("**     NOTICE NOTICE NOTICE NOTICE NOTICE NOTICE NOTICE           **\n");
	pr_warn("**                                                                **\n");
	pr_warn("**  WRITEABLE clk DebugFS SUPPORT HAS BEEN ENABLED IN THIS KERNEL **\n");
	pr_warn("**                                                                **\n");
	pr_warn("** This means that this kernel is built to expose clk operations  **\n");
	pr_warn("** such as parent or rate setting, enabling, disabling, etc.      **\n");
	pr_warn("** to userspace, which may compromise security on your system.    **\n");
	pr_warn("**                                                                **\n");
	pr_warn("** If you see this message and you are not debugging the          **\n");
	pr_warn("** kernel, report this immediately to your vendor!                **\n");
	pr_warn("**                                                                **\n");
	pr_warn("**     NOTICE NOTICE NOTICE NOTICE NOTICE NOTICE NOTICE           **\n");
	pr_warn("********************************************************************\n");
#endif

	rootdir = debugfs_create_dir("clk", NULL);

	debugfs_create_file("clk_summary", 0444, rootdir, &all_lists,
			    &clk_summary_fops);
	debugfs_create_file("clk_dump", 0444, rootdir, &all_lists,
			    &clk_dump_fops);
	debugfs_create_file("clk_orphan_summary", 0444, rootdir, &orphan_list,
			    &clk_summary_fops);
	debugfs_create_file("clk_orphan_dump", 0444, rootdir, &orphan_list,
			    &clk_dump_fops);

	mutex_lock(&clk_debug_lock);
	hlist_for_each_entry(core, &clk_debug_list, debug_node)
		clk_debug_create_one(core, rootdir);

	inited = 1;
	mutex_unlock(&clk_debug_lock);

	return 0;
}
late_initcall(clk_debug_init);
#else
static inline void clk_debug_register(struct clk_core *core) { }
static inline void clk_debug_unregister(struct clk_core *core)
{
}
#endif

static void clk_core_reparent_orphans_nolock(void)
{
	struct clk_core *orphan;
	struct hlist_node *tmp2;

	/*
	 * walk the list of orphan clocks and reparent any that newly finds a
	 * parent.
	 */
	hlist_for_each_entry_safe(orphan, tmp2, &clk_orphan_list, child_node) {
		struct clk_core *parent = __clk_init_parent(orphan);

		/*
		 * We need to use __clk_set_parent_before() and _after() to
		 * to properly migrate any prepare/enable count of the orphan
		 * clock. This is important for CLK_IS_CRITICAL clocks, which
		 * are enabled during init but might not have a parent yet.
		 */
		if (parent) {
			/* update the clk tree topology */
			__clk_set_parent_before(orphan, parent);
			__clk_set_parent_after(orphan, parent, NULL);
			__clk_recalc_accuracies(orphan);
			__clk_recalc_rates(orphan, 0);
			__clk_core_update_orphan_hold_state(orphan);

			/*
			 * __clk_init_parent() will set the initial req_rate to
			 * 0 if the clock doesn't have clk_ops::recalc_rate and
			 * is an orphan when it's registered.
			 *
			 * 'req_rate' is used by clk_set_rate_range() and
			 * clk_put() to trigger a clk_set_rate() call whenever
			 * the boundaries are modified. Let's make sure
			 * 'req_rate' is set to something non-zero so that
			 * clk_set_rate_range() doesn't drop the frequency.
			 */
			orphan->req_rate = orphan->rate;
		}
	}
}

/**
 * __clk_core_init - initialize the data structures in a struct clk_core
 * @core:	clk_core being initialized
 *
 * Initializes the lists in struct clk_core, queries the hardware for the
 * parent and rate and sets them both.
 */
static int __clk_core_init(struct clk_core *core)
{
	int ret;
	struct clk_core *parent;
	unsigned long rate;
	int phase;

	if (!core)
		return -EINVAL;

	clk_prepare_lock();

	/*
	 * Set hw->core after grabbing the prepare_lock to synchronize with
	 * callers of clk_core_fill_parent_index() where we treat hw->core
	 * being NULL as the clk not being registered yet. This is crucial so
	 * that clks aren't parented until their parent is fully registered.
	 */
	core->hw->core = core;

	ret = clk_pm_runtime_get(core);
	if (ret)
		goto unlock;

	/* check to see if a clock with this name is already registered */
	if (clk_core_lookup(core->name)) {
		pr_debug("%s: clk %s already initialized\n",
				__func__, core->name);
		ret = -EEXIST;
		goto out;
	}

	/* check that clk_ops are sane.  See Documentation/driver-api/clk.rst */
	if (core->ops->set_rate &&
	    !((core->ops->round_rate || core->ops->determine_rate) &&
	      core->ops->recalc_rate)) {
		pr_err("%s: %s must implement .round_rate or .determine_rate in addition to .recalc_rate\n",
		       __func__, core->name);
		ret = -EINVAL;
		goto out;
	}

	if (core->ops->set_parent && !core->ops->get_parent) {
		pr_err("%s: %s must implement .get_parent & .set_parent\n",
		       __func__, core->name);
		ret = -EINVAL;
		goto out;
	}

	if (core->num_parents > 1 && !core->ops->get_parent) {
		pr_err("%s: %s must implement .get_parent as it has multi parents\n",
		       __func__, core->name);
		ret = -EINVAL;
		goto out;
	}

	if (core->ops->set_rate_and_parent &&
			!(core->ops->set_parent && core->ops->set_rate)) {
		pr_err("%s: %s must implement .set_parent & .set_rate\n",
				__func__, core->name);
		ret = -EINVAL;
		goto out;
	}

	/*
	 * optional platform-specific magic
	 *
	 * The .init callback is not used by any of the basic clock types, but
	 * exists for weird hardware that must perform initialization magic for
	 * CCF to get an accurate view of clock for any other callbacks. It may
	 * also be used needs to perform dynamic allocations. Such allocation
	 * must be freed in the terminate() callback.
	 * This callback shall not be used to initialize the parameters state,
	 * such as rate, parent, etc ...
	 *
	 * If it exist, this callback should called before any other callback of
	 * the clock
	 */
	if (core->ops->init) {
		ret = core->ops->init(core->hw);
		if (ret)
			goto out;
	}

	parent = core->parent = __clk_init_parent(core);

	/*
	 * Populate core->parent if parent has already been clk_core_init'd. If
	 * parent has not yet been clk_core_init'd then place clk in the orphan
	 * list.  If clk doesn't have any parents then place it in the root
	 * clk list.
	 *
	 * Every time a new clk is clk_init'd then we walk the list of orphan
	 * clocks and re-parent any that are children of the clock currently
	 * being clk_init'd.
	 */
	if (parent) {
		hlist_add_head(&core->child_node, &parent->children);
		core->orphan = parent->orphan;
	} else if (!core->num_parents) {
		hlist_add_head(&core->child_node, &clk_root_list);
		core->orphan = false;
	} else {
		hlist_add_head(&core->child_node, &clk_orphan_list);
		core->orphan = true;
	}

	/*
	 * Set clk's accuracy.  The preferred method is to use
	 * .recalc_accuracy. For simple clocks and lazy developers the default
	 * fallback is to use the parent's accuracy.  If a clock doesn't have a
	 * parent (or is orphaned) then accuracy is set to zero (perfect
	 * clock).
	 */
	if (core->ops->recalc_accuracy)
		core->accuracy = core->ops->recalc_accuracy(core->hw,
					clk_core_get_accuracy_no_lock(parent));
	else if (parent)
		core->accuracy = parent->accuracy;
	else
		core->accuracy = 0;

	/*
	 * Set clk's phase by clk_core_get_phase() caching the phase.
	 * Since a phase is by definition relative to its parent, just
	 * query the current clock phase, or just assume it's in phase.
	 */
	phase = clk_core_get_phase(core);
	if (phase < 0) {
		ret = phase;
		pr_warn("%s: Failed to get phase for clk '%s'\n", __func__,
			core->name);
		goto out;
	}

	/*
	 * Set clk's duty cycle.
	 */
	clk_core_update_duty_cycle_nolock(core);

	/*
	 * Set clk's rate.  The preferred method is to use .recalc_rate.  For
	 * simple clocks and lazy developers the default fallback is to use the
	 * parent's rate.  If a clock doesn't have a parent (or is orphaned)
	 * then rate is set to zero.
	 */
	if (core->ops->recalc_rate)
		rate = core->ops->recalc_rate(core->hw,
				clk_core_get_rate_nolock(parent));
	else if (parent)
		rate = parent->rate;
	else
		rate = 0;
	core->rate = core->req_rate = rate;

	core->boot_enabled = clk_core_is_enabled(core);

	/*
	 * Enable CLK_IS_CRITICAL clocks so newly added critical clocks
	 * don't get accidentally disabled when walking the orphan tree and
	 * reparenting clocks
	 */
	if (core->flags & CLK_IS_CRITICAL) {
		unsigned long flags;

		ret = clk_core_prepare(core);
		if (ret) {
			pr_warn("%s: critical clk '%s' failed to prepare\n",
			       __func__, core->name);
			goto out;
		}

		flags = clk_enable_lock();
		ret = clk_core_enable(core);
		clk_enable_unlock(flags);
		if (ret) {
			pr_warn("%s: critical clk '%s' failed to enable\n",
			       __func__, core->name);
			clk_core_unprepare(core);
			goto out;
		}
	}

	clk_core_hold_state(core);
	clk_core_reparent_orphans_nolock();
out:
	clk_pm_runtime_put(core);
unlock:
	if (ret) {
		hlist_del_init(&core->child_node);
		core->hw->core = NULL;
	}

	clk_prepare_unlock();

	if (!ret)
		clk_debug_register(core);

	return ret;
}

/**
 * clk_core_link_consumer - Add a clk consumer to the list of consumers in a clk_core
 * @core: clk to add consumer to
 * @clk: consumer to link to a clk
 */
static void clk_core_link_consumer(struct clk_core *core, struct clk *clk)
{
	clk_prepare_lock();
	hlist_add_head(&clk->clks_node, &core->clks);
	clk_prepare_unlock();
}

/**
 * clk_core_unlink_consumer - Remove a clk consumer from the list of consumers in a clk_core
 * @clk: consumer to unlink
 */
static void clk_core_unlink_consumer(struct clk *clk)
{
	lockdep_assert_held(&prepare_lock);
	hlist_del(&clk->clks_node);
}

/**
 * alloc_clk - Allocate a clk consumer, but leave it unlinked to the clk_core
 * @core: clk to allocate a consumer for
 * @dev_id: string describing device name
 * @con_id: connection ID string on device
 *
 * Returns: clk consumer left unlinked from the consumer list
 */
static struct clk *alloc_clk(struct clk_core *core, const char *dev_id,
			     const char *con_id)
{
	struct clk *clk;

	clk = kzalloc(sizeof(*clk), GFP_KERNEL);
	if (!clk)
		return ERR_PTR(-ENOMEM);

	clk->core = core;
	clk->dev_id = dev_id;
	clk->con_id = kstrdup_const(con_id, GFP_KERNEL);
	clk->max_rate = ULONG_MAX;

	return clk;
}

/**
 * free_clk - Free a clk consumer
 * @clk: clk consumer to free
 *
 * Note, this assumes the clk has been unlinked from the clk_core consumer
 * list.
 */
static void free_clk(struct clk *clk)
{
	kfree_const(clk->con_id);
	kfree(clk);
}

/**
 * clk_hw_create_clk: Allocate and link a clk consumer to a clk_core given
 * a clk_hw
 * @dev: clk consumer device
 * @hw: clk_hw associated with the clk being consumed
 * @dev_id: string describing device name
 * @con_id: connection ID string on device
 *
 * This is the main function used to create a clk pointer for use by clk
 * consumers. It connects a consumer to the clk_core and clk_hw structures
 * used by the framework and clk provider respectively.
 */
struct clk *clk_hw_create_clk(struct device *dev, struct clk_hw *hw,
			      const char *dev_id, const char *con_id)
{
	struct clk *clk;
	struct clk_core *core;

	/* This is to allow this function to be chained to others */
	if (IS_ERR_OR_NULL(hw))
		return ERR_CAST(hw);

	core = hw->core;
	clk = alloc_clk(core, dev_id, con_id);
	if (IS_ERR(clk))
		return clk;
	clk->dev = dev;

	if (!try_module_get(core->owner)) {
		free_clk(clk);
		return ERR_PTR(-ENOENT);
	}

	kref_get(&core->ref);
	clk_core_link_consumer(core, clk);

	return clk;
}

/**
 * clk_hw_get_clk - get clk consumer given an clk_hw
 * @hw: clk_hw associated with the clk being consumed
 * @con_id: connection ID string on device
 *
 * Returns: new clk consumer
 * This is the function to be used by providers which need
 * to get a consumer clk and act on the clock element
 * Calls to this function must be balanced with calls clk_put()
 */
struct clk *clk_hw_get_clk(struct clk_hw *hw, const char *con_id)
{
	struct device *dev = hw->core->dev;
	const char *name = dev ? dev_name(dev) : NULL;

	return clk_hw_create_clk(dev, hw, name, con_id);
}
EXPORT_SYMBOL(clk_hw_get_clk);

static int clk_cpy_name(const char **dst_p, const char *src, bool must_exist)
{
	const char *dst;

	if (!src) {
		if (must_exist)
			return -EINVAL;
		return 0;
	}

	*dst_p = dst = kstrdup_const(src, GFP_KERNEL);
	if (!dst)
		return -ENOMEM;

	return 0;
}

static int clk_core_populate_parent_map(struct clk_core *core,
					const struct clk_init_data *init)
{
	u8 num_parents = init->num_parents;
	const char * const *parent_names = init->parent_names;
	const struct clk_hw **parent_hws = init->parent_hws;
	const struct clk_parent_data *parent_data = init->parent_data;
	int i, ret = 0;
	struct clk_parent_map *parents, *parent;

	if (!num_parents)
		return 0;

	/*
	 * Avoid unnecessary string look-ups of clk_core's possible parents by
	 * having a cache of names/clk_hw pointers to clk_core pointers.
	 */
	parents = kcalloc(num_parents, sizeof(*parents), GFP_KERNEL);
	core->parents = parents;
	if (!parents)
		return -ENOMEM;

	/* Copy everything over because it might be __initdata */
	for (i = 0, parent = parents; i < num_parents; i++, parent++) {
		parent->index = -1;
		if (parent_names) {
			/* throw a WARN if any entries are NULL */
			WARN(!parent_names[i],
				"%s: invalid NULL in %s's .parent_names\n",
				__func__, core->name);
			ret = clk_cpy_name(&parent->name, parent_names[i],
					   true);
		} else if (parent_data) {
			parent->hw = parent_data[i].hw;
			parent->index = parent_data[i].index;
			ret = clk_cpy_name(&parent->fw_name,
					   parent_data[i].fw_name, false);
			if (!ret)
				ret = clk_cpy_name(&parent->name,
						   parent_data[i].name,
						   false);
		} else if (parent_hws) {
			parent->hw = parent_hws[i];
		} else {
			ret = -EINVAL;
			WARN(1, "Must specify parents if num_parents > 0\n");
		}

		if (ret) {
			do {
				kfree_const(parents[i].name);
				kfree_const(parents[i].fw_name);
			} while (--i >= 0);
			kfree(parents);

			return ret;
		}
	}

	return 0;
}

static void clk_core_free_parent_map(struct clk_core *core)
{
	int i = core->num_parents;

	if (!core->num_parents)
		return;

	while (--i >= 0) {
		kfree_const(core->parents[i].name);
		kfree_const(core->parents[i].fw_name);
	}

	kfree(core->parents);
}

/* Free memory allocated for a struct clk_core */
static void __clk_release(struct kref *ref)
{
	struct clk_core *core = container_of(ref, struct clk_core, ref);

	if (core->rpm_enabled) {
		mutex_lock(&clk_rpm_list_lock);
		hlist_del(&core->rpm_node);
		mutex_unlock(&clk_rpm_list_lock);
	}

	clk_core_free_parent_map(core);
	kfree_const(core->name);
	kfree(core);
}

static struct clk *
__clk_register(struct device *dev, struct device_node *np, struct clk_hw *hw)
{
	int ret;
	struct clk_core *core;
	const struct clk_init_data *init = hw->init;

	/*
	 * The init data is not supposed to be used outside of registration path.
	 * Set it to NULL so that provider drivers can't use it either and so that
	 * we catch use of hw->init early on in the core.
	 */
	hw->init = NULL;

	core = kzalloc(sizeof(*core), GFP_KERNEL);
	if (!core) {
		ret = -ENOMEM;
		goto fail_out;
	}

	kref_init(&core->ref);

	core->name = kstrdup_const(init->name, GFP_KERNEL);
	if (!core->name) {
		ret = -ENOMEM;
		goto fail_name;
	}

	if (WARN_ON(!init->ops)) {
		ret = -EINVAL;
		goto fail_ops;
	}
	core->ops = init->ops;

	core->dev = dev;
	clk_pm_runtime_init(core);
	core->of_node = np;
	if (dev && dev->driver)
		core->owner = dev->driver->owner;
	core->hw = hw;
	core->flags = init->flags;
	core->num_parents = init->num_parents;
	core->min_rate = 0;
	core->max_rate = ULONG_MAX;

	ret = clk_core_populate_parent_map(core, init);
	if (ret)
		goto fail_parents;

	INIT_HLIST_HEAD(&core->clks);

	/*
	 * Don't call clk_hw_create_clk() here because that would pin the
	 * provider module to itself and prevent it from ever being removed.
	 */
	hw->clk = alloc_clk(core, NULL, NULL);
	if (IS_ERR(hw->clk)) {
		ret = PTR_ERR(hw->clk);
		goto fail_create_clk;
	}

	clk_core_link_consumer(core, hw->clk);

	ret = __clk_core_init(core);
	if (!ret)
		return hw->clk;

	clk_prepare_lock();
	clk_core_unlink_consumer(hw->clk);
	clk_prepare_unlock();

	free_clk(hw->clk);
	hw->clk = NULL;

fail_create_clk:
fail_parents:
fail_ops:
fail_name:
	kref_put(&core->ref, __clk_release);
fail_out:
	return ERR_PTR(ret);
}

/**
 * dev_or_parent_of_node() - Get device node of @dev or @dev's parent
 * @dev: Device to get device node of
 *
 * Return: device node pointer of @dev, or the device node pointer of
 * @dev->parent if dev doesn't have a device node, or NULL if neither
 * @dev or @dev->parent have a device node.
 */
static struct device_node *dev_or_parent_of_node(struct device *dev)
{
	struct device_node *np;

	if (!dev)
		return NULL;

	np = dev_of_node(dev);
	if (!np)
		np = dev_of_node(dev->parent);

	return np;
}

/**
 * clk_register - allocate a new clock, register it and return an opaque cookie
 * @dev: device that is registering this clock
 * @hw: link to hardware-specific clock data
 *
 * clk_register is the *deprecated* interface for populating the clock tree with
 * new clock nodes. Use clk_hw_register() instead.
 *
 * Returns: a pointer to the newly allocated struct clk which
 * cannot be dereferenced by driver code but may be used in conjunction with the
 * rest of the clock API.  In the event of an error clk_register will return an
 * error code; drivers must test for an error code after calling clk_register.
 */
struct clk *clk_register(struct device *dev, struct clk_hw *hw)
{
	return __clk_register(dev, dev_or_parent_of_node(dev), hw);
}
EXPORT_SYMBOL_GPL(clk_register);

/**
 * clk_hw_register - register a clk_hw and return an error code
 * @dev: device that is registering this clock
 * @hw: link to hardware-specific clock data
 *
 * clk_hw_register is the primary interface for populating the clock tree with
 * new clock nodes. It returns an integer equal to zero indicating success or
 * less than zero indicating failure. Drivers must test for an error code after
 * calling clk_hw_register().
 */
int clk_hw_register(struct device *dev, struct clk_hw *hw)
{
	return PTR_ERR_OR_ZERO(__clk_register(dev, dev_or_parent_of_node(dev),
			       hw));
}
EXPORT_SYMBOL_GPL(clk_hw_register);

/*
 * of_clk_hw_register - register a clk_hw and return an error code
 * @node: device_node of device that is registering this clock
 * @hw: link to hardware-specific clock data
 *
 * of_clk_hw_register() is the primary interface for populating the clock tree
 * with new clock nodes when a struct device is not available, but a struct
 * device_node is. It returns an integer equal to zero indicating success or
 * less than zero indicating failure. Drivers must test for an error code after
 * calling of_clk_hw_register().
 */
int of_clk_hw_register(struct device_node *node, struct clk_hw *hw)
{
	return PTR_ERR_OR_ZERO(__clk_register(NULL, node, hw));
}
EXPORT_SYMBOL_GPL(of_clk_hw_register);

/*
 * Empty clk_ops for unregistered clocks. These are used temporarily
 * after clk_unregister() was called on a clock and until last clock
 * consumer calls clk_put() and the struct clk object is freed.
 */
static int clk_nodrv_prepare_enable(struct clk_hw *hw)
{
	return -ENXIO;
}

static void clk_nodrv_disable_unprepare(struct clk_hw *hw)
{
	WARN_ON_ONCE(1);
}

static int clk_nodrv_set_rate(struct clk_hw *hw, unsigned long rate,
					unsigned long parent_rate)
{
	return -ENXIO;
}

static int clk_nodrv_set_parent(struct clk_hw *hw, u8 index)
{
	return -ENXIO;
}

static const struct clk_ops clk_nodrv_ops = {
	.enable		= clk_nodrv_prepare_enable,
	.disable	= clk_nodrv_disable_unprepare,
	.prepare	= clk_nodrv_prepare_enable,
	.unprepare	= clk_nodrv_disable_unprepare,
	.set_rate	= clk_nodrv_set_rate,
	.set_parent	= clk_nodrv_set_parent,
};

static void clk_core_evict_parent_cache_subtree(struct clk_core *root,
						struct clk_core *target)
{
	int i;
	struct clk_core *child;

	for (i = 0; i < root->num_parents; i++)
		if (root->parents[i].core == target)
			root->parents[i].core = NULL;

	hlist_for_each_entry(child, &root->children, child_node)
		clk_core_evict_parent_cache_subtree(child, target);
}

/* Remove this clk from all parent caches */
static void clk_core_evict_parent_cache(struct clk_core *core)
{
	const struct hlist_head **lists;
	struct clk_core *root;

	lockdep_assert_held(&prepare_lock);

	for (lists = all_lists; *lists; lists++)
		hlist_for_each_entry(root, *lists, child_node)
			clk_core_evict_parent_cache_subtree(root, core);

}

/**
 * clk_unregister - unregister a currently registered clock
 * @clk: clock to unregister
 */
void clk_unregister(struct clk *clk)
{
	unsigned long flags;
	const struct clk_ops *ops;

	if (!clk || WARN_ON_ONCE(IS_ERR(clk)))
		return;

	clk_debug_unregister(clk->core);

	clk_prepare_lock();

	ops = clk->core->ops;
	if (ops == &clk_nodrv_ops) {
		pr_err("%s: unregistered clock: %s\n", __func__,
		       clk->core->name);
		goto unlock;
	}
	/*
	 * Assign empty clock ops for consumers that might still hold
	 * a reference to this clock.
	 */
	flags = clk_enable_lock();
	clk->core->ops = &clk_nodrv_ops;
	clk_enable_unlock(flags);

	if (ops->terminate)
		ops->terminate(clk->core->hw);

	if (!hlist_empty(&clk->core->children)) {
		struct clk_core *child;
		struct hlist_node *t;

		/* Reparent all children to the orphan list. */
		hlist_for_each_entry_safe(child, t, &clk->core->children,
					  child_node)
			clk_core_set_parent_nolock(child, NULL);
	}

	clk_core_evict_parent_cache(clk->core);

	hlist_del_init(&clk->core->child_node);

	if (clk->core->prepare_count)
		pr_warn("%s: unregistering prepared clock: %s\n",
					__func__, clk->core->name);

	if (clk->core->protect_count)
		pr_warn("%s: unregistering protected clock: %s\n",
					__func__, clk->core->name);

	kref_put(&clk->core->ref, __clk_release);
	free_clk(clk);
unlock:
	clk_prepare_unlock();
}
EXPORT_SYMBOL_GPL(clk_unregister);

/**
 * clk_hw_unregister - unregister a currently registered clk_hw
 * @hw: hardware-specific clock data to unregister
 */
void clk_hw_unregister(struct clk_hw *hw)
{
	clk_unregister(hw->clk);
}
EXPORT_SYMBOL_GPL(clk_hw_unregister);

static void devm_clk_unregister_cb(struct device *dev, void *res)
{
	clk_unregister(*(struct clk **)res);
}

static void devm_clk_hw_unregister_cb(struct device *dev, void *res)
{
	clk_hw_unregister(*(struct clk_hw **)res);
}

/**
 * devm_clk_register - resource managed clk_register()
 * @dev: device that is registering this clock
 * @hw: link to hardware-specific clock data
 *
 * Managed clk_register(). This function is *deprecated*, use devm_clk_hw_register() instead.
 *
 * Clocks returned from this function are automatically clk_unregister()ed on
 * driver detach. See clk_register() for more information.
 */
struct clk *devm_clk_register(struct device *dev, struct clk_hw *hw)
{
	struct clk *clk;
	struct clk **clkp;

	clkp = devres_alloc(devm_clk_unregister_cb, sizeof(*clkp), GFP_KERNEL);
	if (!clkp)
		return ERR_PTR(-ENOMEM);

	clk = clk_register(dev, hw);
	if (!IS_ERR(clk)) {
		*clkp = clk;
		devres_add(dev, clkp);
	} else {
		devres_free(clkp);
	}

	return clk;
}
EXPORT_SYMBOL_GPL(devm_clk_register);

/**
 * devm_clk_hw_register - resource managed clk_hw_register()
 * @dev: device that is registering this clock
 * @hw: link to hardware-specific clock data
 *
 * Managed clk_hw_register(). Clocks registered by this function are
 * automatically clk_hw_unregister()ed on driver detach. See clk_hw_register()
 * for more information.
 */
int devm_clk_hw_register(struct device *dev, struct clk_hw *hw)
{
	struct clk_hw **hwp;
	int ret;

	hwp = devres_alloc(devm_clk_hw_unregister_cb, sizeof(*hwp), GFP_KERNEL);
	if (!hwp)
		return -ENOMEM;

	ret = clk_hw_register(dev, hw);
	if (!ret) {
		*hwp = hw;
		devres_add(dev, hwp);
	} else {
		devres_free(hwp);
	}

	return ret;
}
EXPORT_SYMBOL_GPL(devm_clk_hw_register);

static int devm_clk_match(struct device *dev, void *res, void *data)
{
	struct clk *c = res;
	if (WARN_ON(!c))
		return 0;
	return c == data;
}

static int devm_clk_hw_match(struct device *dev, void *res, void *data)
{
	struct clk_hw *hw = res;

	if (WARN_ON(!hw))
		return 0;
	return hw == data;
}

/**
 * devm_clk_unregister - resource managed clk_unregister()
 * @dev: device that is unregistering the clock data
 * @clk: clock to unregister
 *
 * Deallocate a clock allocated with devm_clk_register(). Normally
 * this function will not need to be called and the resource management
 * code will ensure that the resource is freed.
 */
void devm_clk_unregister(struct device *dev, struct clk *clk)
{
	WARN_ON(devres_release(dev, devm_clk_unregister_cb, devm_clk_match, clk));
}
EXPORT_SYMBOL_GPL(devm_clk_unregister);

/**
 * devm_clk_hw_unregister - resource managed clk_hw_unregister()
 * @dev: device that is unregistering the hardware-specific clock data
 * @hw: link to hardware-specific clock data
 *
 * Unregister a clk_hw registered with devm_clk_hw_register(). Normally
 * this function will not need to be called and the resource management
 * code will ensure that the resource is freed.
 */
void devm_clk_hw_unregister(struct device *dev, struct clk_hw *hw)
{
	WARN_ON(devres_release(dev, devm_clk_hw_unregister_cb, devm_clk_hw_match,
				hw));
}
EXPORT_SYMBOL_GPL(devm_clk_hw_unregister);

static void devm_clk_release(struct device *dev, void *res)
{
	clk_put(*(struct clk **)res);
}

/**
 * devm_clk_hw_get_clk - resource managed clk_hw_get_clk()
 * @dev: device that is registering this clock
 * @hw: clk_hw associated with the clk being consumed
 * @con_id: connection ID string on device
 *
 * Managed clk_hw_get_clk(). Clocks got with this function are
 * automatically clk_put() on driver detach. See clk_put()
 * for more information.
 */
struct clk *devm_clk_hw_get_clk(struct device *dev, struct clk_hw *hw,
				const char *con_id)
{
	struct clk *clk;
	struct clk **clkp;

	/* This should not happen because it would mean we have drivers
	 * passing around clk_hw pointers instead of having the caller use
	 * proper clk_get() style APIs
	 */
	WARN_ON_ONCE(dev != hw->core->dev);

	clkp = devres_alloc(devm_clk_release, sizeof(*clkp), GFP_KERNEL);
	if (!clkp)
		return ERR_PTR(-ENOMEM);

	clk = clk_hw_get_clk(hw, con_id);
	if (!IS_ERR(clk)) {
		*clkp = clk;
		devres_add(dev, clkp);
	} else {
		devres_free(clkp);
	}

	return clk;
}
EXPORT_SYMBOL_GPL(devm_clk_hw_get_clk);

/*
 * clkdev helpers
 */

void __clk_put(struct clk *clk)
{
	struct module *owner;

	if (!clk || WARN_ON_ONCE(IS_ERR(clk)))
		return;

	clk_prepare_lock();

	/*
	 * Before calling clk_put, all calls to clk_rate_exclusive_get() from a
	 * given user should be balanced with calls to clk_rate_exclusive_put()
	 * and by that same consumer
	 */
	if (WARN_ON(clk->exclusive_count)) {
		/* We voiced our concern, let's sanitize the situation */
		clk->core->protect_count -= (clk->exclusive_count - 1);
		clk_core_rate_unprotect(clk->core);
		clk->exclusive_count = 0;
	}

	hlist_del(&clk->clks_node);
	if (clk->min_rate > clk->core->req_rate ||
	    clk->max_rate < clk->core->req_rate)
		clk_core_set_rate_nolock(clk->core, clk->core->req_rate);

	owner = clk->core->owner;
	kref_put(&clk->core->ref, __clk_release);

	clk_prepare_unlock();

	module_put(owner);

	free_clk(clk);
}

/***        clk rate change notifiers        ***/

/**
 * clk_notifier_register - add a clk rate change notifier
 * @clk: struct clk * to watch
 * @nb: struct notifier_block * with callback info
 *
 * Request notification when clk's rate changes.  This uses an SRCU
 * notifier because we want it to block and notifier unregistrations are
 * uncommon.  The callbacks associated with the notifier must not
 * re-enter into the clk framework by calling any top-level clk APIs;
 * this will cause a nested prepare_lock mutex.
 *
 * In all notification cases (pre, post and abort rate change) the original
 * clock rate is passed to the callback via struct clk_notifier_data.old_rate
 * and the new frequency is passed via struct clk_notifier_data.new_rate.
 *
 * clk_notifier_register() must be called from non-atomic context.
 * Returns -EINVAL if called with null arguments, -ENOMEM upon
 * allocation failure; otherwise, passes along the return value of
 * srcu_notifier_chain_register().
 */
int clk_notifier_register(struct clk *clk, struct notifier_block *nb)
{
	struct clk_notifier *cn;
	int ret = -ENOMEM;

	if (!clk || !nb)
		return -EINVAL;

	clk_prepare_lock();

	/* search the list of notifiers for this clk */
	list_for_each_entry(cn, &clk_notifier_list, node)
		if (cn->clk == clk)
			goto found;

	/* if clk wasn't in the notifier list, allocate new clk_notifier */
	cn = kzalloc(sizeof(*cn), GFP_KERNEL);
	if (!cn)
		goto out;

	cn->clk = clk;
	srcu_init_notifier_head(&cn->notifier_head);

	list_add(&cn->node, &clk_notifier_list);

found:
	ret = srcu_notifier_chain_register(&cn->notifier_head, nb);

	clk->core->notifier_count++;

out:
	clk_prepare_unlock();

	return ret;
}
EXPORT_SYMBOL_GPL(clk_notifier_register);

/**
 * clk_notifier_unregister - remove a clk rate change notifier
 * @clk: struct clk *
 * @nb: struct notifier_block * with callback info
 *
 * Request no further notification for changes to 'clk' and frees memory
 * allocated in clk_notifier_register.
 *
 * Returns -EINVAL if called with null arguments; otherwise, passes
 * along the return value of srcu_notifier_chain_unregister().
 */
int clk_notifier_unregister(struct clk *clk, struct notifier_block *nb)
{
	struct clk_notifier *cn;
	int ret = -ENOENT;

	if (!clk || !nb)
		return -EINVAL;

	clk_prepare_lock();

	list_for_each_entry(cn, &clk_notifier_list, node) {
		if (cn->clk == clk) {
			ret = srcu_notifier_chain_unregister(&cn->notifier_head, nb);

			clk->core->notifier_count--;

			/* XXX the notifier code should handle this better */
			if (!cn->notifier_head.head) {
				srcu_cleanup_notifier_head(&cn->notifier_head);
				list_del(&cn->node);
				kfree(cn);
			}
			break;
		}
	}

	clk_prepare_unlock();

	return ret;
}
EXPORT_SYMBOL_GPL(clk_notifier_unregister);

struct clk_notifier_devres {
	struct clk *clk;
	struct notifier_block *nb;
};

static void devm_clk_notifier_release(struct device *dev, void *res)
{
	struct clk_notifier_devres *devres = res;

	clk_notifier_unregister(devres->clk, devres->nb);
}

int devm_clk_notifier_register(struct device *dev, struct clk *clk,
			       struct notifier_block *nb)
{
	struct clk_notifier_devres *devres;
	int ret;

	devres = devres_alloc(devm_clk_notifier_release,
			      sizeof(*devres), GFP_KERNEL);

	if (!devres)
		return -ENOMEM;

	ret = clk_notifier_register(clk, nb);
	if (!ret) {
		devres->clk = clk;
		devres->nb = nb;
		devres_add(dev, devres);
	} else {
		devres_free(devres);
	}

	return ret;
}
EXPORT_SYMBOL_GPL(devm_clk_notifier_register);

#ifdef CONFIG_OF
static void clk_core_reparent_orphans(void)
{
	clk_prepare_lock();
	clk_core_reparent_orphans_nolock();
	clk_prepare_unlock();
}

/**
 * struct of_clk_provider - Clock provider registration structure
 * @link: Entry in global list of clock providers
 * @node: Pointer to device tree node of clock provider
 * @get: Get clock callback.  Returns NULL or a struct clk for the
 *       given clock specifier
 * @get_hw: Get clk_hw callback.  Returns NULL, ERR_PTR or a
 *       struct clk_hw for the given clock specifier
 * @data: context pointer to be passed into @get callback
 */
struct of_clk_provider {
	struct list_head link;

	struct device_node *node;
	struct clk *(*get)(struct of_phandle_args *clkspec, void *data);
	struct clk_hw *(*get_hw)(struct of_phandle_args *clkspec, void *data);
	void *data;
};

extern struct of_device_id __clk_of_table;
static const struct of_device_id __clk_of_table_sentinel
	__used __section("__clk_of_table_end");

static LIST_HEAD(of_clk_providers);
static DEFINE_MUTEX(of_clk_mutex);

struct clk *of_clk_src_simple_get(struct of_phandle_args *clkspec,
				     void *data)
{
	return data;
}
EXPORT_SYMBOL_GPL(of_clk_src_simple_get);

struct clk_hw *of_clk_hw_simple_get(struct of_phandle_args *clkspec, void *data)
{
	return data;
}
EXPORT_SYMBOL_GPL(of_clk_hw_simple_get);

struct clk *of_clk_src_onecell_get(struct of_phandle_args *clkspec, void *data)
{
	struct clk_onecell_data *clk_data = data;
	unsigned int idx = clkspec->args[0];

	if (idx >= clk_data->clk_num) {
		pr_err("%s: invalid clock index %u\n", __func__, idx);
		return ERR_PTR(-EINVAL);
	}

	return clk_data->clks[idx];
}
EXPORT_SYMBOL_GPL(of_clk_src_onecell_get);

struct clk_hw *
of_clk_hw_onecell_get(struct of_phandle_args *clkspec, void *data)
{
	struct clk_hw_onecell_data *hw_data = data;
	unsigned int idx = clkspec->args[0];

	if (idx >= hw_data->num) {
		pr_err("%s: invalid index %u\n", __func__, idx);
		return ERR_PTR(-EINVAL);
	}

	return hw_data->hws[idx];
}
EXPORT_SYMBOL_GPL(of_clk_hw_onecell_get);

/**
 * of_clk_add_provider() - Register a clock provider for a node
 * @np: Device node pointer associated with clock provider
 * @clk_src_get: callback for decoding clock
 * @data: context pointer for @clk_src_get callback.
 *
 * This function is *deprecated*. Use of_clk_add_hw_provider() instead.
 */
int of_clk_add_provider(struct device_node *np,
			struct clk *(*clk_src_get)(struct of_phandle_args *clkspec,
						   void *data),
			void *data)
{
	struct of_clk_provider *cp;
	int ret;

	if (!np)
		return 0;

	cp = kzalloc(sizeof(*cp), GFP_KERNEL);
	if (!cp)
		return -ENOMEM;

	cp->node = of_node_get(np);
	cp->data = data;
	cp->get = clk_src_get;

	mutex_lock(&of_clk_mutex);
	list_add(&cp->link, &of_clk_providers);
	mutex_unlock(&of_clk_mutex);
	pr_debug("Added clock from %pOF\n", np);

	clk_core_reparent_orphans();

	ret = of_clk_set_defaults(np, true);
	if (ret < 0)
		of_clk_del_provider(np);

	fwnode_dev_initialized(&np->fwnode, true);

	return ret;
}
EXPORT_SYMBOL_GPL(of_clk_add_provider);

/**
 * of_clk_add_hw_provider() - Register a clock provider for a node
 * @np: Device node pointer associated with clock provider
 * @get: callback for decoding clk_hw
 * @data: context pointer for @get callback.
 */
int of_clk_add_hw_provider(struct device_node *np,
			   struct clk_hw *(*get)(struct of_phandle_args *clkspec,
						 void *data),
			   void *data)
{
	struct of_clk_provider *cp;
	int ret;

	if (!np)
		return 0;

	cp = kzalloc(sizeof(*cp), GFP_KERNEL);
	if (!cp)
		return -ENOMEM;

	cp->node = of_node_get(np);
	cp->data = data;
	cp->get_hw = get;

	mutex_lock(&of_clk_mutex);
	list_add(&cp->link, &of_clk_providers);
	mutex_unlock(&of_clk_mutex);
	pr_debug("Added clk_hw provider from %pOF\n", np);

	clk_core_reparent_orphans();

	ret = of_clk_set_defaults(np, true);
	if (ret < 0)
		of_clk_del_provider(np);

	return ret;
}
EXPORT_SYMBOL_GPL(of_clk_add_hw_provider);

static void devm_of_clk_release_provider(struct device *dev, void *res)
{
	of_clk_del_provider(*(struct device_node **)res);
}

/*
 * We allow a child device to use its parent device as the clock provider node
 * for cases like MFD sub-devices where the child device driver wants to use
 * devm_*() APIs but not list the device in DT as a sub-node.
 */
static struct device_node *get_clk_provider_node(struct device *dev)
{
	struct device_node *np, *parent_np;

	np = dev->of_node;
	parent_np = dev->parent ? dev->parent->of_node : NULL;

	if (!of_find_property(np, "#clock-cells", NULL))
		if (of_find_property(parent_np, "#clock-cells", NULL))
			np = parent_np;

	return np;
}

/**
 * devm_of_clk_add_hw_provider() - Managed clk provider node registration
 * @dev: Device acting as the clock provider (used for DT node and lifetime)
 * @get: callback for decoding clk_hw
 * @data: context pointer for @get callback
 *
 * Registers clock provider for given device's node. If the device has no DT
 * node or if the device node lacks of clock provider information (#clock-cells)
 * then the parent device's node is scanned for this information. If parent node
 * has the #clock-cells then it is used in registration. Provider is
 * automatically released at device exit.
 *
 * Return: 0 on success or an errno on failure.
 */
int devm_of_clk_add_hw_provider(struct device *dev,
			struct clk_hw *(*get)(struct of_phandle_args *clkspec,
					      void *data),
			void *data)
{
	struct device_node **ptr, *np;
	int ret;

	ptr = devres_alloc(devm_of_clk_release_provider, sizeof(*ptr),
			   GFP_KERNEL);
	if (!ptr)
		return -ENOMEM;

	np = get_clk_provider_node(dev);
	ret = of_clk_add_hw_provider(np, get, data);
	if (!ret) {
		*ptr = np;
		devres_add(dev, ptr);
	} else {
		devres_free(ptr);
	}

	return ret;
}
EXPORT_SYMBOL_GPL(devm_of_clk_add_hw_provider);

/**
 * of_clk_del_provider() - Remove a previously registered clock provider
 * @np: Device node pointer associated with clock provider
 */
void of_clk_del_provider(struct device_node *np)
{
	struct of_clk_provider *cp;

	if (!np)
		return;

	mutex_lock(&of_clk_mutex);
	list_for_each_entry(cp, &of_clk_providers, link) {
		if (cp->node == np) {
			list_del(&cp->link);
			fwnode_dev_initialized(&np->fwnode, false);
			of_node_put(cp->node);
			kfree(cp);
			break;
		}
	}
	mutex_unlock(&of_clk_mutex);
}
EXPORT_SYMBOL_GPL(of_clk_del_provider);

static int devm_clk_provider_match(struct device *dev, void *res, void *data)
{
	struct device_node **np = res;

	if (WARN_ON(!np || !*np))
		return 0;

	return *np == data;
}

/**
 * devm_of_clk_del_provider() - Remove clock provider registered using devm
 * @dev: Device to whose lifetime the clock provider was bound
 */
void devm_of_clk_del_provider(struct device *dev)
{
	int ret;
	struct device_node *np = get_clk_provider_node(dev);

	ret = devres_release(dev, devm_of_clk_release_provider,
			     devm_clk_provider_match, np);

	WARN_ON(ret);
}
EXPORT_SYMBOL(devm_of_clk_del_provider);

/**
 * of_parse_clkspec() - Parse a DT clock specifier for a given device node
 * @np: device node to parse clock specifier from
 * @index: index of phandle to parse clock out of. If index < 0, @name is used
 * @name: clock name to find and parse. If name is NULL, the index is used
 * @out_args: Result of parsing the clock specifier
 *
 * Parses a device node's "clocks" and "clock-names" properties to find the
 * phandle and cells for the index or name that is desired. The resulting clock
 * specifier is placed into @out_args, or an errno is returned when there's a
 * parsing error. The @index argument is ignored if @name is non-NULL.
 *
 * Example:
 *
 * phandle1: clock-controller@1 {
 *	#clock-cells = <2>;
 * }
 *
 * phandle2: clock-controller@2 {
 *	#clock-cells = <1>;
 * }
 *
 * clock-consumer@3 {
 *	clocks = <&phandle1 1 2 &phandle2 3>;
 *	clock-names = "name1", "name2";
 * }
 *
 * To get a device_node for `clock-controller@2' node you may call this
 * function a few different ways:
 *
 *   of_parse_clkspec(clock-consumer@3, -1, "name2", &args);
 *   of_parse_clkspec(clock-consumer@3, 1, NULL, &args);
 *   of_parse_clkspec(clock-consumer@3, 1, "name2", &args);
 *
 * Return: 0 upon successfully parsing the clock specifier. Otherwise, -ENOENT
 * if @name is NULL or -EINVAL if @name is non-NULL and it can't be found in
 * the "clock-names" property of @np.
 */
static int of_parse_clkspec(const struct device_node *np, int index,
			    const char *name, struct of_phandle_args *out_args)
{
	int ret = -ENOENT;

	/* Walk up the tree of devices looking for a clock property that matches */
	while (np) {
		/*
		 * For named clocks, first look up the name in the
		 * "clock-names" property.  If it cannot be found, then index
		 * will be an error code and of_parse_phandle_with_args() will
		 * return -EINVAL.
		 */
		if (name)
			index = of_property_match_string(np, "clock-names", name);
		ret = of_parse_phandle_with_args(np, "clocks", "#clock-cells",
						 index, out_args);
		if (!ret)
			break;
		if (name && index >= 0)
			break;

		/*
		 * No matching clock found on this node.  If the parent node
		 * has a "clock-ranges" property, then we can try one of its
		 * clocks.
		 */
		np = np->parent;
		if (np && !of_get_property(np, "clock-ranges", NULL))
			break;
		index = 0;
	}

	return ret;
}

static struct clk_hw *
__of_clk_get_hw_from_provider(struct of_clk_provider *provider,
			      struct of_phandle_args *clkspec)
{
	struct clk *clk;

	if (provider->get_hw)
		return provider->get_hw(clkspec, provider->data);

	clk = provider->get(clkspec, provider->data);
	if (IS_ERR(clk))
		return ERR_CAST(clk);
	return __clk_get_hw(clk);
}

static struct clk_hw *
of_clk_get_hw_from_clkspec(struct of_phandle_args *clkspec)
{
	struct of_clk_provider *provider;
	struct clk_hw *hw = ERR_PTR(-EPROBE_DEFER);

	if (!clkspec)
		return ERR_PTR(-EINVAL);

	mutex_lock(&of_clk_mutex);
	list_for_each_entry(provider, &of_clk_providers, link) {
		if (provider->node == clkspec->np) {
			hw = __of_clk_get_hw_from_provider(provider, clkspec);
			if (!IS_ERR(hw))
				break;
		}
	}
	mutex_unlock(&of_clk_mutex);

	return hw;
}

/**
 * of_clk_get_from_provider() - Lookup a clock from a clock provider
 * @clkspec: pointer to a clock specifier data structure
 *
 * This function looks up a struct clk from the registered list of clock
 * providers, an input is a clock specifier data structure as returned
 * from the of_parse_phandle_with_args() function call.
 */
struct clk *of_clk_get_from_provider(struct of_phandle_args *clkspec)
{
	struct clk_hw *hw = of_clk_get_hw_from_clkspec(clkspec);

	return clk_hw_create_clk(NULL, hw, NULL, __func__);
}
EXPORT_SYMBOL_GPL(of_clk_get_from_provider);

struct clk_hw *of_clk_get_hw(struct device_node *np, int index,
			     const char *con_id)
{
	int ret;
	struct clk_hw *hw;
	struct of_phandle_args clkspec;

	ret = of_parse_clkspec(np, index, con_id, &clkspec);
	if (ret)
		return ERR_PTR(ret);

	hw = of_clk_get_hw_from_clkspec(&clkspec);
	of_node_put(clkspec.np);

	return hw;
}

static struct clk *__of_clk_get(struct device_node *np,
				int index, const char *dev_id,
				const char *con_id)
{
	struct clk_hw *hw = of_clk_get_hw(np, index, con_id);

	return clk_hw_create_clk(NULL, hw, dev_id, con_id);
}

struct clk *of_clk_get(struct device_node *np, int index)
{
	return __of_clk_get(np, index, np->full_name, NULL);
}
EXPORT_SYMBOL(of_clk_get);

/**
 * of_clk_get_by_name() - Parse and lookup a clock referenced by a device node
 * @np: pointer to clock consumer node
 * @name: name of consumer's clock input, or NULL for the first clock reference
 *
 * This function parses the clocks and clock-names properties,
 * and uses them to look up the struct clk from the registered list of clock
 * providers.
 */
struct clk *of_clk_get_by_name(struct device_node *np, const char *name)
{
	if (!np)
		return ERR_PTR(-ENOENT);

	return __of_clk_get(np, 0, np->full_name, name);
}
EXPORT_SYMBOL(of_clk_get_by_name);

/**
 * of_clk_get_parent_count() - Count the number of clocks a device node has
 * @np: device node to count
 *
 * Returns: The number of clocks that are possible parents of this node
 */
unsigned int of_clk_get_parent_count(const struct device_node *np)
{
	int count;

	count = of_count_phandle_with_args(np, "clocks", "#clock-cells");
	if (count < 0)
		return 0;

	return count;
}
EXPORT_SYMBOL_GPL(of_clk_get_parent_count);

const char *of_clk_get_parent_name(const struct device_node *np, int index)
{
	struct of_phandle_args clkspec;
	struct property *prop;
	const char *clk_name;
	const __be32 *vp;
	u32 pv;
	int rc;
	int count;
	struct clk *clk;

	rc = of_parse_phandle_with_args(np, "clocks", "#clock-cells", index,
					&clkspec);
	if (rc)
		return NULL;

	index = clkspec.args_count ? clkspec.args[0] : 0;
	count = 0;

	/* if there is an indices property, use it to transfer the index
	 * specified into an array offset for the clock-output-names property.
	 */
	of_property_for_each_u32(clkspec.np, "clock-indices", prop, vp, pv) {
		if (index == pv) {
			index = count;
			break;
		}
		count++;
	}
	/* We went off the end of 'clock-indices' without finding it */
	if (prop && !vp)
		return NULL;

	if (of_property_read_string_index(clkspec.np, "clock-output-names",
					  index,
					  &clk_name) < 0) {
		/*
		 * Best effort to get the name if the clock has been
		 * registered with the framework. If the clock isn't
		 * registered, we return the node name as the name of
		 * the clock as long as #clock-cells = 0.
		 */
		clk = of_clk_get_from_provider(&clkspec);
		if (IS_ERR(clk)) {
			if (clkspec.args_count == 0)
				clk_name = clkspec.np->name;
			else
				clk_name = NULL;
		} else {
			clk_name = __clk_get_name(clk);
			clk_put(clk);
		}
	}


	of_node_put(clkspec.np);
	return clk_name;
}
EXPORT_SYMBOL_GPL(of_clk_get_parent_name);

/**
 * of_clk_parent_fill() - Fill @parents with names of @np's parents and return
 * number of parents
 * @np: Device node pointer associated with clock provider
 * @parents: pointer to char array that hold the parents' names
 * @size: size of the @parents array
 *
 * Return: number of parents for the clock node.
 */
int of_clk_parent_fill(struct device_node *np, const char **parents,
		       unsigned int size)
{
	unsigned int i = 0;

	while (i < size && (parents[i] = of_clk_get_parent_name(np, i)) != NULL)
		i++;

	return i;
}
EXPORT_SYMBOL_GPL(of_clk_parent_fill);

struct clock_provider {
	void (*clk_init_cb)(struct device_node *);
	struct device_node *np;
	struct list_head node;
};

/*
 * This function looks for a parent clock. If there is one, then it
 * checks that the provider for this parent clock was initialized, in
 * this case the parent clock will be ready.
 */
static int parent_ready(struct device_node *np)
{
	int i = 0;

	while (true) {
		struct clk *clk = of_clk_get(np, i);

		/* this parent is ready we can check the next one */
		if (!IS_ERR(clk)) {
			clk_put(clk);
			i++;
			continue;
		}

		/* at least one parent is not ready, we exit now */
		if (PTR_ERR(clk) == -EPROBE_DEFER)
			return 0;

		/*
		 * Here we make assumption that the device tree is
		 * written correctly. So an error means that there is
		 * no more parent. As we didn't exit yet, then the
		 * previous parent are ready. If there is no clock
		 * parent, no need to wait for them, then we can
		 * consider their absence as being ready
		 */
		return 1;
	}
}

/**
 * of_clk_detect_critical() - set CLK_IS_CRITICAL flag from Device Tree
 * @np: Device node pointer associated with clock provider
 * @index: clock index
 * @flags: pointer to top-level framework flags
 *
 * Detects if the clock-critical property exists and, if so, sets the
 * corresponding CLK_IS_CRITICAL flag.
 *
 * Do not use this function. It exists only for legacy Device Tree
 * bindings, such as the one-clock-per-node style that are outdated.
 * Those bindings typically put all clock data into .dts and the Linux
 * driver has no clock data, thus making it impossible to set this flag
 * correctly from the driver. Only those drivers may call
 * of_clk_detect_critical from their setup functions.
 *
 * Return: error code or zero on success
 */
int of_clk_detect_critical(struct device_node *np, int index,
			   unsigned long *flags)
{
	struct property *prop;
	const __be32 *cur;
	uint32_t idx;

	if (!np || !flags)
		return -EINVAL;

	of_property_for_each_u32(np, "clock-critical", prop, cur, idx)
		if (index == idx)
			*flags |= CLK_IS_CRITICAL;

	return 0;
}

/**
 * of_clk_init() - Scan and init clock providers from the DT
 * @matches: array of compatible values and init functions for providers.
 *
 * This function scans the device tree for matching clock providers
 * and calls their initialization functions. It also does it by trying
 * to follow the dependencies.
 */
void __init of_clk_init(const struct of_device_id *matches)
{
	const struct of_device_id *match;
	struct device_node *np;
	struct clock_provider *clk_provider, *next;
	bool is_init_done;
	bool force = false;
	LIST_HEAD(clk_provider_list);

	if (!matches)
		matches = &__clk_of_table;

	/* First prepare the list of the clocks providers */
	for_each_matching_node_and_match(np, matches, &match) {
		struct clock_provider *parent;

		if (!of_device_is_available(np))
			continue;

		parent = kzalloc(sizeof(*parent), GFP_KERNEL);
		if (!parent) {
			list_for_each_entry_safe(clk_provider, next,
						 &clk_provider_list, node) {
				list_del(&clk_provider->node);
				of_node_put(clk_provider->np);
				kfree(clk_provider);
			}
			of_node_put(np);
			return;
		}

		parent->clk_init_cb = match->data;
		parent->np = of_node_get(np);
		list_add_tail(&parent->node, &clk_provider_list);
	}

	while (!list_empty(&clk_provider_list)) {
		is_init_done = false;
		list_for_each_entry_safe(clk_provider, next,
					&clk_provider_list, node) {
			if (force || parent_ready(clk_provider->np)) {

				/* Don't populate platform devices */
				of_node_set_flag(clk_provider->np,
						 OF_POPULATED);

				clk_provider->clk_init_cb(clk_provider->np);
				of_clk_set_defaults(clk_provider->np, true);

				list_del(&clk_provider->node);
				of_node_put(clk_provider->np);
				kfree(clk_provider);
				is_init_done = true;
			}
		}

		/*
		 * We didn't manage to initialize any of the
		 * remaining providers during the last loop, so now we
		 * initialize all the remaining ones unconditionally
		 * in case the clock parent was not mandatory
		 */
		if (!is_init_done)
			force = true;
	}
}
#endif<|MERGE_RESOLUTION|>--- conflicted
+++ resolved
@@ -1322,12 +1322,6 @@
 	if (core->prepare_count)
 		return;
 
-<<<<<<< HEAD
-	if (core->flags & CLK_IGNORE_UNUSED)
-		return;
-
-=======
->>>>>>> 39fbb15b
 	if (clk_core_is_prepared(core)) {
 		trace_clk_unprepare(core);
 		if (core->ops->unprepare_unused)
