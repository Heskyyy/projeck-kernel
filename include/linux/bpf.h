--- conflicted
+++ resolved
@@ -185,18 +185,13 @@
 		struct rcu_head rcu;
 	};
 	struct mutex freeze_mutex;
-#ifdef __GENKSYMS__
+
 	/* Preserve the CRC change that commit 33fe044f6a9e ("bpf: Fix toctou on
 	 * read-only map's constant scalar tracking") caused.
 	 */
 	u64 writecnt;
-#else
 	atomic64_t writecnt;
-<<<<<<< HEAD
-#endif
-=======
 	bool free_after_mult_rcu_gp;
->>>>>>> dfa38259
 };
 
 static inline bool map_value_has_spin_lock(const struct bpf_map *map)
