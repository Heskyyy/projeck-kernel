--- conflicted
+++ resolved
@@ -44,10 +44,6 @@
 	int *ret),
 	TP_ARGS(sd, fi, ret));
 
-<<<<<<< HEAD
-#ifdef CONFIG_MTK_CAMSYS_VENDOR_HOOK
-=======
->>>>>>> bd50b5dc
 DECLARE_RESTRICTED_HOOK(android_rvh_v4l2subdev_set_selection,
 	TP_PROTO(struct v4l2_subdev *sd, struct v4l2_subdev_pad_config *pad,
 	struct v4l2_subdev_selection *sel, int *ret),
@@ -62,11 +58,7 @@
 	TP_PROTO(struct v4l2_subdev *sd, struct v4l2_subdev_frame_interval *fi,
 	int *ret),
 	TP_ARGS(sd, fi, ret), 1);
-<<<<<<< HEAD
-#endif
-=======
 
->>>>>>> bd50b5dc
 #endif /* _TRACE_HOOK_V4L2CORE_H */
 /* This part must be outside protection */
 #include <trace/define_trace.h>
