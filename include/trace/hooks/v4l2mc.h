/* SPDX-License-Identifier: GPL-2.0 */
#undef TRACE_SYSTEM
#define TRACE_SYSTEM v4l2mc

#define TRACE_INCLUDE_PATH trace/hooks

#if !defined(_TRACE_HOOK_V4L2MC_H) || defined(TRACE_HEADER_MULTI_READ)
#define _TRACE_HOOK_V4L2MC_H

#include <linux/tracepoint.h>
#include <trace/hooks/vendor_hooks.h>

struct media_link;
struct media_link_desc;
DECLARE_HOOK(android_vh_media_device_setup_link,
	TP_PROTO(struct media_link *link, struct media_link_desc *linkd, int *ret),
	TP_ARGS(link, linkd, ret));

<<<<<<< HEAD
#ifdef CONFIG_MTK_CAMSYS_VENDOR_HOOK
=======
>>>>>>> bd50b5dc
DECLARE_RESTRICTED_HOOK(android_rvh_media_device_setup_link,
	TP_PROTO(struct media_link *link,
	struct media_link_desc *linkd, int *ret),
	TP_ARGS(link, linkd, ret), 1);
<<<<<<< HEAD
#endif
=======

>>>>>>> bd50b5dc
#endif /* _TRACE_HOOK_V4L2MC_H */
/* This part must be outside protection */
#include <trace/define_trace.h>
<|MERGE_RESOLUTION|>--- conflicted
+++ resolved
@@ -16,19 +16,11 @@
 	TP_PROTO(struct media_link *link, struct media_link_desc *linkd, int *ret),
 	TP_ARGS(link, linkd, ret));
 
-<<<<<<< HEAD
-#ifdef CONFIG_MTK_CAMSYS_VENDOR_HOOK
-=======
->>>>>>> bd50b5dc
 DECLARE_RESTRICTED_HOOK(android_rvh_media_device_setup_link,
 	TP_PROTO(struct media_link *link,
 	struct media_link_desc *linkd, int *ret),
 	TP_ARGS(link, linkd, ret), 1);
-<<<<<<< HEAD
-#endif
-=======
 
->>>>>>> bd50b5dc
 #endif /* _TRACE_HOOK_V4L2MC_H */
 /* This part must be outside protection */
 #include <trace/define_trace.h>
