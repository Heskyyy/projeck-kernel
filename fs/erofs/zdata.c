// SPDX-License-Identifier: GPL-2.0-only
/*
 * Copyright (C) 2018 HUAWEI, Inc.
 *             https://www.huawei.com/
 * Created by Gao Xiang <gaoxiang25@huawei.com>
 */
#include "zdata.h"
#include "compress.h"
#include <linux/prefetch.h>

#include <trace/events/erofs.h>

/*
 * since pclustersize is variable for big pcluster feature, introduce slab
 * pools implementation for different pcluster sizes.
 */
struct z_erofs_pcluster_slab {
	struct kmem_cache *slab;
	unsigned int maxpages;
	char name[48];
};

#define _PCLP(n) { .maxpages = n }

static struct z_erofs_pcluster_slab pcluster_pool[] __read_mostly = {
	_PCLP(1), _PCLP(4), _PCLP(16), _PCLP(64), _PCLP(128),
	_PCLP(Z_EROFS_PCLUSTER_MAX_PAGES)
};

static void z_erofs_destroy_pcluster_pool(void)
{
	int i;

	for (i = 0; i < ARRAY_SIZE(pcluster_pool); ++i) {
		if (!pcluster_pool[i].slab)
			continue;
		kmem_cache_destroy(pcluster_pool[i].slab);
		pcluster_pool[i].slab = NULL;
	}
}

static int z_erofs_create_pcluster_pool(void)
{
	struct z_erofs_pcluster_slab *pcs;
	struct z_erofs_pcluster *a;
	unsigned int size;

	for (pcs = pcluster_pool;
	     pcs < pcluster_pool + ARRAY_SIZE(pcluster_pool); ++pcs) {
		size = struct_size(a, compressed_pages, pcs->maxpages);

		sprintf(pcs->name, "erofs_pcluster-%u", pcs->maxpages);
		pcs->slab = kmem_cache_create(pcs->name, size, 0,
					      SLAB_RECLAIM_ACCOUNT, NULL);
		if (pcs->slab)
			continue;

		z_erofs_destroy_pcluster_pool();
		return -ENOMEM;
	}
	return 0;
}

static struct z_erofs_pcluster *z_erofs_alloc_pcluster(unsigned int nrpages)
{
	int i;

	for (i = 0; i < ARRAY_SIZE(pcluster_pool); ++i) {
		struct z_erofs_pcluster_slab *pcs = pcluster_pool + i;
		struct z_erofs_pcluster *pcl;

		if (nrpages > pcs->maxpages)
			continue;

		pcl = kmem_cache_zalloc(pcs->slab, GFP_NOFS);
		if (!pcl)
			return ERR_PTR(-ENOMEM);
		pcl->pclusterpages = nrpages;
		return pcl;
	}
	return ERR_PTR(-EINVAL);
}

static void z_erofs_free_pcluster(struct z_erofs_pcluster *pcl)
{
	int i;

	for (i = 0; i < ARRAY_SIZE(pcluster_pool); ++i) {
		struct z_erofs_pcluster_slab *pcs = pcluster_pool + i;

		if (pcl->pclusterpages > pcs->maxpages)
			continue;

		kmem_cache_free(pcs->slab, pcl);
		return;
	}
	DBG_BUGON(1);
}

/*
 * a compressed_pages[] placeholder in order to avoid
 * being filled with file pages for in-place decompression.
 */
#define PAGE_UNALLOCATED     ((void *)0x5F0E4B1D)

/* how to allocate cached pages for a pcluster */
enum z_erofs_cache_alloctype {
	DONTALLOC,	/* don't allocate any cached pages */
	DELAYEDALLOC,	/* delayed allocation (at the time of submitting io) */
	/*
	 * try to use cached I/O if page allocation succeeds or fallback
	 * to in-place I/O instead to avoid any direct reclaim.
	 */
	TRYALLOC,
};

/*
 * tagged pointer with 1-bit tag for all compressed pages
 * tag 0 - the page is just found with an extra page reference
 */
typedef tagptr1_t compressed_page_t;

#define tag_compressed_page_justfound(page) \
	tagptr_fold(compressed_page_t, page, 1)

static struct workqueue_struct *z_erofs_workqueue __read_mostly;

void z_erofs_exit_zip_subsystem(void)
{
	destroy_workqueue(z_erofs_workqueue);
	z_erofs_destroy_pcluster_pool();
}

static inline int z_erofs_init_workqueue(void)
{
	const unsigned int onlinecpus = num_possible_cpus();

	/*
	 * no need to spawn too many threads, limiting threads could minimum
	 * scheduling overhead, perhaps per-CPU threads should be better?
	 */
	z_erofs_workqueue = alloc_workqueue("erofs_unzipd",
					    WQ_UNBOUND | WQ_HIGHPRI,
					    onlinecpus + onlinecpus / 4);
	return z_erofs_workqueue ? 0 : -ENOMEM;
}

int __init z_erofs_init_zip_subsystem(void)
{
	int err = z_erofs_create_pcluster_pool();

	if (err)
		return err;
	err = z_erofs_init_workqueue();
	if (err)
		z_erofs_destroy_pcluster_pool();
	return err;
}

enum z_erofs_collectmode {
	COLLECT_SECONDARY,
	COLLECT_PRIMARY,
	/*
	 * The current collection was the tail of an exist chain, in addition
	 * that the previous processed chained collections are all decided to
	 * be hooked up to it.
	 * A new chain will be created for the remaining collections which are
	 * not processed yet, therefore different from COLLECT_PRIMARY_FOLLOWED,
	 * the next collection cannot reuse the whole page safely in
	 * the following scenario:
	 *  ________________________________________________________________
	 * |      tail (partial) page     |       head (partial) page       |
	 * |   (belongs to the next cl)   |   (belongs to the current cl)   |
	 * |_______PRIMARY_FOLLOWED_______|________PRIMARY_HOOKED___________|
	 */
	COLLECT_PRIMARY_HOOKED,
	/*
	 * a weak form of COLLECT_PRIMARY_FOLLOWED, the difference is that it
	 * could be dispatched into bypass queue later due to uptodated managed
	 * pages. All related online pages cannot be reused for inplace I/O (or
	 * pagevec) since it can be directly decoded without I/O submission.
	 */
	COLLECT_PRIMARY_FOLLOWED_NOINPLACE,
	/*
	 * The current collection has been linked with the owned chain, and
	 * could also be linked with the remaining collections, which means
	 * if the processing page is the tail page of the collection, thus
	 * the current collection can safely use the whole page (since
	 * the previous collection is under control) for in-place I/O, as
	 * illustrated below:
	 *  ________________________________________________________________
	 * |  tail (partial) page |          head (partial) page           |
	 * |  (of the current cl) |      (of the previous collection)      |
	 * |  PRIMARY_FOLLOWED or |                                        |
	 * |_____PRIMARY_HOOKED___|____________PRIMARY_FOLLOWED____________|
	 *
	 * [  (*) the above page can be used as inplace I/O.               ]
	 */
	COLLECT_PRIMARY_FOLLOWED,
};

struct z_erofs_collector {
	struct z_erofs_pagevec_ctor vector;

	struct z_erofs_pcluster *pcl, *tailpcl;
	struct z_erofs_collection *cl;
	/* a pointer used to pick up inplace I/O pages */
	struct page **icpage_ptr;
	z_erofs_next_pcluster_t owned_head;

	enum z_erofs_collectmode mode;
};

struct z_erofs_decompress_frontend {
	struct inode *const inode;

	struct z_erofs_collector clt;
	struct erofs_map_blocks map;

	bool readahead;
	/* used for applying cache strategy on the fly */
	bool backmost;
	erofs_off_t headoffset;
};

#define COLLECTOR_INIT() { \
	.owned_head = Z_EROFS_PCLUSTER_TAIL, \
	.mode = COLLECT_PRIMARY_FOLLOWED }

#define DECOMPRESS_FRONTEND_INIT(__i) { \
	.inode = __i, .clt = COLLECTOR_INIT(), \
	.backmost = true, }

static struct page *z_pagemap_global[Z_EROFS_VMAP_GLOBAL_PAGES];
static DEFINE_MUTEX(z_pagemap_global_lock);

static void preload_compressed_pages(struct z_erofs_collector *clt,
				     struct address_space *mc,
				     enum z_erofs_cache_alloctype type,
				     struct list_head *pagepool)
{
	struct z_erofs_pcluster *pcl = clt->pcl;
	bool standalone = true;
	gfp_t gfp = (mapping_gfp_mask(mc) & ~__GFP_DIRECT_RECLAIM) |
			__GFP_NOMEMALLOC | __GFP_NORETRY | __GFP_NOWARN;
	struct page **pages;
	pgoff_t index;

	if (clt->mode < COLLECT_PRIMARY_FOLLOWED)
		return;

	pages = pcl->compressed_pages;
	index = pcl->obj.index;
	for (; index < pcl->obj.index + pcl->pclusterpages; ++index, ++pages) {
		struct page *page;
		compressed_page_t t;
		struct page *newpage = NULL;

		/* the compressed page was loaded before */
		if (READ_ONCE(*pages))
			continue;

		page = find_get_page(mc, index);

		if (page) {
			t = tag_compressed_page_justfound(page);
		} else {
			/* I/O is needed, no possible to decompress directly */
			standalone = false;
			switch (type) {
			case DELAYEDALLOC:
				t = tagptr_init(compressed_page_t,
						PAGE_UNALLOCATED);
				break;
			case TRYALLOC:
				newpage = erofs_allocpage(pagepool, gfp);
				if (!newpage)
					continue;
				set_page_private(newpage,
						 Z_EROFS_PREALLOCATED_PAGE);
				t = tag_compressed_page_justfound(newpage);
				break;
			default:        /* DONTALLOC */
				continue;
			}
		}

		if (!cmpxchg_relaxed(pages, NULL, tagptr_cast_ptr(t)))
			continue;

		if (page) {
			put_page(page);
		} else if (newpage) {
			set_page_private(newpage, 0);
			list_add(&newpage->lru, pagepool);
		}
	}

	/*
	 * don't do inplace I/O if all compressed pages are available in
	 * managed cache since it can be moved to the bypass queue instead.
	 */
	if (standalone)
		clt->mode = COLLECT_PRIMARY_FOLLOWED_NOINPLACE;
}

/* called by erofs_shrinker to get rid of all compressed_pages */
int erofs_try_to_free_all_cached_pages(struct erofs_sb_info *sbi,
				       struct erofs_workgroup *grp)
{
	struct z_erofs_pcluster *const pcl =
		container_of(grp, struct z_erofs_pcluster, obj);
	struct address_space *const mapping = MNGD_MAPPING(sbi);
	int i;

	/*
	 * refcount of workgroup is now freezed as 1,
	 * therefore no need to worry about available decompression users.
	 */
	for (i = 0; i < pcl->pclusterpages; ++i) {
		struct page *page = pcl->compressed_pages[i];

		if (!page)
			continue;

		/* block other users from reclaiming or migrating the page */
		if (!trylock_page(page))
			return -EBUSY;

		if (page->mapping != mapping)
			continue;

		/* barrier is implied in the following 'unlock_page' */
		WRITE_ONCE(pcl->compressed_pages[i], NULL);
		detach_page_private(page);
		unlock_page(page);
	}
	return 0;
}

int erofs_try_to_free_cached_page(struct address_space *mapping,
				  struct page *page)
{
	struct z_erofs_pcluster *const pcl = (void *)page_private(page);
	int ret = 0;	/* 0 - busy */

	if (erofs_workgroup_try_to_freeze(&pcl->obj, 1)) {
		unsigned int i;

		for (i = 0; i < pcl->pclusterpages; ++i) {
			if (pcl->compressed_pages[i] == page) {
				WRITE_ONCE(pcl->compressed_pages[i], NULL);
				ret = 1;
				break;
			}
		}
		erofs_workgroup_unfreeze(&pcl->obj, 1);

		if (ret)
			detach_page_private(page);
	}
	return ret;
}

/* page_type must be Z_EROFS_PAGE_TYPE_EXCLUSIVE */
static bool z_erofs_try_inplace_io(struct z_erofs_collector *clt,
				   struct page *page)
{
	struct z_erofs_pcluster *const pcl = clt->pcl;

	while (clt->icpage_ptr > pcl->compressed_pages)
		if (!cmpxchg(--clt->icpage_ptr, NULL, page))
			return true;
	return false;
}

/* callers must be with collection lock held */
static int z_erofs_attach_page(struct z_erofs_collector *clt,
			       struct page *page, enum z_erofs_page_type type,
			       bool pvec_safereuse)
{
	int ret;

	/* give priority for inplaceio */
	if (clt->mode >= COLLECT_PRIMARY &&
	    type == Z_EROFS_PAGE_TYPE_EXCLUSIVE &&
	    z_erofs_try_inplace_io(clt, page))
		return 0;

	ret = z_erofs_pagevec_enqueue(&clt->vector, page, type,
				      pvec_safereuse);
	clt->cl->vcnt += (unsigned int)ret;
	return ret ? 0 : -EAGAIN;
}

static enum z_erofs_collectmode
try_to_claim_pcluster(struct z_erofs_pcluster *pcl,
		      z_erofs_next_pcluster_t *owned_head)
{
	/* let's claim these following types of pclusters */
retry:
	if (pcl->next == Z_EROFS_PCLUSTER_NIL) {
		/* type 1, nil pcluster */
		if (cmpxchg(&pcl->next, Z_EROFS_PCLUSTER_NIL,
			    *owned_head) != Z_EROFS_PCLUSTER_NIL)
			goto retry;

		*owned_head = &pcl->next;
		/* lucky, I am the followee :) */
		return COLLECT_PRIMARY_FOLLOWED;
	} else if (pcl->next == Z_EROFS_PCLUSTER_TAIL) {
		/*
		 * type 2, link to the end of a existing open chain,
		 * be careful that its submission itself is governed
		 * by the original owned chain.
		 */
		if (cmpxchg(&pcl->next, Z_EROFS_PCLUSTER_TAIL,
			    *owned_head) != Z_EROFS_PCLUSTER_TAIL)
			goto retry;
		*owned_head = Z_EROFS_PCLUSTER_TAIL;
		return COLLECT_PRIMARY_HOOKED;
	}
	return COLLECT_PRIMARY;	/* :( better luck next time */
}

static int z_erofs_lookup_collection(struct z_erofs_collector *clt,
				     struct inode *inode,
				     struct erofs_map_blocks *map)
{
	struct z_erofs_pcluster *pcl = clt->pcl;
	struct z_erofs_collection *cl;
	unsigned int length;

	/* to avoid unexpected loop formed by corrupted images */
	if (clt->owned_head == &pcl->next || pcl == clt->tailpcl) {
		DBG_BUGON(1);
		return -EFSCORRUPTED;
	}

	cl = z_erofs_primarycollection(pcl);
	if (cl->pageofs != (map->m_la & ~PAGE_MASK)) {
		DBG_BUGON(1);
		return -EFSCORRUPTED;
	}

	length = READ_ONCE(pcl->length);
	if (length & Z_EROFS_PCLUSTER_FULL_LENGTH) {
		if ((map->m_llen << Z_EROFS_PCLUSTER_LENGTH_BIT) > length) {
			DBG_BUGON(1);
			return -EFSCORRUPTED;
		}
	} else {
		unsigned int llen = map->m_llen << Z_EROFS_PCLUSTER_LENGTH_BIT;

		if (map->m_flags & EROFS_MAP_FULL_MAPPED)
			llen |= Z_EROFS_PCLUSTER_FULL_LENGTH;

		while (llen > length &&
		       length != cmpxchg_relaxed(&pcl->length, length, llen)) {
			cpu_relax();
			length = READ_ONCE(pcl->length);
		}
	}
	mutex_lock(&cl->lock);
	/* used to check tail merging loop due to corrupted images */
	if (clt->owned_head == Z_EROFS_PCLUSTER_TAIL)
		clt->tailpcl = pcl;
	clt->mode = try_to_claim_pcluster(pcl, &clt->owned_head);
	/* clean tailpcl if the current owned_head is Z_EROFS_PCLUSTER_TAIL */
	if (clt->owned_head == Z_EROFS_PCLUSTER_TAIL)
		clt->tailpcl = NULL;
	clt->cl = cl;
	return 0;
}

static int z_erofs_register_collection(struct z_erofs_collector *clt,
				       struct inode *inode,
				       struct erofs_map_blocks *map)
{
	struct z_erofs_pcluster *pcl;
	struct z_erofs_collection *cl;
	struct erofs_workgroup *grp;
	int err;

	/* no available pcluster, let's allocate one */
	pcl = z_erofs_alloc_pcluster(map->m_plen >> PAGE_SHIFT);
	if (IS_ERR(pcl))
		return PTR_ERR(pcl);

	atomic_set(&pcl->obj.refcount, 1);
	pcl->obj.index = map->m_pa >> PAGE_SHIFT;

	pcl->length = (map->m_llen << Z_EROFS_PCLUSTER_LENGTH_BIT) |
		(map->m_flags & EROFS_MAP_FULL_MAPPED ?
			Z_EROFS_PCLUSTER_FULL_LENGTH : 0);

	if (map->m_flags & EROFS_MAP_ZIPPED)
		pcl->algorithmformat = Z_EROFS_COMPRESSION_LZ4;
	else
		pcl->algorithmformat = Z_EROFS_COMPRESSION_SHIFTED;

	/* new pclusters should be claimed as type 1, primary and followed */
	pcl->next = clt->owned_head;
	clt->mode = COLLECT_PRIMARY_FOLLOWED;

	cl = z_erofs_primarycollection(pcl);
	cl->pageofs = map->m_la & ~PAGE_MASK;

	/*
	 * lock all primary followed works before visible to others
	 * and mutex_trylock *never* fails for a new pcluster.
	 */
	mutex_init(&cl->lock);
	DBG_BUGON(!mutex_trylock(&cl->lock));

	grp = erofs_insert_workgroup(inode->i_sb, &pcl->obj);
	if (IS_ERR(grp)) {
		err = PTR_ERR(grp);
		goto err_out;
	}

	if (grp != &pcl->obj) {
		clt->pcl = container_of(grp, struct z_erofs_pcluster, obj);
		err = -EEXIST;
		goto err_out;
	}
	/* used to check tail merging loop due to corrupted images */
	if (clt->owned_head == Z_EROFS_PCLUSTER_TAIL)
		clt->tailpcl = pcl;
	clt->owned_head = &pcl->next;
	clt->pcl = pcl;
	clt->cl = cl;
	return 0;

err_out:
	mutex_unlock(&cl->lock);
	z_erofs_free_pcluster(pcl);
	return err;
}

static int z_erofs_collector_begin(struct z_erofs_collector *clt,
				   struct inode *inode,
				   struct erofs_map_blocks *map)
{
	struct erofs_workgroup *grp;
	int ret;

	DBG_BUGON(clt->cl);

	/* must be Z_EROFS_PCLUSTER_TAIL or pointed to previous collection */
	DBG_BUGON(clt->owned_head == Z_EROFS_PCLUSTER_NIL);
	DBG_BUGON(clt->owned_head == Z_EROFS_PCLUSTER_TAIL_CLOSED);

	if (!PAGE_ALIGNED(map->m_pa)) {
		DBG_BUGON(1);
		return -EINVAL;
	}

	grp = erofs_find_workgroup(inode->i_sb, map->m_pa >> PAGE_SHIFT);
	if (grp) {
		clt->pcl = container_of(grp, struct z_erofs_pcluster, obj);
	} else {
		ret = z_erofs_register_collection(clt, inode, map);

		if (!ret)
			goto out;
		if (ret != -EEXIST)
			return ret;
	}

	ret = z_erofs_lookup_collection(clt, inode, map);
	if (ret) {
		erofs_workgroup_put(&clt->pcl->obj);
		return ret;
	}

out:
	z_erofs_pagevec_ctor_init(&clt->vector, Z_EROFS_NR_INLINE_PAGEVECS,
				  clt->cl->pagevec, clt->cl->vcnt);

	/* since file-backed online pages are traversed in reverse order */
	clt->icpage_ptr = clt->pcl->compressed_pages + clt->pcl->pclusterpages;
	return 0;
}

/*
 * keep in mind that no referenced pclusters will be freed
 * only after a RCU grace period.
 */
static void z_erofs_rcu_callback(struct rcu_head *head)
{
	struct z_erofs_collection *const cl =
		container_of(head, struct z_erofs_collection, rcu);

	z_erofs_free_pcluster(container_of(cl, struct z_erofs_pcluster,
					   primary_collection));
}

void erofs_workgroup_free_rcu(struct erofs_workgroup *grp)
{
	struct z_erofs_pcluster *const pcl =
		container_of(grp, struct z_erofs_pcluster, obj);
	struct z_erofs_collection *const cl = z_erofs_primarycollection(pcl);

	call_rcu(&cl->rcu, z_erofs_rcu_callback);
}

static void z_erofs_collection_put(struct z_erofs_collection *cl)
{
	struct z_erofs_pcluster *const pcl =
		container_of(cl, struct z_erofs_pcluster, primary_collection);

	erofs_workgroup_put(&pcl->obj);
}

static bool z_erofs_collector_end(struct z_erofs_collector *clt)
{
	struct z_erofs_collection *cl = clt->cl;

	if (!cl)
		return false;

	z_erofs_pagevec_ctor_exit(&clt->vector, false);
	mutex_unlock(&cl->lock);

	/*
	 * if all pending pages are added, don't hold its reference
	 * any longer if the pcluster isn't hosted by ourselves.
	 */
	if (clt->mode < COLLECT_PRIMARY_FOLLOWED_NOINPLACE)
		z_erofs_collection_put(cl);

	clt->cl = NULL;
	return true;
}

static bool should_alloc_managed_pages(struct z_erofs_decompress_frontend *fe,
				       unsigned int cachestrategy,
				       erofs_off_t la)
{
	if (cachestrategy <= EROFS_ZIP_CACHE_DISABLED)
		return false;

	if (fe->backmost)
		return true;

	return cachestrategy >= EROFS_ZIP_CACHE_READAROUND &&
		la < fe->headoffset;
}

static int z_erofs_do_read_page(struct z_erofs_decompress_frontend *fe,
				struct page *page, struct list_head *pagepool)
{
	struct inode *const inode = fe->inode;
	struct erofs_sb_info *const sbi = EROFS_I_SB(inode);
	struct erofs_map_blocks *const map = &fe->map;
	struct z_erofs_collector *const clt = &fe->clt;
	const loff_t offset = page_offset(page);
	bool tight = true;

	enum z_erofs_cache_alloctype cache_strategy;
	enum z_erofs_page_type page_type;
	unsigned int cur, end, spiltted, index;
	int err = 0;

	/* register locked file pages as online pages in pack */
	z_erofs_onlinepage_init(page);

	spiltted = 0;
	end = PAGE_SIZE;
repeat:
	cur = end - 1;

	/* lucky, within the range of the current map_blocks */
	if (offset + cur >= map->m_la &&
	    offset + cur < map->m_la + map->m_llen) {
		/* didn't get a valid collection previously (very rare) */
		if (!clt->cl)
			goto restart_now;
		goto hitted;
	}

	/* go ahead the next map_blocks */
	erofs_dbg("%s: [out-of-range] pos %llu", __func__, offset + cur);

	if (z_erofs_collector_end(clt))
		fe->backmost = false;

	map->m_la = offset + cur;
	map->m_llen = 0;
	err = z_erofs_map_blocks_iter(inode, map, 0);
	if (err)
		goto err_out;

restart_now:
	if (!(map->m_flags & EROFS_MAP_MAPPED))
		goto hitted;

	err = z_erofs_collector_begin(clt, inode, map);
	if (err)
		goto err_out;

	/* preload all compressed pages (maybe downgrade role if necessary) */
	if (should_alloc_managed_pages(fe, sbi->ctx.cache_strategy, map->m_la))
		cache_strategy = TRYALLOC;
	else
		cache_strategy = DONTALLOC;

	preload_compressed_pages(clt, MNGD_MAPPING(sbi),
				 cache_strategy, pagepool);

hitted:
	/*
	 * Ensure the current partial page belongs to this submit chain rather
	 * than other concurrent submit chains or the noio(bypass) chain since
	 * those chains are handled asynchronously thus the page cannot be used
	 * for inplace I/O or pagevec (should be processed in strict order.)
	 */
	tight &= (clt->mode >= COLLECT_PRIMARY_HOOKED &&
		  clt->mode != COLLECT_PRIMARY_FOLLOWED_NOINPLACE);

	cur = end - min_t(unsigned int, offset + end - map->m_la, end);
	if (!(map->m_flags & EROFS_MAP_MAPPED)) {
		zero_user_segment(page, cur, end);
		goto next_part;
	}

	/* let's derive page type */
	page_type = cur ? Z_EROFS_VLE_PAGE_TYPE_HEAD :
		(!spiltted ? Z_EROFS_PAGE_TYPE_EXCLUSIVE :
			(tight ? Z_EROFS_PAGE_TYPE_EXCLUSIVE :
				Z_EROFS_VLE_PAGE_TYPE_TAIL_SHARED));

	if (cur)
		tight &= (clt->mode >= COLLECT_PRIMARY_FOLLOWED);

retry:
	err = z_erofs_attach_page(clt, page, page_type,
				  clt->mode >= COLLECT_PRIMARY_FOLLOWED);
<<<<<<< HEAD
	/* should allocate an additional staging page for pagevec */
=======
	/* should allocate an additional short-lived page for pagevec */
>>>>>>> 32432740
	if (err == -EAGAIN) {
		struct page *const newpage =
				alloc_page(GFP_NOFS | __GFP_NOFAIL);

		set_page_private(newpage, Z_EROFS_SHORTLIVED_PAGE);
		err = z_erofs_attach_page(clt, newpage,
					  Z_EROFS_PAGE_TYPE_EXCLUSIVE, true);
		if (!err)
			goto retry;
	}

	if (err)
		goto err_out;

	index = page->index - (map->m_la >> PAGE_SHIFT);

	z_erofs_onlinepage_fixup(page, index, true);

	/* bump up the number of spiltted parts of a page */
	++spiltted;
	/* also update nr_pages */
	clt->cl->nr_pages = max_t(pgoff_t, clt->cl->nr_pages, index + 1);
next_part:
	/* can be used for verification */
	map->m_llen = offset + cur - map->m_la;

	end = cur;
	if (end > 0)
		goto repeat;

out:
	z_erofs_onlinepage_endio(page);

	erofs_dbg("%s, finish page: %pK spiltted: %u map->m_llen %llu",
		  __func__, page, spiltted, map->m_llen);
	return err;

	/* if some error occurred while processing this page */
err_out:
	SetPageError(page);
	goto out;
}

static void z_erofs_decompressqueue_work(struct work_struct *work);
static void z_erofs_decompress_kickoff(struct z_erofs_decompressqueue *io,
				       bool sync, int bios)
{
	struct erofs_sb_info *const sbi = EROFS_SB(io->sb);

	/* wake up the caller thread for sync decompression */
	if (sync) {
		unsigned long flags;

		spin_lock_irqsave(&io->u.wait.lock, flags);
		if (!atomic_add_return(bios, &io->pending_bios))
			wake_up_locked(&io->u.wait);
		spin_unlock_irqrestore(&io->u.wait.lock, flags);
		return;
	}

	if (atomic_add_return(bios, &io->pending_bios))
		return;
	/* Use workqueue and sync decompression for atomic contexts only */
	if (in_atomic() || irqs_disabled()) {
		queue_work(z_erofs_workqueue, &io->u.work);
		sbi->ctx.readahead_sync_decompress = true;
		return;
	}
	z_erofs_decompressqueue_work(&io->u.work);
}

static bool z_erofs_page_is_invalidated(struct page *page)
{
	return !page->mapping && !z_erofs_is_shortlived_page(page);
}

static void z_erofs_decompressqueue_endio(struct bio *bio)
{
	tagptr1_t t = tagptr_init(tagptr1_t, bio->bi_private);
	struct z_erofs_decompressqueue *q = tagptr_unfold_ptr(t);
	blk_status_t err = bio->bi_status;
	struct bio_vec *bvec;
	struct bvec_iter_all iter_all;

	bio_for_each_segment_all(bvec, bio, iter_all) {
		struct page *page = bvec->bv_page;

		DBG_BUGON(PageUptodate(page));
		DBG_BUGON(z_erofs_page_is_invalidated(page));

		if (err)
			SetPageError(page);

		if (erofs_page_is_managed(EROFS_SB(q->sb), page)) {
			if (!err)
				SetPageUptodate(page);
			unlock_page(page);
		}
	}
	z_erofs_decompress_kickoff(q, tagptr_unfold_tags(t), -1);
	bio_put(bio);
}

static int z_erofs_decompress_pcluster(struct super_block *sb,
				       struct z_erofs_pcluster *pcl,
				       struct list_head *pagepool)
{
	struct erofs_sb_info *const sbi = EROFS_SB(sb);
	struct z_erofs_pagevec_ctor ctor;
	unsigned int i, inputsize, outputsize, llen, nr_pages;
	struct page *pages_onstack[Z_EROFS_VMAP_ONSTACK_PAGES];
	struct page **pages, **compressed_pages, *page;

	enum z_erofs_page_type page_type;
	bool overlapped, partial;
	struct z_erofs_collection *cl;
	int err;

	might_sleep();
	cl = z_erofs_primarycollection(pcl);
	DBG_BUGON(!READ_ONCE(cl->nr_pages));

	mutex_lock(&cl->lock);
	nr_pages = cl->nr_pages;

	if (nr_pages <= Z_EROFS_VMAP_ONSTACK_PAGES) {
		pages = pages_onstack;
	} else if (nr_pages <= Z_EROFS_VMAP_GLOBAL_PAGES &&
		   mutex_trylock(&z_pagemap_global_lock)) {
		pages = z_pagemap_global;
	} else {
		gfp_t gfp_flags = GFP_KERNEL;

		if (nr_pages > Z_EROFS_VMAP_GLOBAL_PAGES)
			gfp_flags |= __GFP_NOFAIL;

		pages = kvmalloc_array(nr_pages, sizeof(struct page *),
				       gfp_flags);

		/* fallback to global pagemap for the lowmem scenario */
		if (!pages) {
			mutex_lock(&z_pagemap_global_lock);
			pages = z_pagemap_global;
		}
	}

	for (i = 0; i < nr_pages; ++i)
		pages[i] = NULL;

	err = 0;
	z_erofs_pagevec_ctor_init(&ctor, Z_EROFS_NR_INLINE_PAGEVECS,
				  cl->pagevec, 0);

	for (i = 0; i < cl->vcnt; ++i) {
		unsigned int pagenr;

		page = z_erofs_pagevec_dequeue(&ctor, &page_type);

		/* all pages in pagevec ought to be valid */
		DBG_BUGON(!page);
		DBG_BUGON(z_erofs_page_is_invalidated(page));

		if (z_erofs_put_shortlivedpage(pagepool, page))
			continue;

		if (page_type == Z_EROFS_VLE_PAGE_TYPE_HEAD)
			pagenr = 0;
		else
			pagenr = z_erofs_onlinepage_index(page);

		DBG_BUGON(pagenr >= nr_pages);

		/*
		 * currently EROFS doesn't support multiref(dedup),
		 * so here erroring out one multiref page.
		 */
		if (pages[pagenr]) {
			DBG_BUGON(1);
			SetPageError(pages[pagenr]);
			z_erofs_onlinepage_endio(pages[pagenr]);
			err = -EFSCORRUPTED;
		}
		pages[pagenr] = page;
	}
	z_erofs_pagevec_ctor_exit(&ctor, true);

	overlapped = false;
	compressed_pages = pcl->compressed_pages;

	for (i = 0; i < pcl->pclusterpages; ++i) {
		unsigned int pagenr;

		page = compressed_pages[i];

		/* all compressed pages ought to be valid */
		DBG_BUGON(!page);
		DBG_BUGON(z_erofs_page_is_invalidated(page));

		if (!z_erofs_is_shortlived_page(page)) {
			if (erofs_page_is_managed(sbi, page)) {
				if (!PageUptodate(page))
					err = -EIO;
				continue;
			}

			/*
			 * only if non-head page can be selected
			 * for inplace decompression
			 */
			pagenr = z_erofs_onlinepage_index(page);

			DBG_BUGON(pagenr >= nr_pages);
			if (pages[pagenr]) {
				DBG_BUGON(1);
				SetPageError(pages[pagenr]);
				z_erofs_onlinepage_endio(pages[pagenr]);
				err = -EFSCORRUPTED;
			}
			pages[pagenr] = page;

			overlapped = true;
		}

		/* PG_error needs checking for all non-managed pages */
		if (PageError(page)) {
			DBG_BUGON(PageUptodate(page));
			err = -EIO;
		}
	}

	if (err)
		goto out;

	llen = pcl->length >> Z_EROFS_PCLUSTER_LENGTH_BIT;
	if (nr_pages << PAGE_SHIFT >= cl->pageofs + llen) {
		outputsize = llen;
		partial = !(pcl->length & Z_EROFS_PCLUSTER_FULL_LENGTH);
	} else {
		outputsize = (nr_pages << PAGE_SHIFT) - cl->pageofs;
		partial = true;
	}

	inputsize = pcl->pclusterpages * PAGE_SIZE;
	err = z_erofs_decompress(&(struct z_erofs_decompress_req) {
					.sb = sb,
					.in = compressed_pages,
					.out = pages,
					.pageofs_out = cl->pageofs,
					.inputsize = inputsize,
					.outputsize = outputsize,
					.alg = pcl->algorithmformat,
					.inplace_io = overlapped,
					.partial_decoding = partial
				 }, pagepool);

out:
	/* must handle all compressed pages before ending pages */
	for (i = 0; i < pcl->pclusterpages; ++i) {
		page = compressed_pages[i];

		if (erofs_page_is_managed(sbi, page))
			continue;

		/* recycle all individual short-lived pages */
		(void)z_erofs_put_shortlivedpage(pagepool, page);

		WRITE_ONCE(compressed_pages[i], NULL);
	}

	for (i = 0; i < nr_pages; ++i) {
		page = pages[i];
		if (!page)
			continue;

		DBG_BUGON(z_erofs_page_is_invalidated(page));

		/* recycle all individual short-lived pages */
		if (z_erofs_put_shortlivedpage(pagepool, page))
			continue;

		if (err < 0)
			SetPageError(page);

		z_erofs_onlinepage_endio(page);
	}

	if (pages == z_pagemap_global)
		mutex_unlock(&z_pagemap_global_lock);
	else if (pages != pages_onstack)
		kvfree(pages);

	cl->nr_pages = 0;
	cl->vcnt = 0;

	/* all cl locks MUST be taken before the following line */
	WRITE_ONCE(pcl->next, Z_EROFS_PCLUSTER_NIL);

	/* all cl locks SHOULD be released right now */
	mutex_unlock(&cl->lock);

	z_erofs_collection_put(cl);
	return err;
}

static void z_erofs_decompress_queue(const struct z_erofs_decompressqueue *io,
				     struct list_head *pagepool)
{
	z_erofs_next_pcluster_t owned = io->head;

	while (owned != Z_EROFS_PCLUSTER_TAIL_CLOSED) {
		struct z_erofs_pcluster *pcl;

		/* no possible that 'owned' equals Z_EROFS_WORK_TPTR_TAIL */
		DBG_BUGON(owned == Z_EROFS_PCLUSTER_TAIL);

		/* no possible that 'owned' equals NULL */
		DBG_BUGON(owned == Z_EROFS_PCLUSTER_NIL);

		pcl = container_of(owned, struct z_erofs_pcluster, next);
		owned = READ_ONCE(pcl->next);

		z_erofs_decompress_pcluster(io->sb, pcl, pagepool);
	}
}

static void z_erofs_decompressqueue_work(struct work_struct *work)
{
	struct z_erofs_decompressqueue *bgq =
		container_of(work, struct z_erofs_decompressqueue, u.work);
	LIST_HEAD(pagepool);

	DBG_BUGON(bgq->head == Z_EROFS_PCLUSTER_TAIL_CLOSED);
	z_erofs_decompress_queue(bgq, &pagepool);

	put_pages_list(&pagepool);
	kvfree(bgq);
}

static struct page *pickup_page_for_submission(struct z_erofs_pcluster *pcl,
					       unsigned int nr,
					       struct list_head *pagepool,
					       struct address_space *mc,
					       gfp_t gfp)
{
	const pgoff_t index = pcl->obj.index;
	bool tocache = false;

	struct address_space *mapping;
	struct page *oldpage, *page;

	compressed_page_t t;
	int justfound;

repeat:
	page = READ_ONCE(pcl->compressed_pages[nr]);
	oldpage = page;

	if (!page)
		goto out_allocpage;

	/*
	 * the cached page has not been allocated and
	 * an placeholder is out there, prepare it now.
	 */
	if (page == PAGE_UNALLOCATED) {
		tocache = true;
		goto out_allocpage;
	}

	/* process the target tagged pointer */
	t = tagptr_init(compressed_page_t, page);
	justfound = tagptr_unfold_tags(t);
	page = tagptr_unfold_ptr(t);

	/*
	 * preallocated cached pages, which is used to avoid direct reclaim
	 * otherwise, it will go inplace I/O path instead.
	 */
	if (page->private == Z_EROFS_PREALLOCATED_PAGE) {
		WRITE_ONCE(pcl->compressed_pages[nr], page);
		set_page_private(page, 0);
		tocache = true;
		goto out_tocache;
	}
	mapping = READ_ONCE(page->mapping);

	/*
	 * file-backed online pages in plcuster are all locked steady,
	 * therefore it is impossible for `mapping' to be NULL.
	 */
	if (mapping && mapping != mc)
		/* ought to be unmanaged pages */
		goto out;

	/* directly return for shortlived page as well */
	if (z_erofs_is_shortlived_page(page))
		goto out;

	lock_page(page);

	/* only true if page reclaim goes wrong, should never happen */
	DBG_BUGON(justfound && PagePrivate(page));

	/* the page is still in manage cache */
	if (page->mapping == mc) {
		WRITE_ONCE(pcl->compressed_pages[nr], page);

		ClearPageError(page);
		if (!PagePrivate(page)) {
			/*
			 * impossible to be !PagePrivate(page) for
			 * the current restriction as well if
			 * the page is already in compressed_pages[].
			 */
			DBG_BUGON(!justfound);

			justfound = 0;
			set_page_private(page, (unsigned long)pcl);
			SetPagePrivate(page);
		}

		/* no need to submit io if it is already up-to-date */
		if (PageUptodate(page)) {
			unlock_page(page);
			page = NULL;
		}
		goto out;
	}

	/*
	 * the managed page has been truncated, it's unsafe to
	 * reuse this one, let's allocate a new cache-managed page.
	 */
	DBG_BUGON(page->mapping);
	DBG_BUGON(!justfound);

	tocache = true;
	unlock_page(page);
	put_page(page);
out_allocpage:
	page = erofs_allocpage(pagepool, gfp | __GFP_NOFAIL);
	if (oldpage != cmpxchg(&pcl->compressed_pages[nr], oldpage, page)) {
		list_add(&page->lru, pagepool);
		cond_resched();
		goto repeat;
	}
out_tocache:
	if (!tocache || add_to_page_cache_lru(page, mc, index + nr, gfp)) {
		/* turn into temporary page if fails (1 ref) */
		set_page_private(page, Z_EROFS_SHORTLIVED_PAGE);
		goto out;
	}
	attach_page_private(page, pcl);
	/* drop a refcount added by allocpage (then we have 2 refs here) */
	put_page(page);

out:	/* the only exit (for tracing and debugging) */
	return page;
}

static struct z_erofs_decompressqueue *
jobqueue_init(struct super_block *sb,
	      struct z_erofs_decompressqueue *fgq, bool *fg)
{
	struct z_erofs_decompressqueue *q;

	if (fg && !*fg) {
		q = kvzalloc(sizeof(*q), GFP_KERNEL | __GFP_NOWARN);
		if (!q) {
			*fg = true;
			goto fg_out;
		}
		INIT_WORK(&q->u.work, z_erofs_decompressqueue_work);
	} else {
fg_out:
		q = fgq;
		init_waitqueue_head(&fgq->u.wait);
		atomic_set(&fgq->pending_bios, 0);
	}
	q->sb = sb;
	q->head = Z_EROFS_PCLUSTER_TAIL_CLOSED;
	return q;
}

/* define decompression jobqueue types */
enum {
	JQ_BYPASS,
	JQ_SUBMIT,
	NR_JOBQUEUES,
};

static void *jobqueueset_init(struct super_block *sb,
			      struct z_erofs_decompressqueue *q[],
			      struct z_erofs_decompressqueue *fgq, bool *fg)
{
	/*
	 * if managed cache is enabled, bypass jobqueue is needed,
	 * no need to read from device for all pclusters in this queue.
	 */
	q[JQ_BYPASS] = jobqueue_init(sb, fgq + JQ_BYPASS, NULL);
	q[JQ_SUBMIT] = jobqueue_init(sb, fgq + JQ_SUBMIT, fg);

	return tagptr_cast_ptr(tagptr_fold(tagptr1_t, q[JQ_SUBMIT], *fg));
}

static void move_to_bypass_jobqueue(struct z_erofs_pcluster *pcl,
				    z_erofs_next_pcluster_t qtail[],
				    z_erofs_next_pcluster_t owned_head)
{
	z_erofs_next_pcluster_t *const submit_qtail = qtail[JQ_SUBMIT];
	z_erofs_next_pcluster_t *const bypass_qtail = qtail[JQ_BYPASS];

	DBG_BUGON(owned_head == Z_EROFS_PCLUSTER_TAIL_CLOSED);
	if (owned_head == Z_EROFS_PCLUSTER_TAIL)
		owned_head = Z_EROFS_PCLUSTER_TAIL_CLOSED;

	WRITE_ONCE(pcl->next, Z_EROFS_PCLUSTER_TAIL_CLOSED);

	WRITE_ONCE(*submit_qtail, owned_head);
	WRITE_ONCE(*bypass_qtail, &pcl->next);

	qtail[JQ_BYPASS] = &pcl->next;
}

static void z_erofs_submit_queue(struct super_block *sb,
				 struct z_erofs_decompress_frontend *f,
				 struct list_head *pagepool,
				 struct z_erofs_decompressqueue *fgq,
				 bool *force_fg)
{
	struct erofs_sb_info *const sbi = EROFS_SB(sb);
	z_erofs_next_pcluster_t qtail[NR_JOBQUEUES];
	struct z_erofs_decompressqueue *q[NR_JOBQUEUES];
	void *bi_private;
	z_erofs_next_pcluster_t owned_head = f->clt.owned_head;
	/* since bio will be NULL, no need to initialize last_index */
	pgoff_t last_index;
	unsigned int nr_bios = 0;
	struct bio *bio = NULL;

	bi_private = jobqueueset_init(sb, q, fgq, force_fg);
	qtail[JQ_BYPASS] = &q[JQ_BYPASS]->head;
	qtail[JQ_SUBMIT] = &q[JQ_SUBMIT]->head;

	/* by default, all need io submission */
	q[JQ_SUBMIT]->head = owned_head;

	do {
		struct z_erofs_pcluster *pcl;
		pgoff_t cur, end;
		unsigned int i = 0;
		bool bypass = true;

		/* no possible 'owned_head' equals the following */
		DBG_BUGON(owned_head == Z_EROFS_PCLUSTER_TAIL_CLOSED);
		DBG_BUGON(owned_head == Z_EROFS_PCLUSTER_NIL);

		pcl = container_of(owned_head, struct z_erofs_pcluster, next);

		cur = pcl->obj.index;
		end = cur + pcl->pclusterpages;

		/* close the main owned chain at first */
		owned_head = cmpxchg(&pcl->next, Z_EROFS_PCLUSTER_TAIL,
				     Z_EROFS_PCLUSTER_TAIL_CLOSED);

		do {
			struct page *page;

			page = pickup_page_for_submission(pcl, i++, pagepool,
							  MNGD_MAPPING(sbi),
							  GFP_NOFS);
			if (!page)
				continue;

			if (bio && cur != last_index + 1) {
submit_bio_retry:
				submit_bio(bio);
				bio = NULL;
			}

			if (!bio) {
				bio = bio_alloc(GFP_NOIO, BIO_MAX_PAGES);

				bio->bi_end_io = z_erofs_decompressqueue_endio;
				bio_set_dev(bio, sb->s_bdev);
				bio->bi_iter.bi_sector = (sector_t)cur <<
					LOG_SECTORS_PER_BLOCK;
				bio->bi_private = bi_private;
				bio->bi_opf = REQ_OP_READ;
				if (f->readahead)
					bio->bi_opf |= REQ_RAHEAD;
				++nr_bios;
			}

			if (bio_add_page(bio, page, PAGE_SIZE, 0) < PAGE_SIZE)
				goto submit_bio_retry;

			last_index = cur;
			bypass = false;
		} while (++cur < end);

		if (!bypass)
			qtail[JQ_SUBMIT] = &pcl->next;
		else
			move_to_bypass_jobqueue(pcl, qtail, owned_head);
	} while (owned_head != Z_EROFS_PCLUSTER_TAIL);

	if (bio)
		submit_bio(bio);

	/*
	 * although background is preferred, no one is pending for submission.
	 * don't issue workqueue for decompression but drop it directly instead.
	 */
	if (!*force_fg && !nr_bios) {
		kvfree(q[JQ_SUBMIT]);
		return;
	}
	z_erofs_decompress_kickoff(q[JQ_SUBMIT], *force_fg, nr_bios);
}

static void z_erofs_runqueue(struct super_block *sb,
			     struct z_erofs_decompress_frontend *f,
			     struct list_head *pagepool, bool force_fg)
{
	struct z_erofs_decompressqueue io[NR_JOBQUEUES];

	if (f->clt.owned_head == Z_EROFS_PCLUSTER_TAIL)
		return;
	z_erofs_submit_queue(sb, f, pagepool, io, &force_fg);

	/* handle bypass queue (no i/o pclusters) immediately */
	z_erofs_decompress_queue(&io[JQ_BYPASS], pagepool);

	if (!force_fg)
		return;

	/* wait until all bios are completed */
	io_wait_event(io[JQ_SUBMIT].u.wait,
		      !atomic_read(&io[JQ_SUBMIT].pending_bios));

	/* handle synchronous decompress queue in the caller context */
	z_erofs_decompress_queue(&io[JQ_SUBMIT], pagepool);
}

static int z_erofs_readpage(struct file *file, struct page *page)
{
	struct inode *const inode = page->mapping->host;
	struct z_erofs_decompress_frontend f = DECOMPRESS_FRONTEND_INIT(inode);
	int err;
	LIST_HEAD(pagepool);

	trace_erofs_readpage(page, false);

	f.headoffset = (erofs_off_t)page->index << PAGE_SHIFT;

	err = z_erofs_do_read_page(&f, page, &pagepool);
	(void)z_erofs_collector_end(&f.clt);

	/* if some compressed cluster ready, need submit them anyway */
	z_erofs_runqueue(inode->i_sb, &f, &pagepool, true);

	if (err)
		erofs_err(inode->i_sb, "failed to read, err [%d]", err);

	if (f.map.mpage)
		put_page(f.map.mpage);

	/* clean up the remaining free pages */
	put_pages_list(&pagepool);
	return err;
}

static void z_erofs_readahead(struct readahead_control *rac)
{
	struct inode *const inode = rac->mapping->host;
	struct erofs_sb_info *const sbi = EROFS_I_SB(inode);

	unsigned int nr_pages = readahead_count(rac);
	bool sync = (sbi->ctx.readahead_sync_decompress &&
			nr_pages <= sbi->ctx.max_sync_decompress_pages);
	struct z_erofs_decompress_frontend f = DECOMPRESS_FRONTEND_INIT(inode);
	struct page *page, *head = NULL;
	LIST_HEAD(pagepool);

	trace_erofs_readpages(inode, readahead_index(rac), nr_pages, false);

	f.readahead = true;
	f.headoffset = readahead_pos(rac);

	while ((page = readahead_page(rac))) {
		prefetchw(&page->flags);

		/*
		 * A pure asynchronous readahead is indicated if
		 * a PG_readahead marked page is hitted at first.
		 * Let's also do asynchronous decompression for this case.
		 */
		sync &= !(PageReadahead(page) && !head);

		set_page_private(page, (unsigned long)head);
		head = page;
	}

	while (head) {
		struct page *page = head;
		int err;

		/* traversal in reverse order */
		head = (void *)page_private(page);

		err = z_erofs_do_read_page(&f, page, &pagepool);
		if (err)
			erofs_err(inode->i_sb,
				  "readahead error at page %lu @ nid %llu",
				  page->index, EROFS_I(inode)->nid);
		put_page(page);
	}

	(void)z_erofs_collector_end(&f.clt);

	z_erofs_runqueue(inode->i_sb, &f, &pagepool, sync);

	if (f.map.mpage)
		put_page(f.map.mpage);

	/* clean up the remaining free pages */
	put_pages_list(&pagepool);
}

const struct address_space_operations z_erofs_aops = {
	.readpage = z_erofs_readpage,
	.readahead = z_erofs_readahead,
};
<|MERGE_RESOLUTION|>--- conflicted
+++ resolved
@@ -737,11 +737,7 @@
 retry:
 	err = z_erofs_attach_page(clt, page, page_type,
 				  clt->mode >= COLLECT_PRIMARY_FOLLOWED);
-<<<<<<< HEAD
-	/* should allocate an additional staging page for pagevec */
-=======
 	/* should allocate an additional short-lived page for pagevec */
->>>>>>> 32432740
 	if (err == -EAGAIN) {
 		struct page *const newpage =
 				alloc_page(GFP_NOFS | __GFP_NOFAIL);
