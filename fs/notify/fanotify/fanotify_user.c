--- conflicted
+++ resolved
@@ -567,17 +567,13 @@
 	}
 
 	/* you can only watch an inode if you have read permissions on it */
-<<<<<<< HEAD
 	ret = inode_permission2(path->mnt, path->dentry->d_inode, MAY_READ);
-=======
-	ret = inode_permission(path->dentry->d_inode, MAY_READ);
 	if (ret) {
 		path_put(path);
 		goto out;
 	}
 
 	ret = security_path_notify(path, mask, obj_type);
->>>>>>> 972a2bf7
 	if (ret)
 		path_put(path);
 
