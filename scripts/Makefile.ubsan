--- conflicted
+++ resolved
@@ -8,44 +8,8 @@
 ubsan-cflags-$(CONFIG_UBSAN_SHIFT)		+= -fsanitize=shift
 ubsan-cflags-$(CONFIG_UBSAN_DIV_ZERO)		+= -fsanitize=integer-divide-by-zero
 ubsan-cflags-$(CONFIG_UBSAN_UNREACHABLE)	+= -fsanitize=unreachable
-ubsan-cflags-$(CONFIG_UBSAN_OBJECT_SIZE)	+= -fsanitize=object-size
 ubsan-cflags-$(CONFIG_UBSAN_BOOL)		+= -fsanitize=bool
 ubsan-cflags-$(CONFIG_UBSAN_ENUM)		+= -fsanitize=enum
 ubsan-cflags-$(CONFIG_UBSAN_TRAP)		+= -fsanitize-undefined-trap-on-error
 
-<<<<<<< HEAD
-export CFLAGS_UBSAN := $(ubsan-cflags-y)
-=======
-ifdef CONFIG_UBSAN_ALIGNMENT
-      CFLAGS_UBSAN += $(call cc-option, -fsanitize=alignment)
-endif
-
-ifdef CONFIG_UBSAN_BOUNDS
-      ifdef CONFIG_CC_IS_CLANG
-            CFLAGS_UBSAN += -fsanitize=array-bounds
-      else
-            CFLAGS_UBSAN += $(call cc-option, -fsanitize=bounds)
-      endif
-endif
-
-ifdef CONFIG_UBSAN_LOCAL_BOUNDS
-      CFLAGS_UBSAN += -fsanitize=local-bounds
-endif
-
-ifdef CONFIG_UBSAN_MISC
-      CFLAGS_UBSAN += $(call cc-option, -fsanitize=shift)
-      CFLAGS_UBSAN += $(call cc-option, -fsanitize=integer-divide-by-zero)
-      CFLAGS_UBSAN += $(call cc-option, -fsanitize=unreachable)
-      CFLAGS_UBSAN += $(call cc-option, -fsanitize=signed-integer-overflow)
-      CFLAGS_UBSAN += $(call cc-option, -fsanitize=bool)
-      CFLAGS_UBSAN += $(call cc-option, -fsanitize=enum)
-endif
-
-ifdef CONFIG_UBSAN_TRAP
-      CFLAGS_UBSAN += $(call cc-option, -fsanitize-undefined-trap-on-error)
-endif
-
-      # -fsanitize=* options makes GCC less smart than usual and
-      # increase number of 'maybe-uninitialized false-positives
-      CFLAGS_UBSAN += $(call cc-option, -Wno-maybe-uninitialized)
->>>>>>> 6c8e5cb2
+export CFLAGS_UBSAN := $(ubsan-cflags-y)