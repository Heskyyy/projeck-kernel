--- conflicted
+++ resolved
@@ -955,19 +955,11 @@
 		icmp_send(skb, ICMP_REDIRECT, ICMP_REDIR_HOST, gw);
 		peer->rate_last = jiffies;
 		++peer->n_redirects;
-<<<<<<< HEAD
-
-=======
->>>>>>> 4d39cb0f
 		if (IS_ENABLED(CONFIG_IP_ROUTE_VERBOSE) && log_martians &&
 		    peer->n_redirects == ip_rt_redirect_number)
 			net_warn_ratelimited("host %pI4/if%d ignores redirects for %pI4 to %pI4\n",
 					     &ip_hdr(skb)->saddr, inet_iif(skb),
 					     &ip_hdr(skb)->daddr, &gw);
-<<<<<<< HEAD
-
-=======
->>>>>>> 4d39cb0f
 	}
 out_put_peer:
 	inet_putpeer(peer);
