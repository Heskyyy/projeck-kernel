--- conflicted
+++ resolved
@@ -704,11 +704,7 @@
 		err = ip_defrag(net, skb, user);
 		local_bh_enable();
 		if (err && err != -EINPROGRESS)
-<<<<<<< HEAD
-			goto out_free;
-=======
 			return err;
->>>>>>> d012a719
 
 		if (!err) {
 			*defrag = true;
