// SPDX-License-Identifier: GPL-2.0-or-later
/*
 *	IPv6 tunneling device
 *	Linux INET6 implementation
 *
 *	Authors:
 *	Ville Nuorvala		<vnuorval@tcs.hut.fi>
 *	Yasuyuki Kozakai	<kozakai@linux-ipv6.org>
 *
 *      Based on:
 *      linux/net/ipv6/sit.c and linux/net/ipv4/ipip.c
 *
 *      RFC 2473
 */

#define pr_fmt(fmt) KBUILD_MODNAME ": " fmt

#include <linux/module.h>
#include <linux/capability.h>
#include <linux/errno.h>
#include <linux/types.h>
#include <linux/sockios.h>
#include <linux/icmp.h>
#include <linux/if.h>
#include <linux/in.h>
#include <linux/ip.h>
#include <linux/net.h>
#include <linux/in6.h>
#include <linux/netdevice.h>
#include <linux/if_arp.h>
#include <linux/icmpv6.h>
#include <linux/init.h>
#include <linux/route.h>
#include <linux/rtnetlink.h>
#include <linux/netfilter_ipv6.h>
#include <linux/slab.h>
#include <linux/hash.h>
#include <linux/etherdevice.h>

#include <linux/uaccess.h>
#include <linux/atomic.h>

#include <net/icmp.h>
#include <net/ip.h>
#include <net/ip_tunnels.h>
#include <net/ipv6.h>
#include <net/ip6_route.h>
#include <net/addrconf.h>
#include <net/ip6_tunnel.h>
#include <net/xfrm.h>
#include <net/dsfield.h>
#include <net/inet_ecn.h>
#include <net/net_namespace.h>
#include <net/netns/generic.h>
#include <net/dst_metadata.h>

MODULE_AUTHOR("Ville Nuorvala");
MODULE_DESCRIPTION("IPv6 tunneling device");
MODULE_LICENSE("GPL");
MODULE_ALIAS_RTNL_LINK("ip6tnl");
MODULE_ALIAS_NETDEV("ip6tnl0");

#define IP6_TUNNEL_HASH_SIZE_SHIFT  5
#define IP6_TUNNEL_HASH_SIZE (1 << IP6_TUNNEL_HASH_SIZE_SHIFT)

static bool log_ecn_error = true;
module_param(log_ecn_error, bool, 0644);
MODULE_PARM_DESC(log_ecn_error, "Log packets received with corrupted ECN");

static u32 HASH(const struct in6_addr *addr1, const struct in6_addr *addr2)
{
	u32 hash = ipv6_addr_hash(addr1) ^ ipv6_addr_hash(addr2);

	return hash_32(hash, IP6_TUNNEL_HASH_SIZE_SHIFT);
}

static int ip6_tnl_dev_init(struct net_device *dev);
static void ip6_tnl_dev_setup(struct net_device *dev);
static struct rtnl_link_ops ip6_link_ops __read_mostly;

static unsigned int ip6_tnl_net_id __read_mostly;
struct ip6_tnl_net {
	/* the IPv6 tunnel fallback device */
	struct net_device *fb_tnl_dev;
	/* lists for storing tunnels in use */
	struct ip6_tnl __rcu *tnls_r_l[IP6_TUNNEL_HASH_SIZE];
	struct ip6_tnl __rcu *tnls_wc[1];
	struct ip6_tnl __rcu **tnls[2];
	struct ip6_tnl __rcu *collect_md_tun;
};

static inline int ip6_tnl_mpls_supported(void)
{
	return IS_ENABLED(CONFIG_MPLS);
}

static struct net_device_stats *ip6_get_stats(struct net_device *dev)
{
	struct pcpu_sw_netstats tmp, sum = { 0 };
	int i;

	for_each_possible_cpu(i) {
		unsigned int start;
		const struct pcpu_sw_netstats *tstats =
						   per_cpu_ptr(dev->tstats, i);

		do {
			start = u64_stats_fetch_begin_irq(&tstats->syncp);
			tmp.rx_packets = tstats->rx_packets;
			tmp.rx_bytes = tstats->rx_bytes;
			tmp.tx_packets = tstats->tx_packets;
			tmp.tx_bytes =  tstats->tx_bytes;
		} while (u64_stats_fetch_retry_irq(&tstats->syncp, start));

		sum.rx_packets += tmp.rx_packets;
		sum.rx_bytes   += tmp.rx_bytes;
		sum.tx_packets += tmp.tx_packets;
		sum.tx_bytes   += tmp.tx_bytes;
	}
	dev->stats.rx_packets = sum.rx_packets;
	dev->stats.rx_bytes   = sum.rx_bytes;
	dev->stats.tx_packets = sum.tx_packets;
	dev->stats.tx_bytes   = sum.tx_bytes;
	return &dev->stats;
}

#define for_each_ip6_tunnel_rcu(start) \
	for (t = rcu_dereference(start); t; t = rcu_dereference(t->next))

/**
 * ip6_tnl_lookup - fetch tunnel matching the end-point addresses
 *   @net: network namespace
 *   @link: ifindex of underlying interface
 *   @remote: the address of the tunnel exit-point
 *   @local: the address of the tunnel entry-point
 *
 * Return:
 *   tunnel matching given end-points if found,
 *   else fallback tunnel if its device is up,
 *   else %NULL
 **/

static struct ip6_tnl *
ip6_tnl_lookup(struct net *net, int link,
	       const struct in6_addr *remote, const struct in6_addr *local)
{
	unsigned int hash = HASH(remote, local);
	struct ip6_tnl *t, *cand = NULL;
	struct ip6_tnl_net *ip6n = net_generic(net, ip6_tnl_net_id);
	struct in6_addr any;

	for_each_ip6_tunnel_rcu(ip6n->tnls_r_l[hash]) {
		if (!ipv6_addr_equal(local, &t->parms.laddr) ||
		    !ipv6_addr_equal(remote, &t->parms.raddr) ||
		    !(t->dev->flags & IFF_UP))
			continue;

		if (link == t->parms.link)
			return t;
		else
			cand = t;
	}

	memset(&any, 0, sizeof(any));
	hash = HASH(&any, local);
	for_each_ip6_tunnel_rcu(ip6n->tnls_r_l[hash]) {
		if (!ipv6_addr_equal(local, &t->parms.laddr) ||
		    !ipv6_addr_any(&t->parms.raddr) ||
		    !(t->dev->flags & IFF_UP))
			continue;

		if (link == t->parms.link)
			return t;
		else if (!cand)
			cand = t;
	}

	hash = HASH(remote, &any);
	for_each_ip6_tunnel_rcu(ip6n->tnls_r_l[hash]) {
		if (!ipv6_addr_equal(remote, &t->parms.raddr) ||
		    !ipv6_addr_any(&t->parms.laddr) ||
		    !(t->dev->flags & IFF_UP))
			continue;

		if (link == t->parms.link)
			return t;
		else if (!cand)
			cand = t;
	}

	if (cand)
		return cand;

	t = rcu_dereference(ip6n->collect_md_tun);
	if (t && t->dev->flags & IFF_UP)
		return t;

	t = rcu_dereference(ip6n->tnls_wc[0]);
	if (t && (t->dev->flags & IFF_UP))
		return t;

	return NULL;
}

/**
 * ip6_tnl_bucket - get head of list matching given tunnel parameters
 *   @p: parameters containing tunnel end-points
 *
 * Description:
 *   ip6_tnl_bucket() returns the head of the list matching the
 *   &struct in6_addr entries laddr and raddr in @p.
 *
 * Return: head of IPv6 tunnel list
 **/

static struct ip6_tnl __rcu **
ip6_tnl_bucket(struct ip6_tnl_net *ip6n, const struct __ip6_tnl_parm *p)
{
	const struct in6_addr *remote = &p->raddr;
	const struct in6_addr *local = &p->laddr;
	unsigned int h = 0;
	int prio = 0;

	if (!ipv6_addr_any(remote) || !ipv6_addr_any(local)) {
		prio = 1;
		h = HASH(remote, local);
	}
	return &ip6n->tnls[prio][h];
}

/**
 * ip6_tnl_link - add tunnel to hash table
 *   @t: tunnel to be added
 **/

static void
ip6_tnl_link(struct ip6_tnl_net *ip6n, struct ip6_tnl *t)
{
	struct ip6_tnl __rcu **tp = ip6_tnl_bucket(ip6n, &t->parms);

	if (t->parms.collect_md)
		rcu_assign_pointer(ip6n->collect_md_tun, t);
	rcu_assign_pointer(t->next , rtnl_dereference(*tp));
	rcu_assign_pointer(*tp, t);
}

/**
 * ip6_tnl_unlink - remove tunnel from hash table
 *   @t: tunnel to be removed
 **/

static void
ip6_tnl_unlink(struct ip6_tnl_net *ip6n, struct ip6_tnl *t)
{
	struct ip6_tnl __rcu **tp;
	struct ip6_tnl *iter;

	if (t->parms.collect_md)
		rcu_assign_pointer(ip6n->collect_md_tun, NULL);

	for (tp = ip6_tnl_bucket(ip6n, &t->parms);
	     (iter = rtnl_dereference(*tp)) != NULL;
	     tp = &iter->next) {
		if (t == iter) {
			rcu_assign_pointer(*tp, t->next);
			break;
		}
	}
}

static void ip6_dev_free(struct net_device *dev)
{
	struct ip6_tnl *t = netdev_priv(dev);

	gro_cells_destroy(&t->gro_cells);
	dst_cache_destroy(&t->dst_cache);
	free_percpu(dev->tstats);
}

static int ip6_tnl_create2(struct net_device *dev)
{
	struct ip6_tnl *t = netdev_priv(dev);
	struct net *net = dev_net(dev);
	struct ip6_tnl_net *ip6n = net_generic(net, ip6_tnl_net_id);
	int err;

	t = netdev_priv(dev);

	dev->rtnl_link_ops = &ip6_link_ops;
	err = register_netdevice(dev);
	if (err < 0)
		goto out;

	strcpy(t->parms.name, dev->name);

	ip6_tnl_link(ip6n, t);
	return 0;

out:
	return err;
}

/**
 * ip6_tnl_create - create a new tunnel
 *   @net: network namespace
 *   @p: tunnel parameters
 *
 * Description:
 *   Create tunnel matching given parameters.
 *
 * Return:
 *   created tunnel or error pointer
 **/

static struct ip6_tnl *ip6_tnl_create(struct net *net, struct __ip6_tnl_parm *p)
{
	struct net_device *dev;
	struct ip6_tnl *t;
	char name[IFNAMSIZ];
	int err = -E2BIG;

	if (p->name[0]) {
		if (!dev_valid_name(p->name))
			goto failed;
		strlcpy(name, p->name, IFNAMSIZ);
	} else {
		sprintf(name, "ip6tnl%%d");
	}
	err = -ENOMEM;
	dev = alloc_netdev(sizeof(*t), name, NET_NAME_UNKNOWN,
			   ip6_tnl_dev_setup);
	if (!dev)
		goto failed;

	dev_net_set(dev, net);

	t = netdev_priv(dev);
	t->parms = *p;
	t->net = dev_net(dev);
	err = ip6_tnl_create2(dev);
	if (err < 0)
		goto failed_free;

	return t;

failed_free:
	free_netdev(dev);
failed:
	return ERR_PTR(err);
}

/**
 * ip6_tnl_locate - find or create tunnel matching given parameters
 *   @net: network namespace
 *   @p: tunnel parameters
 *   @create: != 0 if allowed to create new tunnel if no match found
 *
 * Description:
 *   ip6_tnl_locate() first tries to locate an existing tunnel
 *   based on @parms. If this is unsuccessful, but @create is set a new
 *   tunnel device is created and registered for use.
 *
 * Return:
 *   matching tunnel or error pointer
 **/

static struct ip6_tnl *ip6_tnl_locate(struct net *net,
		struct __ip6_tnl_parm *p, int create)
{
	const struct in6_addr *remote = &p->raddr;
	const struct in6_addr *local = &p->laddr;
	struct ip6_tnl __rcu **tp;
	struct ip6_tnl *t;
	struct ip6_tnl_net *ip6n = net_generic(net, ip6_tnl_net_id);

	for (tp = ip6_tnl_bucket(ip6n, p);
	     (t = rtnl_dereference(*tp)) != NULL;
	     tp = &t->next) {
		if (ipv6_addr_equal(local, &t->parms.laddr) &&
		    ipv6_addr_equal(remote, &t->parms.raddr) &&
		    p->link == t->parms.link) {
			if (create)
				return ERR_PTR(-EEXIST);

			return t;
		}
	}
	if (!create)
		return ERR_PTR(-ENODEV);
	return ip6_tnl_create(net, p);
}

/**
 * ip6_tnl_dev_uninit - tunnel device uninitializer
 *   @dev: the device to be destroyed
 *
 * Description:
 *   ip6_tnl_dev_uninit() removes tunnel from its list
 **/

static void
ip6_tnl_dev_uninit(struct net_device *dev)
{
	struct ip6_tnl *t = netdev_priv(dev);
	struct net *net = t->net;
	struct ip6_tnl_net *ip6n = net_generic(net, ip6_tnl_net_id);

	if (dev == ip6n->fb_tnl_dev)
		RCU_INIT_POINTER(ip6n->tnls_wc[0], NULL);
	else
		ip6_tnl_unlink(ip6n, t);
	dst_cache_reset(&t->dst_cache);
	dev_put(dev);
}

/**
 * parse_tvl_tnl_enc_lim - handle encapsulation limit option
 *   @skb: received socket buffer
 *
 * Return:
 *   0 if none was found,
 *   else index to encapsulation limit
 **/

__u16 ip6_tnl_parse_tlv_enc_lim(struct sk_buff *skb, __u8 *raw)
{
	const struct ipv6hdr *ipv6h = (const struct ipv6hdr *)raw;
	unsigned int nhoff = raw - skb->data;
	unsigned int off = nhoff + sizeof(*ipv6h);
	u8 nexthdr = ipv6h->nexthdr;

	while (ipv6_ext_hdr(nexthdr) && nexthdr != NEXTHDR_NONE) {
		struct ipv6_opt_hdr *hdr;
		u16 optlen;

		if (!pskb_may_pull(skb, off + sizeof(*hdr)))
			break;

		hdr = (struct ipv6_opt_hdr *)(skb->data + off);
		if (nexthdr == NEXTHDR_FRAGMENT) {
			optlen = 8;
		} else if (nexthdr == NEXTHDR_AUTH) {
			optlen = ipv6_authlen(hdr);
		} else {
			optlen = ipv6_optlen(hdr);
		}

		if (!pskb_may_pull(skb, off + optlen))
			break;

		hdr = (struct ipv6_opt_hdr *)(skb->data + off);
		if (nexthdr == NEXTHDR_FRAGMENT) {
			struct frag_hdr *frag_hdr = (struct frag_hdr *)hdr;

			if (frag_hdr->frag_off)
				break;
		}
		if (nexthdr == NEXTHDR_DEST) {
			u16 i = 2;

			while (1) {
				struct ipv6_tlv_tnl_enc_lim *tel;

				/* No more room for encapsulation limit */
				if (i + sizeof(*tel) > optlen)
					break;

				tel = (struct ipv6_tlv_tnl_enc_lim *)(skb->data + off + i);
				/* return index of option if found and valid */
				if (tel->type == IPV6_TLV_TNL_ENCAP_LIMIT &&
				    tel->length == 1)
					return i + off - nhoff;
				/* else jump to next option */
				if (tel->type)
					i += tel->length + 2;
				else
					i++;
			}
		}
		nexthdr = hdr->nexthdr;
		off += optlen;
	}
	return 0;
}
EXPORT_SYMBOL(ip6_tnl_parse_tlv_enc_lim);

/**
 * ip6_tnl_err - tunnel error handler
 *
 * Description:
 *   ip6_tnl_err() should handle errors in the tunnel according
 *   to the specifications in RFC 2473.
 **/

static int
ip6_tnl_err(struct sk_buff *skb, __u8 ipproto, struct inet6_skb_parm *opt,
	    u8 *type, u8 *code, int *msg, __u32 *info, int offset)
{
	const struct ipv6hdr *ipv6h = (const struct ipv6hdr *)skb->data;
	struct net *net = dev_net(skb->dev);
	u8 rel_type = ICMPV6_DEST_UNREACH;
	u8 rel_code = ICMPV6_ADDR_UNREACH;
	__u32 rel_info = 0;
	struct ip6_tnl *t;
	int err = -ENOENT;
	int rel_msg = 0;
	u8 tproto;
	__u16 len;

	/* If the packet doesn't contain the original IPv6 header we are
	   in trouble since we might need the source address for further
	   processing of the error. */

	rcu_read_lock();
	t = ip6_tnl_lookup(dev_net(skb->dev), skb->dev->ifindex, &ipv6h->daddr, &ipv6h->saddr);
	if (!t)
		goto out;

	tproto = READ_ONCE(t->parms.proto);
	if (tproto != ipproto && tproto != 0)
		goto out;

	err = 0;

	switch (*type) {
	case ICMPV6_DEST_UNREACH:
		net_dbg_ratelimited("%s: Path to destination invalid or inactive!\n",
				    t->parms.name);
		rel_msg = 1;
		break;
	case ICMPV6_TIME_EXCEED:
		if ((*code) == ICMPV6_EXC_HOPLIMIT) {
			net_dbg_ratelimited("%s: Too small hop limit or routing loop in tunnel!\n",
					    t->parms.name);
			rel_msg = 1;
		}
		break;
	case ICMPV6_PARAMPROB: {
		struct ipv6_tlv_tnl_enc_lim *tel;
		__u32 teli;

		teli = 0;
		if ((*code) == ICMPV6_HDR_FIELD)
			teli = ip6_tnl_parse_tlv_enc_lim(skb, skb->data);

		if (teli && teli == *info - 2) {
			tel = (struct ipv6_tlv_tnl_enc_lim *) &skb->data[teli];
			if (tel->encap_limit == 0) {
				net_dbg_ratelimited("%s: Too small encapsulation limit or routing loop in tunnel!\n",
						    t->parms.name);
				rel_msg = 1;
			}
		} else {
			net_dbg_ratelimited("%s: Recipient unable to parse tunneled packet!\n",
					    t->parms.name);
		}
		break;
	}
	case ICMPV6_PKT_TOOBIG: {
		__u32 mtu;

		ip6_update_pmtu(skb, net, htonl(*info), 0, 0,
				sock_net_uid(net, NULL));
		mtu = *info - offset;
		if (mtu < IPV6_MIN_MTU)
			mtu = IPV6_MIN_MTU;
		len = sizeof(*ipv6h) + ntohs(ipv6h->payload_len);
		if (len > mtu) {
			rel_type = ICMPV6_PKT_TOOBIG;
			rel_code = 0;
			rel_info = mtu;
			rel_msg = 1;
		}
		break;
	}
	case NDISC_REDIRECT:
		ip6_redirect(skb, net, skb->dev->ifindex, 0,
			     sock_net_uid(net, NULL));
		break;
	}

	*type = rel_type;
	*code = rel_code;
	*info = rel_info;
	*msg = rel_msg;

out:
	rcu_read_unlock();
	return err;
}

static int
ip4ip6_err(struct sk_buff *skb, struct inet6_skb_parm *opt,
	   u8 type, u8 code, int offset, __be32 info)
{
	__u32 rel_info = ntohl(info);
	const struct iphdr *eiph;
	struct sk_buff *skb2;
	int err, rel_msg = 0;
	u8 rel_type = type;
	u8 rel_code = code;
	struct rtable *rt;
	struct flowi4 fl4;

	err = ip6_tnl_err(skb, IPPROTO_IPIP, opt, &rel_type, &rel_code,
			  &rel_msg, &rel_info, offset);
	if (err < 0)
		return err;

	if (rel_msg == 0)
		return 0;

	switch (rel_type) {
	case ICMPV6_DEST_UNREACH:
		if (rel_code != ICMPV6_ADDR_UNREACH)
			return 0;
		rel_type = ICMP_DEST_UNREACH;
		rel_code = ICMP_HOST_UNREACH;
		break;
	case ICMPV6_PKT_TOOBIG:
		if (rel_code != 0)
			return 0;
		rel_type = ICMP_DEST_UNREACH;
		rel_code = ICMP_FRAG_NEEDED;
		break;
	default:
		return 0;
	}

	if (!pskb_may_pull(skb, offset + sizeof(struct iphdr)))
		return 0;

	skb2 = skb_clone(skb, GFP_ATOMIC);
	if (!skb2)
		return 0;

	skb_dst_drop(skb2);

	skb_pull(skb2, offset);
	skb_reset_network_header(skb2);
	eiph = ip_hdr(skb2);

	/* Try to guess incoming interface */
	rt = ip_route_output_ports(dev_net(skb->dev), &fl4, NULL, eiph->saddr,
				   0, 0, 0, IPPROTO_IPIP, RT_TOS(eiph->tos), 0);
	if (IS_ERR(rt))
		goto out;

	skb2->dev = rt->dst.dev;
	ip_rt_put(rt);

	/* route "incoming" packet */
	if (rt->rt_flags & RTCF_LOCAL) {
		rt = ip_route_output_ports(dev_net(skb->dev), &fl4, NULL,
					   eiph->daddr, eiph->saddr, 0, 0,
					   IPPROTO_IPIP, RT_TOS(eiph->tos), 0);
		if (IS_ERR(rt) || rt->dst.dev->type != ARPHRD_TUNNEL6) {
			if (!IS_ERR(rt))
				ip_rt_put(rt);
			goto out;
		}
		skb_dst_set(skb2, &rt->dst);
	} else {
		if (ip_route_input(skb2, eiph->daddr, eiph->saddr, eiph->tos,
				   skb2->dev) ||
		    skb_dst(skb2)->dev->type != ARPHRD_TUNNEL6)
			goto out;
	}

	/* change mtu on this route */
	if (rel_type == ICMP_DEST_UNREACH && rel_code == ICMP_FRAG_NEEDED) {
		if (rel_info > dst_mtu(skb_dst(skb2)))
			goto out;

		skb_dst_update_pmtu_no_confirm(skb2, rel_info);
	}

	icmp_send(skb2, rel_type, rel_code, htonl(rel_info));

out:
	kfree_skb(skb2);
	return 0;
}

static int
ip6ip6_err(struct sk_buff *skb, struct inet6_skb_parm *opt,
	   u8 type, u8 code, int offset, __be32 info)
{
	__u32 rel_info = ntohl(info);
	int err, rel_msg = 0;
	u8 rel_type = type;
	u8 rel_code = code;

	err = ip6_tnl_err(skb, IPPROTO_IPV6, opt, &rel_type, &rel_code,
			  &rel_msg, &rel_info, offset);
	if (err < 0)
		return err;

	if (rel_msg && pskb_may_pull(skb, offset + sizeof(struct ipv6hdr))) {
		struct rt6_info *rt;
		struct sk_buff *skb2 = skb_clone(skb, GFP_ATOMIC);

		if (!skb2)
			return 0;

		skb_dst_drop(skb2);
		skb_pull(skb2, offset);
		skb_reset_network_header(skb2);

		/* Try to guess incoming interface */
		rt = rt6_lookup(dev_net(skb->dev), &ipv6_hdr(skb2)->saddr,
				NULL, 0, skb2, 0);

		if (rt && rt->dst.dev)
			skb2->dev = rt->dst.dev;

		icmpv6_send(skb2, rel_type, rel_code, rel_info);

		ip6_rt_put(rt);

		kfree_skb(skb2);
	}

	return 0;
}

static int
mplsip6_err(struct sk_buff *skb, struct inet6_skb_parm *opt,
	    u8 type, u8 code, int offset, __be32 info)
{
	__u32 rel_info = ntohl(info);
	int err, rel_msg = 0;
	u8 rel_type = type;
	u8 rel_code = code;

	err = ip6_tnl_err(skb, IPPROTO_MPLS, opt, &rel_type, &rel_code,
			  &rel_msg, &rel_info, offset);
	return err;
}

static int ip4ip6_dscp_ecn_decapsulate(const struct ip6_tnl *t,
				       const struct ipv6hdr *ipv6h,
				       struct sk_buff *skb)
{
	__u8 dsfield = ipv6_get_dsfield(ipv6h) & ~INET_ECN_MASK;

	if (t->parms.flags & IP6_TNL_F_RCV_DSCP_COPY)
		ipv4_change_dsfield(ip_hdr(skb), INET_ECN_MASK, dsfield);

	return IP6_ECN_decapsulate(ipv6h, skb);
}

static int ip6ip6_dscp_ecn_decapsulate(const struct ip6_tnl *t,
				       const struct ipv6hdr *ipv6h,
				       struct sk_buff *skb)
{
	if (t->parms.flags & IP6_TNL_F_RCV_DSCP_COPY)
		ipv6_copy_dscp(ipv6_get_dsfield(ipv6h), ipv6_hdr(skb));

	return IP6_ECN_decapsulate(ipv6h, skb);
}

static inline int mplsip6_dscp_ecn_decapsulate(const struct ip6_tnl *t,
					       const struct ipv6hdr *ipv6h,
					       struct sk_buff *skb)
{
	/* ECN is not supported in AF_MPLS */
	return 0;
}

__u32 ip6_tnl_get_cap(struct ip6_tnl *t,
			     const struct in6_addr *laddr,
			     const struct in6_addr *raddr)
{
	struct __ip6_tnl_parm *p = &t->parms;
	int ltype = ipv6_addr_type(laddr);
	int rtype = ipv6_addr_type(raddr);
	__u32 flags = 0;

	if (ltype == IPV6_ADDR_ANY || rtype == IPV6_ADDR_ANY) {
		flags = IP6_TNL_F_CAP_PER_PACKET;
	} else if (ltype & (IPV6_ADDR_UNICAST|IPV6_ADDR_MULTICAST) &&
		   rtype & (IPV6_ADDR_UNICAST|IPV6_ADDR_MULTICAST) &&
		   !((ltype|rtype) & IPV6_ADDR_LOOPBACK) &&
		   (!((ltype|rtype) & IPV6_ADDR_LINKLOCAL) || p->link)) {
		if (ltype&IPV6_ADDR_UNICAST)
			flags |= IP6_TNL_F_CAP_XMIT;
		if (rtype&IPV6_ADDR_UNICAST)
			flags |= IP6_TNL_F_CAP_RCV;
	}
	return flags;
}
EXPORT_SYMBOL(ip6_tnl_get_cap);

/* called with rcu_read_lock() */
int ip6_tnl_rcv_ctl(struct ip6_tnl *t,
				  const struct in6_addr *laddr,
				  const struct in6_addr *raddr)
{
	struct __ip6_tnl_parm *p = &t->parms;
	int ret = 0;
	struct net *net = t->net;

	if ((p->flags & IP6_TNL_F_CAP_RCV) ||
	    ((p->flags & IP6_TNL_F_CAP_PER_PACKET) &&
	     (ip6_tnl_get_cap(t, laddr, raddr) & IP6_TNL_F_CAP_RCV))) {
		struct net_device *ldev = NULL;

		if (p->link)
			ldev = dev_get_by_index_rcu(net, p->link);

		if ((ipv6_addr_is_multicast(laddr) ||
		     likely(ipv6_chk_addr_and_flags(net, laddr, ldev, false,
						    0, IFA_F_TENTATIVE))) &&
		    ((p->flags & IP6_TNL_F_ALLOW_LOCAL_REMOTE) ||
		     likely(!ipv6_chk_addr_and_flags(net, raddr, ldev, true,
						     0, IFA_F_TENTATIVE))))
			ret = 1;
	}
	return ret;
}
EXPORT_SYMBOL_GPL(ip6_tnl_rcv_ctl);

static int __ip6_tnl_rcv(struct ip6_tnl *tunnel, struct sk_buff *skb,
			 const struct tnl_ptk_info *tpi,
			 struct metadata_dst *tun_dst,
			 int (*dscp_ecn_decapsulate)(const struct ip6_tnl *t,
						const struct ipv6hdr *ipv6h,
						struct sk_buff *skb),
			 bool log_ecn_err)
{
	const struct ipv6hdr *ipv6h = ipv6_hdr(skb);
	int err;

	if ((!(tpi->flags & TUNNEL_CSUM) &&
	     (tunnel->parms.i_flags & TUNNEL_CSUM)) ||
	    ((tpi->flags & TUNNEL_CSUM) &&
	     !(tunnel->parms.i_flags & TUNNEL_CSUM))) {
		tunnel->dev->stats.rx_crc_errors++;
		tunnel->dev->stats.rx_errors++;
		goto drop;
	}

	if (tunnel->parms.i_flags & TUNNEL_SEQ) {
		if (!(tpi->flags & TUNNEL_SEQ) ||
		    (tunnel->i_seqno &&
		     (s32)(ntohl(tpi->seq) - tunnel->i_seqno) < 0)) {
			tunnel->dev->stats.rx_fifo_errors++;
			tunnel->dev->stats.rx_errors++;
			goto drop;
		}
		tunnel->i_seqno = ntohl(tpi->seq) + 1;
	}

	skb->protocol = tpi->proto;

	/* Warning: All skb pointers will be invalidated! */
	if (tunnel->dev->type == ARPHRD_ETHER) {
		if (!pskb_may_pull(skb, ETH_HLEN)) {
			tunnel->dev->stats.rx_length_errors++;
			tunnel->dev->stats.rx_errors++;
			goto drop;
		}

		ipv6h = ipv6_hdr(skb);
		skb->protocol = eth_type_trans(skb, tunnel->dev);
		skb_postpull_rcsum(skb, eth_hdr(skb), ETH_HLEN);
	} else {
		skb->dev = tunnel->dev;
	}

	skb_reset_network_header(skb);
<<<<<<< HEAD

=======
>>>>>>> b42f4982
	memset(skb->cb, 0, sizeof(struct inet6_skb_parm));

	__skb_tunnel_rx(skb, tunnel->dev, tunnel->net);

	err = dscp_ecn_decapsulate(tunnel, ipv6h, skb);
	if (unlikely(err)) {
		if (log_ecn_err)
			net_info_ratelimited("non-ECT from %pI6 with DS=%#x\n",
					     &ipv6h->saddr,
					     ipv6_get_dsfield(ipv6h));
		if (err > 1) {
			++tunnel->dev->stats.rx_frame_errors;
			++tunnel->dev->stats.rx_errors;
			goto drop;
		}
	}

	dev_sw_netstats_rx_add(tunnel->dev, skb->len);

	skb_scrub_packet(skb, !net_eq(tunnel->net, dev_net(tunnel->dev)));

	if (tun_dst)
		skb_dst_set(skb, (struct dst_entry *)tun_dst);

	gro_cells_receive(&tunnel->gro_cells, skb);
	return 0;

drop:
	if (tun_dst)
		dst_release((struct dst_entry *)tun_dst);
	kfree_skb(skb);
	return 0;
}

int ip6_tnl_rcv(struct ip6_tnl *t, struct sk_buff *skb,
		const struct tnl_ptk_info *tpi,
		struct metadata_dst *tun_dst,
		bool log_ecn_err)
{
	int (*dscp_ecn_decapsulate)(const struct ip6_tnl *t,
				    const struct ipv6hdr *ipv6h,
				    struct sk_buff *skb);

	dscp_ecn_decapsulate = ip6ip6_dscp_ecn_decapsulate;
	if (tpi->proto == htons(ETH_P_IP))
		dscp_ecn_decapsulate = ip4ip6_dscp_ecn_decapsulate;

	return __ip6_tnl_rcv(t, skb, tpi, tun_dst, dscp_ecn_decapsulate,
			     log_ecn_err);
}
EXPORT_SYMBOL(ip6_tnl_rcv);

static const struct tnl_ptk_info tpi_v6 = {
	/* no tunnel info required for ipxip6. */
	.proto = htons(ETH_P_IPV6),
};

static const struct tnl_ptk_info tpi_v4 = {
	/* no tunnel info required for ipxip6. */
	.proto = htons(ETH_P_IP),
};

static const struct tnl_ptk_info tpi_mpls = {
	/* no tunnel info required for mplsip6. */
	.proto = htons(ETH_P_MPLS_UC),
};

static int ipxip6_rcv(struct sk_buff *skb, u8 ipproto,
		      const struct tnl_ptk_info *tpi,
		      int (*dscp_ecn_decapsulate)(const struct ip6_tnl *t,
						  const struct ipv6hdr *ipv6h,
						  struct sk_buff *skb))
{
	struct ip6_tnl *t;
	const struct ipv6hdr *ipv6h = ipv6_hdr(skb);
	struct metadata_dst *tun_dst = NULL;
	int ret = -1;

	rcu_read_lock();
	t = ip6_tnl_lookup(dev_net(skb->dev), skb->dev->ifindex, &ipv6h->saddr, &ipv6h->daddr);

	if (t) {
		u8 tproto = READ_ONCE(t->parms.proto);

		if (tproto != ipproto && tproto != 0)
			goto drop;
		if (!xfrm6_policy_check(NULL, XFRM_POLICY_IN, skb))
			goto drop;
		ipv6h = ipv6_hdr(skb);
		if (!ip6_tnl_rcv_ctl(t, &ipv6h->daddr, &ipv6h->saddr))
			goto drop;
		if (iptunnel_pull_header(skb, 0, tpi->proto, false))
			goto drop;
		if (t->parms.collect_md) {
			tun_dst = ipv6_tun_rx_dst(skb, 0, 0, 0);
			if (!tun_dst)
				goto drop;
		}
		ret = __ip6_tnl_rcv(t, skb, tpi, tun_dst, dscp_ecn_decapsulate,
				    log_ecn_error);
	}

	rcu_read_unlock();

	return ret;

drop:
	rcu_read_unlock();
	kfree_skb(skb);
	return 0;
}

static int ip4ip6_rcv(struct sk_buff *skb)
{
	return ipxip6_rcv(skb, IPPROTO_IPIP, &tpi_v4,
			  ip4ip6_dscp_ecn_decapsulate);
}

static int ip6ip6_rcv(struct sk_buff *skb)
{
	return ipxip6_rcv(skb, IPPROTO_IPV6, &tpi_v6,
			  ip6ip6_dscp_ecn_decapsulate);
}

static int mplsip6_rcv(struct sk_buff *skb)
{
	return ipxip6_rcv(skb, IPPROTO_MPLS, &tpi_mpls,
			  mplsip6_dscp_ecn_decapsulate);
}

struct ipv6_tel_txoption {
	struct ipv6_txoptions ops;
	__u8 dst_opt[8];
};

static void init_tel_txopt(struct ipv6_tel_txoption *opt, __u8 encap_limit)
{
	memset(opt, 0, sizeof(struct ipv6_tel_txoption));

	opt->dst_opt[2] = IPV6_TLV_TNL_ENCAP_LIMIT;
	opt->dst_opt[3] = 1;
	opt->dst_opt[4] = encap_limit;
	opt->dst_opt[5] = IPV6_TLV_PADN;
	opt->dst_opt[6] = 1;

	opt->ops.dst1opt = (struct ipv6_opt_hdr *) opt->dst_opt;
	opt->ops.opt_nflen = 8;
}

/**
 * ip6_tnl_addr_conflict - compare packet addresses to tunnel's own
 *   @t: the outgoing tunnel device
 *   @hdr: IPv6 header from the incoming packet
 *
 * Description:
 *   Avoid trivial tunneling loop by checking that tunnel exit-point
 *   doesn't match source of incoming packet.
 *
 * Return:
 *   1 if conflict,
 *   0 else
 **/

static inline bool
ip6_tnl_addr_conflict(const struct ip6_tnl *t, const struct ipv6hdr *hdr)
{
	return ipv6_addr_equal(&t->parms.raddr, &hdr->saddr);
}

int ip6_tnl_xmit_ctl(struct ip6_tnl *t,
		     const struct in6_addr *laddr,
		     const struct in6_addr *raddr)
{
	struct __ip6_tnl_parm *p = &t->parms;
	int ret = 0;
	struct net *net = t->net;

	if (t->parms.collect_md)
		return 1;

	if ((p->flags & IP6_TNL_F_CAP_XMIT) ||
	    ((p->flags & IP6_TNL_F_CAP_PER_PACKET) &&
	     (ip6_tnl_get_cap(t, laddr, raddr) & IP6_TNL_F_CAP_XMIT))) {
		struct net_device *ldev = NULL;

		rcu_read_lock();
		if (p->link)
			ldev = dev_get_by_index_rcu(net, p->link);

		if (unlikely(!ipv6_chk_addr_and_flags(net, laddr, ldev, false,
						      0, IFA_F_TENTATIVE)))
			pr_warn_ratelimited("%s xmit: Local address not yet configured!\n",
					    p->name);
		else if (!(p->flags & IP6_TNL_F_ALLOW_LOCAL_REMOTE) &&
			 !ipv6_addr_is_multicast(raddr) &&
			 unlikely(ipv6_chk_addr_and_flags(net, raddr, ldev,
							  true, 0, IFA_F_TENTATIVE)))
			pr_warn_ratelimited("%s xmit: Routing loop! Remote address found on this node!\n",
					    p->name);
		else
			ret = 1;
		rcu_read_unlock();
	}
	return ret;
}
EXPORT_SYMBOL_GPL(ip6_tnl_xmit_ctl);

/**
 * ip6_tnl_xmit - encapsulate packet and send
 *   @skb: the outgoing socket buffer
 *   @dev: the outgoing tunnel device
 *   @dsfield: dscp code for outer header
 *   @fl6: flow of tunneled packet
 *   @encap_limit: encapsulation limit
 *   @pmtu: Path MTU is stored if packet is too big
 *   @proto: next header value
 *
 * Description:
 *   Build new header and do some sanity checks on the packet before sending
 *   it.
 *
 * Return:
 *   0 on success
 *   -1 fail
 *   %-EMSGSIZE message too big. return mtu in this case.
 **/

int ip6_tnl_xmit(struct sk_buff *skb, struct net_device *dev, __u8 dsfield,
		 struct flowi6 *fl6, int encap_limit, __u32 *pmtu,
		 __u8 proto)
{
	struct ip6_tnl *t = netdev_priv(dev);
	struct net *net = t->net;
	struct net_device_stats *stats = &t->dev->stats;
	struct ipv6hdr *ipv6h;
	struct ipv6_tel_txoption opt;
	struct dst_entry *dst = NULL, *ndst = NULL;
	struct net_device *tdev;
	int mtu;
	unsigned int eth_hlen = t->dev->type == ARPHRD_ETHER ? ETH_HLEN : 0;
	unsigned int psh_hlen = sizeof(struct ipv6hdr) + t->encap_hlen;
	unsigned int max_headroom = psh_hlen;
	bool use_cache = false;
	u8 hop_limit;
	int err = -1;

	if (t->parms.collect_md) {
		hop_limit = skb_tunnel_info(skb)->key.ttl;
		goto route_lookup;
	} else {
		hop_limit = t->parms.hop_limit;
	}

	/* NBMA tunnel */
	if (ipv6_addr_any(&t->parms.raddr)) {
		if (skb->protocol == htons(ETH_P_IPV6)) {
			struct in6_addr *addr6;
			struct neighbour *neigh;
			int addr_type;

			if (!skb_dst(skb))
				goto tx_err_link_failure;

			neigh = dst_neigh_lookup(skb_dst(skb),
						 &ipv6_hdr(skb)->daddr);
			if (!neigh)
				goto tx_err_link_failure;

			addr6 = (struct in6_addr *)&neigh->primary_key;
			addr_type = ipv6_addr_type(addr6);

			if (addr_type == IPV6_ADDR_ANY)
				addr6 = &ipv6_hdr(skb)->daddr;

			memcpy(&fl6->daddr, addr6, sizeof(fl6->daddr));
			neigh_release(neigh);
		}
	} else if (t->parms.proto != 0 && !(t->parms.flags &
					    (IP6_TNL_F_USE_ORIG_TCLASS |
					     IP6_TNL_F_USE_ORIG_FWMARK))) {
		/* enable the cache only if neither the outer protocol nor the
		 * routing decision depends on the current inner header value
		 */
		use_cache = true;
	}

	if (use_cache)
		dst = dst_cache_get(&t->dst_cache);

	if (!ip6_tnl_xmit_ctl(t, &fl6->saddr, &fl6->daddr))
		goto tx_err_link_failure;

	if (!dst) {
route_lookup:
		/* add dsfield to flowlabel for route lookup */
		fl6->flowlabel = ip6_make_flowinfo(dsfield, fl6->flowlabel);

		dst = ip6_route_output(net, NULL, fl6);

		if (dst->error)
			goto tx_err_link_failure;
		dst = xfrm_lookup(net, dst, flowi6_to_flowi(fl6), NULL, 0);
		if (IS_ERR(dst)) {
			err = PTR_ERR(dst);
			dst = NULL;
			goto tx_err_link_failure;
		}
		if (t->parms.collect_md && ipv6_addr_any(&fl6->saddr) &&
		    ipv6_dev_get_saddr(net, ip6_dst_idev(dst)->dev,
				       &fl6->daddr, 0, &fl6->saddr))
			goto tx_err_link_failure;
		ndst = dst;
	}

	tdev = dst->dev;

	if (tdev == dev) {
		stats->collisions++;
		net_warn_ratelimited("%s: Local routing loop detected!\n",
				     t->parms.name);
		goto tx_err_dst_release;
	}
	mtu = dst_mtu(dst) - eth_hlen - psh_hlen - t->tun_hlen;
	if (encap_limit >= 0) {
		max_headroom += 8;
		mtu -= 8;
	}
	mtu = max(mtu, skb->protocol == htons(ETH_P_IPV6) ?
		       IPV6_MIN_MTU : IPV4_MIN_MTU);

	skb_dst_update_pmtu_no_confirm(skb, mtu);
	if (skb->len - t->tun_hlen - eth_hlen > mtu && !skb_is_gso(skb)) {
		*pmtu = mtu;
		err = -EMSGSIZE;
		goto tx_err_dst_release;
	}

	if (t->err_count > 0) {
		if (time_before(jiffies,
				t->err_time + IP6TUNNEL_ERR_TIMEO)) {
			t->err_count--;

			dst_link_failure(skb);
		} else {
			t->err_count = 0;
		}
	}

	skb_scrub_packet(skb, !net_eq(t->net, dev_net(dev)));

	/*
	 * Okay, now see if we can stuff it in the buffer as-is.
	 */
	max_headroom += LL_RESERVED_SPACE(tdev);

	if (skb_headroom(skb) < max_headroom || skb_shared(skb) ||
	    (skb_cloned(skb) && !skb_clone_writable(skb, 0))) {
		struct sk_buff *new_skb;

		new_skb = skb_realloc_headroom(skb, max_headroom);
		if (!new_skb)
			goto tx_err_dst_release;

		if (skb->sk)
			skb_set_owner_w(new_skb, skb->sk);
		consume_skb(skb);
		skb = new_skb;
	}

	if (t->parms.collect_md) {
		if (t->encap.type != TUNNEL_ENCAP_NONE)
			goto tx_err_dst_release;
	} else {
		if (use_cache && ndst)
			dst_cache_set_ip6(&t->dst_cache, ndst, &fl6->saddr);
	}
	skb_dst_set(skb, dst);

	if (hop_limit == 0) {
		if (skb->protocol == htons(ETH_P_IP))
			hop_limit = ip_hdr(skb)->ttl;
		else if (skb->protocol == htons(ETH_P_IPV6))
			hop_limit = ipv6_hdr(skb)->hop_limit;
		else
			hop_limit = ip6_dst_hoplimit(dst);
	}

	/* Calculate max headroom for all the headers and adjust
	 * needed_headroom if necessary.
	 */
	max_headroom = LL_RESERVED_SPACE(dst->dev) + sizeof(struct ipv6hdr)
			+ dst->header_len + t->hlen;
	if (max_headroom > READ_ONCE(dev->needed_headroom))
		WRITE_ONCE(dev->needed_headroom, max_headroom);

	err = ip6_tnl_encap(skb, t, &proto, fl6);
	if (err)
		return err;

	if (encap_limit >= 0) {
		init_tel_txopt(&opt, encap_limit);
		ipv6_push_frag_opts(skb, &opt.ops, &proto);
	}

	skb_push(skb, sizeof(struct ipv6hdr));
	skb_reset_network_header(skb);
	ipv6h = ipv6_hdr(skb);
	ip6_flow_hdr(ipv6h, dsfield,
		     ip6_make_flowlabel(net, skb, fl6->flowlabel, true, fl6));
	ipv6h->hop_limit = hop_limit;
	ipv6h->nexthdr = proto;
	ipv6h->saddr = fl6->saddr;
	ipv6h->daddr = fl6->daddr;
	ip6tunnel_xmit(NULL, skb, dev);
	return 0;
tx_err_link_failure:
	stats->tx_carrier_errors++;
	dst_link_failure(skb);
tx_err_dst_release:
	dst_release(dst);
	return err;
}
EXPORT_SYMBOL(ip6_tnl_xmit);

static inline int
ipxip6_tnl_xmit(struct sk_buff *skb, struct net_device *dev,
		u8 protocol)
{
	struct ip6_tnl *t = netdev_priv(dev);
	struct ipv6hdr *ipv6h;
	const struct iphdr  *iph;
	int encap_limit = -1;
	__u16 offset;
	struct flowi6 fl6;
	__u8 dsfield, orig_dsfield;
	__u32 mtu;
	u8 tproto;
	int err;

	tproto = READ_ONCE(t->parms.proto);
	if (tproto != protocol && tproto != 0)
		return -1;

	if (t->parms.collect_md) {
		struct ip_tunnel_info *tun_info;
		const struct ip_tunnel_key *key;

		tun_info = skb_tunnel_info(skb);
		if (unlikely(!tun_info || !(tun_info->mode & IP_TUNNEL_INFO_TX) ||
			     ip_tunnel_info_af(tun_info) != AF_INET6))
			return -1;
		key = &tun_info->key;
		memset(&fl6, 0, sizeof(fl6));
		fl6.flowi6_proto = protocol;
		fl6.saddr = key->u.ipv6.src;
		fl6.daddr = key->u.ipv6.dst;
		fl6.flowlabel = key->label;
		dsfield =  key->tos;
		switch (protocol) {
		case IPPROTO_IPIP:
			iph = ip_hdr(skb);
			orig_dsfield = ipv4_get_dsfield(iph);
			break;
		case IPPROTO_IPV6:
			ipv6h = ipv6_hdr(skb);
			orig_dsfield = ipv6_get_dsfield(ipv6h);
			break;
		default:
			orig_dsfield = dsfield;
			break;
		}
	} else {
		if (!(t->parms.flags & IP6_TNL_F_IGN_ENCAP_LIMIT))
			encap_limit = t->parms.encap_limit;
		if (protocol == IPPROTO_IPV6) {
			offset = ip6_tnl_parse_tlv_enc_lim(skb,
						skb_network_header(skb));
			/* ip6_tnl_parse_tlv_enc_lim() might have
			 * reallocated skb->head
			 */
			if (offset > 0) {
				struct ipv6_tlv_tnl_enc_lim *tel;

				tel = (void *)&skb_network_header(skb)[offset];
				if (tel->encap_limit == 0) {
					icmpv6_ndo_send(skb, ICMPV6_PARAMPROB,
							ICMPV6_HDR_FIELD, offset + 2);
					return -1;
				}
				encap_limit = tel->encap_limit - 1;
			}
		}

		memcpy(&fl6, &t->fl.u.ip6, sizeof(fl6));
		fl6.flowi6_proto = protocol;

		if (t->parms.flags & IP6_TNL_F_USE_ORIG_FWMARK)
			fl6.flowi6_mark = skb->mark;
		else
			fl6.flowi6_mark = t->parms.fwmark;
		switch (protocol) {
		case IPPROTO_IPIP:
			iph = ip_hdr(skb);
			orig_dsfield = ipv4_get_dsfield(iph);
			if (t->parms.flags & IP6_TNL_F_USE_ORIG_TCLASS)
				dsfield = orig_dsfield;
			else
				dsfield = ip6_tclass(t->parms.flowinfo);
			break;
		case IPPROTO_IPV6:
			ipv6h = ipv6_hdr(skb);
			orig_dsfield = ipv6_get_dsfield(ipv6h);
			if (t->parms.flags & IP6_TNL_F_USE_ORIG_TCLASS)
				dsfield = orig_dsfield;
			else
				dsfield = ip6_tclass(t->parms.flowinfo);
			if (t->parms.flags & IP6_TNL_F_USE_ORIG_FLOWLABEL)
				fl6.flowlabel |= ip6_flowlabel(ipv6h);
			break;
		default:
			orig_dsfield = dsfield = ip6_tclass(t->parms.flowinfo);
			break;
		}
	}

	fl6.flowi6_uid = sock_net_uid(dev_net(dev), NULL);
	dsfield = INET_ECN_encapsulate(dsfield, orig_dsfield);

	if (iptunnel_handle_offloads(skb, SKB_GSO_IPXIP6))
		return -1;

	skb_set_inner_ipproto(skb, protocol);

	err = ip6_tnl_xmit(skb, dev, dsfield, &fl6, encap_limit, &mtu,
			   protocol);
	if (err != 0) {
		/* XXX: send ICMP error even if DF is not set. */
		if (err == -EMSGSIZE)
			switch (protocol) {
			case IPPROTO_IPIP:
				icmp_ndo_send(skb, ICMP_DEST_UNREACH,
					      ICMP_FRAG_NEEDED, htonl(mtu));
				break;
			case IPPROTO_IPV6:
				icmpv6_ndo_send(skb, ICMPV6_PKT_TOOBIG, 0, mtu);
				break;
			default:
				break;
			}
		return -1;
	}

	return 0;
}

static netdev_tx_t
ip6_tnl_start_xmit(struct sk_buff *skb, struct net_device *dev)
{
	struct ip6_tnl *t = netdev_priv(dev);
	struct net_device_stats *stats = &t->dev->stats;
	u8 ipproto;
	int ret;

	if (!pskb_inet_may_pull(skb))
		goto tx_err;

	switch (skb->protocol) {
	case htons(ETH_P_IP):
		ipproto = IPPROTO_IPIP;
		break;
	case htons(ETH_P_IPV6):
		if (ip6_tnl_addr_conflict(t, ipv6_hdr(skb)))
			goto tx_err;
		ipproto = IPPROTO_IPV6;
		break;
	case htons(ETH_P_MPLS_UC):
		ipproto = IPPROTO_MPLS;
		break;
	default:
		goto tx_err;
	}

	ret = ipxip6_tnl_xmit(skb, dev, ipproto);
	if (ret < 0)
		goto tx_err;

	return NETDEV_TX_OK;

tx_err:
	stats->tx_errors++;
	stats->tx_dropped++;
	kfree_skb(skb);
	return NETDEV_TX_OK;
}

static void ip6_tnl_link_config(struct ip6_tnl *t)
{
	struct net_device *dev = t->dev;
	struct net_device *tdev = NULL;
	struct __ip6_tnl_parm *p = &t->parms;
	struct flowi6 *fl6 = &t->fl.u.ip6;
	int t_hlen;
	int mtu;

	memcpy(dev->dev_addr, &p->laddr, sizeof(struct in6_addr));
	memcpy(dev->broadcast, &p->raddr, sizeof(struct in6_addr));

	/* Set up flowi template */
	fl6->saddr = p->laddr;
	fl6->daddr = p->raddr;
	fl6->flowi6_oif = p->link;
	fl6->flowlabel = 0;

	if (!(p->flags&IP6_TNL_F_USE_ORIG_TCLASS))
		fl6->flowlabel |= IPV6_TCLASS_MASK & p->flowinfo;
	if (!(p->flags&IP6_TNL_F_USE_ORIG_FLOWLABEL))
		fl6->flowlabel |= IPV6_FLOWLABEL_MASK & p->flowinfo;

	p->flags &= ~(IP6_TNL_F_CAP_XMIT|IP6_TNL_F_CAP_RCV|IP6_TNL_F_CAP_PER_PACKET);
	p->flags |= ip6_tnl_get_cap(t, &p->laddr, &p->raddr);

	if (p->flags&IP6_TNL_F_CAP_XMIT && p->flags&IP6_TNL_F_CAP_RCV)
		dev->flags |= IFF_POINTOPOINT;
	else
		dev->flags &= ~IFF_POINTOPOINT;

	t->tun_hlen = 0;
	t->hlen = t->encap_hlen + t->tun_hlen;
	t_hlen = t->hlen + sizeof(struct ipv6hdr);

	if (p->flags & IP6_TNL_F_CAP_XMIT) {
		int strict = (ipv6_addr_type(&p->raddr) &
			      (IPV6_ADDR_MULTICAST|IPV6_ADDR_LINKLOCAL));

		struct rt6_info *rt = rt6_lookup(t->net,
						 &p->raddr, &p->laddr,
						 p->link, NULL, strict);
		if (rt) {
			tdev = rt->dst.dev;
			ip6_rt_put(rt);
		}

		if (!tdev && p->link)
			tdev = __dev_get_by_index(t->net, p->link);

		if (tdev) {
			dev->hard_header_len = tdev->hard_header_len + t_hlen;
			mtu = min_t(unsigned int, tdev->mtu, IP6_MAX_MTU);

			mtu = mtu - t_hlen;
			if (!(t->parms.flags & IP6_TNL_F_IGN_ENCAP_LIMIT))
				mtu -= 8;

			if (mtu < IPV6_MIN_MTU)
				mtu = IPV6_MIN_MTU;
			WRITE_ONCE(dev->mtu, mtu);
		}
	}
}

/**
 * ip6_tnl_change - update the tunnel parameters
 *   @t: tunnel to be changed
 *   @p: tunnel configuration parameters
 *
 * Description:
 *   ip6_tnl_change() updates the tunnel parameters
 **/

static int
ip6_tnl_change(struct ip6_tnl *t, const struct __ip6_tnl_parm *p)
{
	t->parms.laddr = p->laddr;
	t->parms.raddr = p->raddr;
	t->parms.flags = p->flags;
	t->parms.hop_limit = p->hop_limit;
	t->parms.encap_limit = p->encap_limit;
	t->parms.flowinfo = p->flowinfo;
	t->parms.link = p->link;
	t->parms.proto = p->proto;
	t->parms.fwmark = p->fwmark;
	dst_cache_reset(&t->dst_cache);
	ip6_tnl_link_config(t);
	return 0;
}

static int ip6_tnl_update(struct ip6_tnl *t, struct __ip6_tnl_parm *p)
{
	struct net *net = t->net;
	struct ip6_tnl_net *ip6n = net_generic(net, ip6_tnl_net_id);
	int err;

	ip6_tnl_unlink(ip6n, t);
	synchronize_net();
	err = ip6_tnl_change(t, p);
	ip6_tnl_link(ip6n, t);
	netdev_state_change(t->dev);
	return err;
}

static int ip6_tnl0_update(struct ip6_tnl *t, struct __ip6_tnl_parm *p)
{
	/* for default tnl0 device allow to change only the proto */
	t->parms.proto = p->proto;
	netdev_state_change(t->dev);
	return 0;
}

static void
ip6_tnl_parm_from_user(struct __ip6_tnl_parm *p, const struct ip6_tnl_parm *u)
{
	p->laddr = u->laddr;
	p->raddr = u->raddr;
	p->flags = u->flags;
	p->hop_limit = u->hop_limit;
	p->encap_limit = u->encap_limit;
	p->flowinfo = u->flowinfo;
	p->link = u->link;
	p->proto = u->proto;
	memcpy(p->name, u->name, sizeof(u->name));
}

static void
ip6_tnl_parm_to_user(struct ip6_tnl_parm *u, const struct __ip6_tnl_parm *p)
{
	u->laddr = p->laddr;
	u->raddr = p->raddr;
	u->flags = p->flags;
	u->hop_limit = p->hop_limit;
	u->encap_limit = p->encap_limit;
	u->flowinfo = p->flowinfo;
	u->link = p->link;
	u->proto = p->proto;
	memcpy(u->name, p->name, sizeof(u->name));
}

/**
 * ip6_tnl_ioctl - configure ipv6 tunnels from userspace
 *   @dev: virtual device associated with tunnel
 *   @ifr: parameters passed from userspace
 *   @cmd: command to be performed
 *
 * Description:
 *   ip6_tnl_ioctl() is used for managing IPv6 tunnels
 *   from userspace.
 *
 *   The possible commands are the following:
 *     %SIOCGETTUNNEL: get tunnel parameters for device
 *     %SIOCADDTUNNEL: add tunnel matching given tunnel parameters
 *     %SIOCCHGTUNNEL: change tunnel parameters to those given
 *     %SIOCDELTUNNEL: delete tunnel
 *
 *   The fallback device "ip6tnl0", created during module
 *   initialization, can be used for creating other tunnel devices.
 *
 * Return:
 *   0 on success,
 *   %-EFAULT if unable to copy data to or from userspace,
 *   %-EPERM if current process hasn't %CAP_NET_ADMIN set
 *   %-EINVAL if passed tunnel parameters are invalid,
 *   %-EEXIST if changing a tunnel's parameters would cause a conflict
 *   %-ENODEV if attempting to change or delete a nonexisting device
 **/

static int
ip6_tnl_ioctl(struct net_device *dev, struct ifreq *ifr, int cmd)
{
	int err = 0;
	struct ip6_tnl_parm p;
	struct __ip6_tnl_parm p1;
	struct ip6_tnl *t = netdev_priv(dev);
	struct net *net = t->net;
	struct ip6_tnl_net *ip6n = net_generic(net, ip6_tnl_net_id);

	memset(&p1, 0, sizeof(p1));

	switch (cmd) {
	case SIOCGETTUNNEL:
		if (dev == ip6n->fb_tnl_dev) {
			if (copy_from_user(&p, ifr->ifr_ifru.ifru_data, sizeof(p))) {
				err = -EFAULT;
				break;
			}
			ip6_tnl_parm_from_user(&p1, &p);
			t = ip6_tnl_locate(net, &p1, 0);
			if (IS_ERR(t))
				t = netdev_priv(dev);
		} else {
			memset(&p, 0, sizeof(p));
		}
		ip6_tnl_parm_to_user(&p, &t->parms);
		if (copy_to_user(ifr->ifr_ifru.ifru_data, &p, sizeof(p))) {
			err = -EFAULT;
		}
		break;
	case SIOCADDTUNNEL:
	case SIOCCHGTUNNEL:
		err = -EPERM;
		if (!ns_capable(net->user_ns, CAP_NET_ADMIN))
			break;
		err = -EFAULT;
		if (copy_from_user(&p, ifr->ifr_ifru.ifru_data, sizeof(p)))
			break;
		err = -EINVAL;
		if (p.proto != IPPROTO_IPV6 && p.proto != IPPROTO_IPIP &&
		    p.proto != 0)
			break;
		ip6_tnl_parm_from_user(&p1, &p);
		t = ip6_tnl_locate(net, &p1, cmd == SIOCADDTUNNEL);
		if (cmd == SIOCCHGTUNNEL) {
			if (!IS_ERR(t)) {
				if (t->dev != dev) {
					err = -EEXIST;
					break;
				}
			} else
				t = netdev_priv(dev);
			if (dev == ip6n->fb_tnl_dev)
				err = ip6_tnl0_update(t, &p1);
			else
				err = ip6_tnl_update(t, &p1);
		}
		if (!IS_ERR(t)) {
			err = 0;
			ip6_tnl_parm_to_user(&p, &t->parms);
			if (copy_to_user(ifr->ifr_ifru.ifru_data, &p, sizeof(p)))
				err = -EFAULT;

		} else {
			err = PTR_ERR(t);
		}
		break;
	case SIOCDELTUNNEL:
		err = -EPERM;
		if (!ns_capable(net->user_ns, CAP_NET_ADMIN))
			break;

		if (dev == ip6n->fb_tnl_dev) {
			err = -EFAULT;
			if (copy_from_user(&p, ifr->ifr_ifru.ifru_data, sizeof(p)))
				break;
			err = -ENOENT;
			ip6_tnl_parm_from_user(&p1, &p);
			t = ip6_tnl_locate(net, &p1, 0);
			if (IS_ERR(t))
				break;
			err = -EPERM;
			if (t->dev == ip6n->fb_tnl_dev)
				break;
			dev = t->dev;
		}
		err = 0;
		unregister_netdevice(dev);
		break;
	default:
		err = -EINVAL;
	}
	return err;
}

/**
 * ip6_tnl_change_mtu - change mtu manually for tunnel device
 *   @dev: virtual device associated with tunnel
 *   @new_mtu: the new mtu
 *
 * Return:
 *   0 on success,
 *   %-EINVAL if mtu too small
 **/

int ip6_tnl_change_mtu(struct net_device *dev, int new_mtu)
{
	struct ip6_tnl *tnl = netdev_priv(dev);

	if (tnl->parms.proto == IPPROTO_IPV6) {
		if (new_mtu < IPV6_MIN_MTU)
			return -EINVAL;
	} else {
		if (new_mtu < ETH_MIN_MTU)
			return -EINVAL;
	}
	if (tnl->parms.proto == IPPROTO_IPV6 || tnl->parms.proto == 0) {
		if (new_mtu > IP6_MAX_MTU - dev->hard_header_len)
			return -EINVAL;
	} else {
		if (new_mtu > IP_MAX_MTU - dev->hard_header_len)
			return -EINVAL;
	}
	dev->mtu = new_mtu;
	return 0;
}
EXPORT_SYMBOL(ip6_tnl_change_mtu);

int ip6_tnl_get_iflink(const struct net_device *dev)
{
	struct ip6_tnl *t = netdev_priv(dev);

	return t->parms.link;
}
EXPORT_SYMBOL(ip6_tnl_get_iflink);

int ip6_tnl_encap_add_ops(const struct ip6_tnl_encap_ops *ops,
			  unsigned int num)
{
	if (num >= MAX_IPTUN_ENCAP_OPS)
		return -ERANGE;

	return !cmpxchg((const struct ip6_tnl_encap_ops **)
			&ip6tun_encaps[num],
			NULL, ops) ? 0 : -1;
}
EXPORT_SYMBOL(ip6_tnl_encap_add_ops);

int ip6_tnl_encap_del_ops(const struct ip6_tnl_encap_ops *ops,
			  unsigned int num)
{
	int ret;

	if (num >= MAX_IPTUN_ENCAP_OPS)
		return -ERANGE;

	ret = (cmpxchg((const struct ip6_tnl_encap_ops **)
		       &ip6tun_encaps[num],
		       ops, NULL) == ops) ? 0 : -1;

	synchronize_net();

	return ret;
}
EXPORT_SYMBOL(ip6_tnl_encap_del_ops);

int ip6_tnl_encap_setup(struct ip6_tnl *t,
			struct ip_tunnel_encap *ipencap)
{
	int hlen;

	memset(&t->encap, 0, sizeof(t->encap));

	hlen = ip6_encap_hlen(ipencap);
	if (hlen < 0)
		return hlen;

	t->encap.type = ipencap->type;
	t->encap.sport = ipencap->sport;
	t->encap.dport = ipencap->dport;
	t->encap.flags = ipencap->flags;

	t->encap_hlen = hlen;
	t->hlen = t->encap_hlen + t->tun_hlen;

	return 0;
}
EXPORT_SYMBOL_GPL(ip6_tnl_encap_setup);

static const struct net_device_ops ip6_tnl_netdev_ops = {
	.ndo_init	= ip6_tnl_dev_init,
	.ndo_uninit	= ip6_tnl_dev_uninit,
	.ndo_start_xmit = ip6_tnl_start_xmit,
	.ndo_do_ioctl	= ip6_tnl_ioctl,
	.ndo_change_mtu = ip6_tnl_change_mtu,
	.ndo_get_stats	= ip6_get_stats,
	.ndo_get_iflink = ip6_tnl_get_iflink,
};

#define IPXIPX_FEATURES (NETIF_F_SG |		\
			 NETIF_F_FRAGLIST |	\
			 NETIF_F_HIGHDMA |	\
			 NETIF_F_GSO_SOFTWARE |	\
			 NETIF_F_HW_CSUM)

/**
 * ip6_tnl_dev_setup - setup virtual tunnel device
 *   @dev: virtual device associated with tunnel
 *
 * Description:
 *   Initialize function pointers and device parameters
 **/

static void ip6_tnl_dev_setup(struct net_device *dev)
{
	dev->netdev_ops = &ip6_tnl_netdev_ops;
	dev->header_ops = &ip_tunnel_header_ops;
	dev->needs_free_netdev = true;
	dev->priv_destructor = ip6_dev_free;

	dev->type = ARPHRD_TUNNEL6;
	dev->flags |= IFF_NOARP;
	dev->addr_len = sizeof(struct in6_addr);
	dev->features |= NETIF_F_LLTX;
	netif_keep_dst(dev);

	dev->features		|= IPXIPX_FEATURES;
	dev->hw_features	|= IPXIPX_FEATURES;

	/* This perm addr will be used as interface identifier by IPv6 */
	dev->addr_assign_type = NET_ADDR_RANDOM;
	eth_random_addr(dev->perm_addr);
}


/**
 * ip6_tnl_dev_init_gen - general initializer for all tunnel devices
 *   @dev: virtual device associated with tunnel
 **/

static inline int
ip6_tnl_dev_init_gen(struct net_device *dev)
{
	struct ip6_tnl *t = netdev_priv(dev);
	int ret;
	int t_hlen;

	t->dev = dev;
	t->net = dev_net(dev);
	dev->tstats = netdev_alloc_pcpu_stats(struct pcpu_sw_netstats);
	if (!dev->tstats)
		return -ENOMEM;

	ret = dst_cache_init(&t->dst_cache, GFP_KERNEL);
	if (ret)
		goto free_stats;

	ret = gro_cells_init(&t->gro_cells, dev);
	if (ret)
		goto destroy_dst;

	t->tun_hlen = 0;
	t->hlen = t->encap_hlen + t->tun_hlen;
	t_hlen = t->hlen + sizeof(struct ipv6hdr);

	dev->type = ARPHRD_TUNNEL6;
	dev->hard_header_len = LL_MAX_HEADER + t_hlen;
	dev->mtu = ETH_DATA_LEN - t_hlen;
	if (!(t->parms.flags & IP6_TNL_F_IGN_ENCAP_LIMIT))
		dev->mtu -= 8;
	dev->min_mtu = ETH_MIN_MTU;
	dev->max_mtu = IP6_MAX_MTU - dev->hard_header_len;

	dev_hold(dev);
	return 0;

destroy_dst:
	dst_cache_destroy(&t->dst_cache);
free_stats:
	free_percpu(dev->tstats);
	dev->tstats = NULL;

	return ret;
}

/**
 * ip6_tnl_dev_init - initializer for all non fallback tunnel devices
 *   @dev: virtual device associated with tunnel
 **/

static int ip6_tnl_dev_init(struct net_device *dev)
{
	struct ip6_tnl *t = netdev_priv(dev);
	int err = ip6_tnl_dev_init_gen(dev);

	if (err)
		return err;
	ip6_tnl_link_config(t);
	if (t->parms.collect_md)
		netif_keep_dst(dev);
	return 0;
}

/**
 * ip6_fb_tnl_dev_init - initializer for fallback tunnel device
 *   @dev: fallback device
 *
 * Return: 0
 **/

static int __net_init ip6_fb_tnl_dev_init(struct net_device *dev)
{
	struct ip6_tnl *t = netdev_priv(dev);
	struct net *net = dev_net(dev);
	struct ip6_tnl_net *ip6n = net_generic(net, ip6_tnl_net_id);

	t->parms.proto = IPPROTO_IPV6;

	rcu_assign_pointer(ip6n->tnls_wc[0], t);
	return 0;
}

static int ip6_tnl_validate(struct nlattr *tb[], struct nlattr *data[],
			    struct netlink_ext_ack *extack)
{
	u8 proto;

	if (!data || !data[IFLA_IPTUN_PROTO])
		return 0;

	proto = nla_get_u8(data[IFLA_IPTUN_PROTO]);
	if (proto != IPPROTO_IPV6 &&
	    proto != IPPROTO_IPIP &&
	    proto != 0)
		return -EINVAL;

	return 0;
}

static void ip6_tnl_netlink_parms(struct nlattr *data[],
				  struct __ip6_tnl_parm *parms)
{
	memset(parms, 0, sizeof(*parms));

	if (!data)
		return;

	if (data[IFLA_IPTUN_LINK])
		parms->link = nla_get_u32(data[IFLA_IPTUN_LINK]);

	if (data[IFLA_IPTUN_LOCAL])
		parms->laddr = nla_get_in6_addr(data[IFLA_IPTUN_LOCAL]);

	if (data[IFLA_IPTUN_REMOTE])
		parms->raddr = nla_get_in6_addr(data[IFLA_IPTUN_REMOTE]);

	if (data[IFLA_IPTUN_TTL])
		parms->hop_limit = nla_get_u8(data[IFLA_IPTUN_TTL]);

	if (data[IFLA_IPTUN_ENCAP_LIMIT])
		parms->encap_limit = nla_get_u8(data[IFLA_IPTUN_ENCAP_LIMIT]);

	if (data[IFLA_IPTUN_FLOWINFO])
		parms->flowinfo = nla_get_be32(data[IFLA_IPTUN_FLOWINFO]);

	if (data[IFLA_IPTUN_FLAGS])
		parms->flags = nla_get_u32(data[IFLA_IPTUN_FLAGS]);

	if (data[IFLA_IPTUN_PROTO])
		parms->proto = nla_get_u8(data[IFLA_IPTUN_PROTO]);

	if (data[IFLA_IPTUN_COLLECT_METADATA])
		parms->collect_md = true;

	if (data[IFLA_IPTUN_FWMARK])
		parms->fwmark = nla_get_u32(data[IFLA_IPTUN_FWMARK]);
}

static bool ip6_tnl_netlink_encap_parms(struct nlattr *data[],
					struct ip_tunnel_encap *ipencap)
{
	bool ret = false;

	memset(ipencap, 0, sizeof(*ipencap));

	if (!data)
		return ret;

	if (data[IFLA_IPTUN_ENCAP_TYPE]) {
		ret = true;
		ipencap->type = nla_get_u16(data[IFLA_IPTUN_ENCAP_TYPE]);
	}

	if (data[IFLA_IPTUN_ENCAP_FLAGS]) {
		ret = true;
		ipencap->flags = nla_get_u16(data[IFLA_IPTUN_ENCAP_FLAGS]);
	}

	if (data[IFLA_IPTUN_ENCAP_SPORT]) {
		ret = true;
		ipencap->sport = nla_get_be16(data[IFLA_IPTUN_ENCAP_SPORT]);
	}

	if (data[IFLA_IPTUN_ENCAP_DPORT]) {
		ret = true;
		ipencap->dport = nla_get_be16(data[IFLA_IPTUN_ENCAP_DPORT]);
	}

	return ret;
}

static int ip6_tnl_newlink(struct net *src_net, struct net_device *dev,
			   struct nlattr *tb[], struct nlattr *data[],
			   struct netlink_ext_ack *extack)
{
	struct net *net = dev_net(dev);
	struct ip6_tnl_net *ip6n = net_generic(net, ip6_tnl_net_id);
	struct ip_tunnel_encap ipencap;
	struct ip6_tnl *nt, *t;
	int err;

	nt = netdev_priv(dev);

	if (ip6_tnl_netlink_encap_parms(data, &ipencap)) {
		err = ip6_tnl_encap_setup(nt, &ipencap);
		if (err < 0)
			return err;
	}

	ip6_tnl_netlink_parms(data, &nt->parms);

	if (nt->parms.collect_md) {
		if (rtnl_dereference(ip6n->collect_md_tun))
			return -EEXIST;
	} else {
		t = ip6_tnl_locate(net, &nt->parms, 0);
		if (!IS_ERR(t))
			return -EEXIST;
	}

	err = ip6_tnl_create2(dev);
	if (!err && tb[IFLA_MTU])
		ip6_tnl_change_mtu(dev, nla_get_u32(tb[IFLA_MTU]));

	return err;
}

static int ip6_tnl_changelink(struct net_device *dev, struct nlattr *tb[],
			      struct nlattr *data[],
			      struct netlink_ext_ack *extack)
{
	struct ip6_tnl *t = netdev_priv(dev);
	struct __ip6_tnl_parm p;
	struct net *net = t->net;
	struct ip6_tnl_net *ip6n = net_generic(net, ip6_tnl_net_id);
	struct ip_tunnel_encap ipencap;

	if (dev == ip6n->fb_tnl_dev)
		return -EINVAL;

	if (ip6_tnl_netlink_encap_parms(data, &ipencap)) {
		int err = ip6_tnl_encap_setup(t, &ipencap);

		if (err < 0)
			return err;
	}
	ip6_tnl_netlink_parms(data, &p);
	if (p.collect_md)
		return -EINVAL;

	t = ip6_tnl_locate(net, &p, 0);
	if (!IS_ERR(t)) {
		if (t->dev != dev)
			return -EEXIST;
	} else
		t = netdev_priv(dev);

	return ip6_tnl_update(t, &p);
}

static void ip6_tnl_dellink(struct net_device *dev, struct list_head *head)
{
	struct net *net = dev_net(dev);
	struct ip6_tnl_net *ip6n = net_generic(net, ip6_tnl_net_id);

	if (dev != ip6n->fb_tnl_dev)
		unregister_netdevice_queue(dev, head);
}

static size_t ip6_tnl_get_size(const struct net_device *dev)
{
	return
		/* IFLA_IPTUN_LINK */
		nla_total_size(4) +
		/* IFLA_IPTUN_LOCAL */
		nla_total_size(sizeof(struct in6_addr)) +
		/* IFLA_IPTUN_REMOTE */
		nla_total_size(sizeof(struct in6_addr)) +
		/* IFLA_IPTUN_TTL */
		nla_total_size(1) +
		/* IFLA_IPTUN_ENCAP_LIMIT */
		nla_total_size(1) +
		/* IFLA_IPTUN_FLOWINFO */
		nla_total_size(4) +
		/* IFLA_IPTUN_FLAGS */
		nla_total_size(4) +
		/* IFLA_IPTUN_PROTO */
		nla_total_size(1) +
		/* IFLA_IPTUN_ENCAP_TYPE */
		nla_total_size(2) +
		/* IFLA_IPTUN_ENCAP_FLAGS */
		nla_total_size(2) +
		/* IFLA_IPTUN_ENCAP_SPORT */
		nla_total_size(2) +
		/* IFLA_IPTUN_ENCAP_DPORT */
		nla_total_size(2) +
		/* IFLA_IPTUN_COLLECT_METADATA */
		nla_total_size(0) +
		/* IFLA_IPTUN_FWMARK */
		nla_total_size(4) +
		0;
}

static int ip6_tnl_fill_info(struct sk_buff *skb, const struct net_device *dev)
{
	struct ip6_tnl *tunnel = netdev_priv(dev);
	struct __ip6_tnl_parm *parm = &tunnel->parms;

	if (nla_put_u32(skb, IFLA_IPTUN_LINK, parm->link) ||
	    nla_put_in6_addr(skb, IFLA_IPTUN_LOCAL, &parm->laddr) ||
	    nla_put_in6_addr(skb, IFLA_IPTUN_REMOTE, &parm->raddr) ||
	    nla_put_u8(skb, IFLA_IPTUN_TTL, parm->hop_limit) ||
	    nla_put_u8(skb, IFLA_IPTUN_ENCAP_LIMIT, parm->encap_limit) ||
	    nla_put_be32(skb, IFLA_IPTUN_FLOWINFO, parm->flowinfo) ||
	    nla_put_u32(skb, IFLA_IPTUN_FLAGS, parm->flags) ||
	    nla_put_u8(skb, IFLA_IPTUN_PROTO, parm->proto) ||
	    nla_put_u32(skb, IFLA_IPTUN_FWMARK, parm->fwmark))
		goto nla_put_failure;

	if (nla_put_u16(skb, IFLA_IPTUN_ENCAP_TYPE, tunnel->encap.type) ||
	    nla_put_be16(skb, IFLA_IPTUN_ENCAP_SPORT, tunnel->encap.sport) ||
	    nla_put_be16(skb, IFLA_IPTUN_ENCAP_DPORT, tunnel->encap.dport) ||
	    nla_put_u16(skb, IFLA_IPTUN_ENCAP_FLAGS, tunnel->encap.flags))
		goto nla_put_failure;

	if (parm->collect_md)
		if (nla_put_flag(skb, IFLA_IPTUN_COLLECT_METADATA))
			goto nla_put_failure;

	return 0;

nla_put_failure:
	return -EMSGSIZE;
}

struct net *ip6_tnl_get_link_net(const struct net_device *dev)
{
	struct ip6_tnl *tunnel = netdev_priv(dev);

	return tunnel->net;
}
EXPORT_SYMBOL(ip6_tnl_get_link_net);

static const struct nla_policy ip6_tnl_policy[IFLA_IPTUN_MAX + 1] = {
	[IFLA_IPTUN_LINK]		= { .type = NLA_U32 },
	[IFLA_IPTUN_LOCAL]		= { .len = sizeof(struct in6_addr) },
	[IFLA_IPTUN_REMOTE]		= { .len = sizeof(struct in6_addr) },
	[IFLA_IPTUN_TTL]		= { .type = NLA_U8 },
	[IFLA_IPTUN_ENCAP_LIMIT]	= { .type = NLA_U8 },
	[IFLA_IPTUN_FLOWINFO]		= { .type = NLA_U32 },
	[IFLA_IPTUN_FLAGS]		= { .type = NLA_U32 },
	[IFLA_IPTUN_PROTO]		= { .type = NLA_U8 },
	[IFLA_IPTUN_ENCAP_TYPE]		= { .type = NLA_U16 },
	[IFLA_IPTUN_ENCAP_FLAGS]	= { .type = NLA_U16 },
	[IFLA_IPTUN_ENCAP_SPORT]	= { .type = NLA_U16 },
	[IFLA_IPTUN_ENCAP_DPORT]	= { .type = NLA_U16 },
	[IFLA_IPTUN_COLLECT_METADATA]	= { .type = NLA_FLAG },
	[IFLA_IPTUN_FWMARK]		= { .type = NLA_U32 },
};

static struct rtnl_link_ops ip6_link_ops __read_mostly = {
	.kind		= "ip6tnl",
	.maxtype	= IFLA_IPTUN_MAX,
	.policy		= ip6_tnl_policy,
	.priv_size	= sizeof(struct ip6_tnl),
	.setup		= ip6_tnl_dev_setup,
	.validate	= ip6_tnl_validate,
	.newlink	= ip6_tnl_newlink,
	.changelink	= ip6_tnl_changelink,
	.dellink	= ip6_tnl_dellink,
	.get_size	= ip6_tnl_get_size,
	.fill_info	= ip6_tnl_fill_info,
	.get_link_net	= ip6_tnl_get_link_net,
};

static struct xfrm6_tunnel ip4ip6_handler __read_mostly = {
	.handler	= ip4ip6_rcv,
	.err_handler	= ip4ip6_err,
	.priority	=	1,
};

static struct xfrm6_tunnel ip6ip6_handler __read_mostly = {
	.handler	= ip6ip6_rcv,
	.err_handler	= ip6ip6_err,
	.priority	=	1,
};

static struct xfrm6_tunnel mplsip6_handler __read_mostly = {
	.handler	= mplsip6_rcv,
	.err_handler	= mplsip6_err,
	.priority	=	1,
};

static void __net_exit ip6_tnl_destroy_tunnels(struct net *net, struct list_head *list)
{
	struct ip6_tnl_net *ip6n = net_generic(net, ip6_tnl_net_id);
	struct net_device *dev, *aux;
	int h;
	struct ip6_tnl *t;

	for_each_netdev_safe(net, dev, aux)
		if (dev->rtnl_link_ops == &ip6_link_ops)
			unregister_netdevice_queue(dev, list);

	for (h = 0; h < IP6_TUNNEL_HASH_SIZE; h++) {
		t = rtnl_dereference(ip6n->tnls_r_l[h]);
		while (t) {
			/* If dev is in the same netns, it has already
			 * been added to the list by the previous loop.
			 */
			if (!net_eq(dev_net(t->dev), net))
				unregister_netdevice_queue(t->dev, list);
			t = rtnl_dereference(t->next);
		}
	}

	t = rtnl_dereference(ip6n->tnls_wc[0]);
	while (t) {
		/* If dev is in the same netns, it has already
		 * been added to the list by the previous loop.
		 */
		if (!net_eq(dev_net(t->dev), net))
			unregister_netdevice_queue(t->dev, list);
		t = rtnl_dereference(t->next);
	}
}

static int __net_init ip6_tnl_init_net(struct net *net)
{
	struct ip6_tnl_net *ip6n = net_generic(net, ip6_tnl_net_id);
	struct ip6_tnl *t = NULL;
	int err;

	ip6n->tnls[0] = ip6n->tnls_wc;
	ip6n->tnls[1] = ip6n->tnls_r_l;

	if (!net_has_fallback_tunnels(net))
		return 0;
	err = -ENOMEM;
	ip6n->fb_tnl_dev = alloc_netdev(sizeof(struct ip6_tnl), "ip6tnl0",
					NET_NAME_UNKNOWN, ip6_tnl_dev_setup);

	if (!ip6n->fb_tnl_dev)
		goto err_alloc_dev;
	dev_net_set(ip6n->fb_tnl_dev, net);
	ip6n->fb_tnl_dev->rtnl_link_ops = &ip6_link_ops;
	/* FB netdevice is special: we have one, and only one per netns.
	 * Allowing to move it to another netns is clearly unsafe.
	 */
	ip6n->fb_tnl_dev->features |= NETIF_F_NETNS_LOCAL;

	err = ip6_fb_tnl_dev_init(ip6n->fb_tnl_dev);
	if (err < 0)
		goto err_register;

	err = register_netdev(ip6n->fb_tnl_dev);
	if (err < 0)
		goto err_register;

	t = netdev_priv(ip6n->fb_tnl_dev);

	strcpy(t->parms.name, ip6n->fb_tnl_dev->name);
	return 0;

err_register:
	free_netdev(ip6n->fb_tnl_dev);
err_alloc_dev:
	return err;
}

static void __net_exit ip6_tnl_exit_batch_net(struct list_head *net_list)
{
	struct net *net;
	LIST_HEAD(list);

	rtnl_lock();
	list_for_each_entry(net, net_list, exit_list)
		ip6_tnl_destroy_tunnels(net, &list);
	unregister_netdevice_many(&list);
	rtnl_unlock();
}

static struct pernet_operations ip6_tnl_net_ops = {
	.init = ip6_tnl_init_net,
	.exit_batch = ip6_tnl_exit_batch_net,
	.id   = &ip6_tnl_net_id,
	.size = sizeof(struct ip6_tnl_net),
};

/**
 * ip6_tunnel_init - register protocol and reserve needed resources
 *
 * Return: 0 on success
 **/

static int __init ip6_tunnel_init(void)
{
	int  err;

	if (!ipv6_mod_enabled())
		return -EOPNOTSUPP;

	err = register_pernet_device(&ip6_tnl_net_ops);
	if (err < 0)
		goto out_pernet;

	err = xfrm6_tunnel_register(&ip4ip6_handler, AF_INET);
	if (err < 0) {
		pr_err("%s: can't register ip4ip6\n", __func__);
		goto out_ip4ip6;
	}

	err = xfrm6_tunnel_register(&ip6ip6_handler, AF_INET6);
	if (err < 0) {
		pr_err("%s: can't register ip6ip6\n", __func__);
		goto out_ip6ip6;
	}

	if (ip6_tnl_mpls_supported()) {
		err = xfrm6_tunnel_register(&mplsip6_handler, AF_MPLS);
		if (err < 0) {
			pr_err("%s: can't register mplsip6\n", __func__);
			goto out_mplsip6;
		}
	}

	err = rtnl_link_register(&ip6_link_ops);
	if (err < 0)
		goto rtnl_link_failed;

	return 0;

rtnl_link_failed:
	if (ip6_tnl_mpls_supported())
		xfrm6_tunnel_deregister(&mplsip6_handler, AF_MPLS);
out_mplsip6:
	xfrm6_tunnel_deregister(&ip6ip6_handler, AF_INET6);
out_ip6ip6:
	xfrm6_tunnel_deregister(&ip4ip6_handler, AF_INET);
out_ip4ip6:
	unregister_pernet_device(&ip6_tnl_net_ops);
out_pernet:
	return err;
}

/**
 * ip6_tunnel_cleanup - free resources and unregister protocol
 **/

static void __exit ip6_tunnel_cleanup(void)
{
	rtnl_link_unregister(&ip6_link_ops);
	if (xfrm6_tunnel_deregister(&ip4ip6_handler, AF_INET))
		pr_info("%s: can't deregister ip4ip6\n", __func__);

	if (xfrm6_tunnel_deregister(&ip6ip6_handler, AF_INET6))
		pr_info("%s: can't deregister ip6ip6\n", __func__);

	if (ip6_tnl_mpls_supported() &&
	    xfrm6_tunnel_deregister(&mplsip6_handler, AF_MPLS))
		pr_info("%s: can't deregister mplsip6\n", __func__);
	unregister_pernet_device(&ip6_tnl_net_ops);
}

module_init(ip6_tunnel_init);
module_exit(ip6_tunnel_cleanup);<|MERGE_RESOLUTION|>--- conflicted
+++ resolved
@@ -870,10 +870,6 @@
 	}
 
 	skb_reset_network_header(skb);
-<<<<<<< HEAD
-
-=======
->>>>>>> b42f4982
 	memset(skb->cb, 0, sizeof(struct inet6_skb_parm));
 
 	__skb_tunnel_rx(skb, tunnel->dev, tunnel->net);
