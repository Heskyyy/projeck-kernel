// SPDX-License-Identifier: GPL-2.0-or-later
/*
 *	IPv6 output functions
 *	Linux INET6 implementation
 *
 *	Authors:
 *	Pedro Roque		<roque@di.fc.ul.pt>
 *
 *	Based on linux/net/ipv4/ip_output.c
 *
 *	Changes:
 *	A.N.Kuznetsov	:	airthmetics in fragmentation.
 *				extension headers are implemented.
 *				route changes now work.
 *				ip6_forward does not confuse sniffers.
 *				etc.
 *
 *      H. von Brand    :       Added missing #include <linux/string.h>
 *	Imran Patel	:	frag id should be in NBO
 *      Kazunori MIYAZAWA @USAGI
 *			:       add ip6_append_data and related functions
 *				for datagram xmit
 */

#include <linux/errno.h>
#include <linux/kernel.h>
#include <linux/string.h>
#include <linux/socket.h>
#include <linux/net.h>
#include <linux/netdevice.h>
#include <linux/if_arp.h>
#include <linux/in6.h>
#include <linux/tcp.h>
#include <linux/route.h>
#include <linux/module.h>
#include <linux/slab.h>

#include <linux/bpf-cgroup.h>
#include <linux/netfilter.h>
#include <linux/netfilter_ipv6.h>

#include <net/sock.h>
#include <net/snmp.h>

#include <net/ipv6.h>
#include <net/ndisc.h>
#include <net/protocol.h>
#include <net/ip6_route.h>
#include <net/addrconf.h>
#include <net/rawv6.h>
#include <net/icmp.h>
#include <net/xfrm.h>
#include <net/checksum.h>
#include <linux/mroute6.h>
#include <net/l3mdev.h>
#include <net/lwtunnel.h>
#include <net/ip_tunnels.h>

static int ip6_finish_output2(struct net *net, struct sock *sk, struct sk_buff *skb)
{
	struct dst_entry *dst = skb_dst(skb);
	struct net_device *dev = dst->dev;
	unsigned int hh_len = LL_RESERVED_SPACE(dev);
	int delta = hh_len - skb_headroom(skb);
	const struct in6_addr *nexthop;
	struct neighbour *neigh;
	int ret;

	/* Be paranoid, rather than too clever. */
	if (unlikely(delta > 0) && dev->header_ops) {
		/* pskb_expand_head() might crash, if skb is shared */
		if (skb_shared(skb)) {
			struct sk_buff *nskb = skb_clone(skb, GFP_ATOMIC);

			if (likely(nskb)) {
				if (skb->sk)
					skb_set_owner_w(nskb, skb->sk);
				consume_skb(skb);
			} else {
				kfree_skb(skb);
			}
			skb = nskb;
		}
		if (skb &&
		    pskb_expand_head(skb, SKB_DATA_ALIGN(delta), 0, GFP_ATOMIC)) {
			kfree_skb(skb);
			skb = NULL;
		}
		if (!skb) {
			IP6_INC_STATS(net, ip6_dst_idev(dst), IPSTATS_MIB_OUTDISCARDS);
			return -ENOMEM;
		}
	}

	if (ipv6_addr_is_multicast(&ipv6_hdr(skb)->daddr)) {
		struct inet6_dev *idev = ip6_dst_idev(skb_dst(skb));

		if (!(dev->flags & IFF_LOOPBACK) && sk_mc_loop(sk) &&
		    ((mroute6_is_socket(net, skb) &&
		     !(IP6CB(skb)->flags & IP6SKB_FORWARDED)) ||
		     ipv6_chk_mcast_addr(dev, &ipv6_hdr(skb)->daddr,
					 &ipv6_hdr(skb)->saddr))) {
			struct sk_buff *newskb = skb_clone(skb, GFP_ATOMIC);

			/* Do not check for IFF_ALLMULTI; multicast routing
			   is not supported in any case.
			 */
			if (newskb)
				NF_HOOK(NFPROTO_IPV6, NF_INET_POST_ROUTING,
					net, sk, newskb, NULL, newskb->dev,
					dev_loopback_xmit);

			if (ipv6_hdr(skb)->hop_limit == 0) {
				IP6_INC_STATS(net, idev,
					      IPSTATS_MIB_OUTDISCARDS);
				kfree_skb(skb);
				return 0;
			}
		}

		IP6_UPD_PO_STATS(net, idev, IPSTATS_MIB_OUTMCAST, skb->len);

		if (IPV6_ADDR_MC_SCOPE(&ipv6_hdr(skb)->daddr) <=
		    IPV6_ADDR_SCOPE_NODELOCAL &&
		    !(dev->flags & IFF_LOOPBACK)) {
			kfree_skb(skb);
			return 0;
		}
	}

	if (lwtunnel_xmit_redirect(dst->lwtstate)) {
		int res = lwtunnel_xmit(skb);

		if (res < 0 || res == LWTUNNEL_XMIT_DONE)
			return res;
	}

	rcu_read_lock_bh();
	nexthop = rt6_nexthop((struct rt6_info *)dst, &ipv6_hdr(skb)->daddr);
	neigh = __ipv6_neigh_lookup_noref(dst->dev, nexthop);
	if (unlikely(!neigh))
		neigh = __neigh_create(&nd_tbl, nexthop, dst->dev, false);
	if (!IS_ERR(neigh)) {
		sock_confirm_neigh(skb, neigh);
		ret = neigh_output(neigh, skb, false);
		rcu_read_unlock_bh();
		return ret;
	}
	rcu_read_unlock_bh();

	IP6_INC_STATS(net, ip6_dst_idev(dst), IPSTATS_MIB_OUTNOROUTES);
	kfree_skb(skb);
	return -EINVAL;
}

static int
ip6_finish_output_gso_slowpath_drop(struct net *net, struct sock *sk,
				    struct sk_buff *skb, unsigned int mtu)
{
	struct sk_buff *segs, *nskb;
	netdev_features_t features;
	int ret = 0;

	/* Please see corresponding comment in ip_finish_output_gso
	 * describing the cases where GSO segment length exceeds the
	 * egress MTU.
	 */
	features = netif_skb_features(skb);
	segs = skb_gso_segment(skb, features & ~NETIF_F_GSO_MASK);
	if (IS_ERR_OR_NULL(segs)) {
		kfree_skb(skb);
		return -ENOMEM;
	}

	consume_skb(skb);

	skb_list_walk_safe(segs, segs, nskb) {
		int err;

		skb_mark_not_on_list(segs);
		err = ip6_fragment(net, sk, segs, ip6_finish_output2);
		if (err && ret == 0)
			ret = err;
	}

	return ret;
}

static int __ip6_finish_output(struct net *net, struct sock *sk, struct sk_buff *skb)
{
	unsigned int mtu;

#if defined(CONFIG_NETFILTER) && defined(CONFIG_XFRM)
	/* Policy lookup after SNAT yielded a new policy */
	if (skb_dst(skb)->xfrm) {
		IP6CB(skb)->flags |= IP6SKB_REROUTED;
		return dst_output(net, sk, skb);
	}
#endif

	mtu = ip6_skb_dst_mtu(skb);
	if (skb_is_gso(skb) && !skb_gso_validate_network_len(skb, mtu))
		return ip6_finish_output_gso_slowpath_drop(net, sk, skb, mtu);

	if ((skb->len > mtu && !skb_is_gso(skb)) ||
	    dst_allfrag(skb_dst(skb)) ||
	    (IP6CB(skb)->frag_max_size && skb->len > IP6CB(skb)->frag_max_size))
		return ip6_fragment(net, sk, skb, ip6_finish_output2);
	else
		return ip6_finish_output2(net, sk, skb);
}

static int ip6_finish_output(struct net *net, struct sock *sk, struct sk_buff *skb)
{
	int ret;

	ret = BPF_CGROUP_RUN_PROG_INET_EGRESS(sk, skb);
	switch (ret) {
	case NET_XMIT_SUCCESS:
		return __ip6_finish_output(net, sk, skb);
	case NET_XMIT_CN:
		return __ip6_finish_output(net, sk, skb) ? : ret;
	default:
		kfree_skb(skb);
		return ret;
	}
}

int ip6_output(struct net *net, struct sock *sk, struct sk_buff *skb)
{
	struct net_device *dev = skb_dst(skb)->dev, *indev = skb->dev;
	struct inet6_dev *idev = ip6_dst_idev(skb_dst(skb));

	skb->protocol = htons(ETH_P_IPV6);
	skb->dev = dev;

	if (unlikely(idev->cnf.disable_ipv6)) {
		IP6_INC_STATS(net, idev, IPSTATS_MIB_OUTDISCARDS);
		kfree_skb(skb);
		return 0;
	}

	return NF_HOOK_COND(NFPROTO_IPV6, NF_INET_POST_ROUTING,
			    net, sk, skb, indev, dev,
			    ip6_finish_output,
			    !(IP6CB(skb)->flags & IP6SKB_REROUTED));
}

bool ip6_autoflowlabel(struct net *net, const struct ipv6_pinfo *np)
{
	if (!np->autoflowlabel_set)
		return ip6_default_np_autolabel(net);
	else
		return np->autoflowlabel;
}

/*
 * xmit an sk_buff (used by TCP, SCTP and DCCP)
 * Note : socket lock is not held for SYNACK packets, but might be modified
 * by calls to skb_set_owner_w() and ipv6_local_error(),
 * which are using proper atomic operations or spinlocks.
 */
int ip6_xmit(const struct sock *sk, struct sk_buff *skb, struct flowi6 *fl6,
	     __u32 mark, struct ipv6_txoptions *opt, int tclass, u32 priority)
{
	struct net *net = sock_net(sk);
	const struct ipv6_pinfo *np = inet6_sk(sk);
	struct in6_addr *first_hop = &fl6->daddr;
	struct dst_entry *dst = skb_dst(skb);
	unsigned int head_room;
	struct ipv6hdr *hdr;
	u8  proto = fl6->flowi6_proto;
	int seg_len = skb->len;
	int hlimit = -1;
	u32 mtu;

	head_room = sizeof(struct ipv6hdr) + LL_RESERVED_SPACE(dst->dev);
	if (opt)
		head_room += opt->opt_nflen + opt->opt_flen;

	if (unlikely(skb_headroom(skb) < head_room)) {
		struct sk_buff *skb2 = skb_realloc_headroom(skb, head_room);
		if (!skb2) {
			IP6_INC_STATS(net, ip6_dst_idev(skb_dst(skb)),
				      IPSTATS_MIB_OUTDISCARDS);
			kfree_skb(skb);
			return -ENOBUFS;
		}
		if (skb->sk)
			skb_set_owner_w(skb2, skb->sk);
		consume_skb(skb);
		skb = skb2;
	}

	if (opt) {
		seg_len += opt->opt_nflen + opt->opt_flen;

		if (opt->opt_flen)
			ipv6_push_frag_opts(skb, opt, &proto);

		if (opt->opt_nflen)
			ipv6_push_nfrag_opts(skb, opt, &proto, &first_hop,
					     &fl6->saddr);
	}

	skb_push(skb, sizeof(struct ipv6hdr));
	skb_reset_network_header(skb);
	hdr = ipv6_hdr(skb);

	/*
	 *	Fill in the IPv6 header
	 */
	if (np)
		hlimit = np->hop_limit;
	if (hlimit < 0)
		hlimit = ip6_dst_hoplimit(dst);

	ip6_flow_hdr(hdr, tclass, ip6_make_flowlabel(net, skb, fl6->flowlabel,
				ip6_autoflowlabel(net, np), fl6));

	hdr->payload_len = htons(seg_len);
	hdr->nexthdr = proto;
	hdr->hop_limit = hlimit;

	hdr->saddr = fl6->saddr;
	hdr->daddr = *first_hop;

	skb->protocol = htons(ETH_P_IPV6);
	skb->priority = priority;
	skb->mark = mark;

	mtu = dst_mtu(dst);
	if ((skb->len <= mtu) || skb->ignore_df || skb_is_gso(skb)) {
		IP6_UPD_PO_STATS(net, ip6_dst_idev(skb_dst(skb)),
			      IPSTATS_MIB_OUT, skb->len);

		/* if egress device is enslaved to an L3 master device pass the
		 * skb to its handler for processing
		 */
		skb = l3mdev_ip6_out((struct sock *)sk, skb);
		if (unlikely(!skb))
			return 0;

		/* hooks should never assume socket lock is held.
		 * we promote our socket to non const
		 */
		return NF_HOOK(NFPROTO_IPV6, NF_INET_LOCAL_OUT,
			       net, (struct sock *)sk, skb, NULL, dst->dev,
			       dst_output);
	}

	skb->dev = dst->dev;
	/* ipv6_local_error() does not require socket lock,
	 * we promote our socket to non const
	 */
	ipv6_local_error((struct sock *)sk, EMSGSIZE, fl6, mtu);

	IP6_INC_STATS(net, ip6_dst_idev(skb_dst(skb)), IPSTATS_MIB_FRAGFAILS);
	kfree_skb(skb);
	return -EMSGSIZE;
}
EXPORT_SYMBOL(ip6_xmit);

static int ip6_call_ra_chain(struct sk_buff *skb, int sel)
{
	struct ip6_ra_chain *ra;
	struct sock *last = NULL;

	read_lock(&ip6_ra_lock);
	for (ra = ip6_ra_chain; ra; ra = ra->next) {
		struct sock *sk = ra->sk;
		if (sk && ra->sel == sel &&
		    (!sk->sk_bound_dev_if ||
		     sk->sk_bound_dev_if == skb->dev->ifindex)) {
			struct ipv6_pinfo *np = inet6_sk(sk);

			if (np && np->rtalert_isolate &&
			    !net_eq(sock_net(sk), dev_net(skb->dev))) {
				continue;
			}
			if (last) {
				struct sk_buff *skb2 = skb_clone(skb, GFP_ATOMIC);
				if (skb2)
					rawv6_rcv(last, skb2);
			}
			last = sk;
		}
	}

	if (last) {
		rawv6_rcv(last, skb);
		read_unlock(&ip6_ra_lock);
		return 1;
	}
	read_unlock(&ip6_ra_lock);
	return 0;
}

static int ip6_forward_proxy_check(struct sk_buff *skb)
{
	struct ipv6hdr *hdr = ipv6_hdr(skb);
	u8 nexthdr = hdr->nexthdr;
	__be16 frag_off;
	int offset;

	if (ipv6_ext_hdr(nexthdr)) {
		offset = ipv6_skip_exthdr(skb, sizeof(*hdr), &nexthdr, &frag_off);
		if (offset < 0)
			return 0;
	} else
		offset = sizeof(struct ipv6hdr);

	if (nexthdr == IPPROTO_ICMPV6) {
		struct icmp6hdr *icmp6;

		if (!pskb_may_pull(skb, (skb_network_header(skb) +
					 offset + 1 - skb->data)))
			return 0;

		icmp6 = (struct icmp6hdr *)(skb_network_header(skb) + offset);

		switch (icmp6->icmp6_type) {
		case NDISC_ROUTER_SOLICITATION:
		case NDISC_ROUTER_ADVERTISEMENT:
		case NDISC_NEIGHBOUR_SOLICITATION:
		case NDISC_NEIGHBOUR_ADVERTISEMENT:
		case NDISC_REDIRECT:
			/* For reaction involving unicast neighbor discovery
			 * message destined to the proxied address, pass it to
			 * input function.
			 */
			return 1;
		default:
			break;
		}
	}

	/*
	 * The proxying router can't forward traffic sent to a link-local
	 * address, so signal the sender and discard the packet. This
	 * behavior is clarified by the MIPv6 specification.
	 */
	if (ipv6_addr_type(&hdr->daddr) & IPV6_ADDR_LINKLOCAL) {
		dst_link_failure(skb);
		return -1;
	}

	return 0;
}

static inline int ip6_forward_finish(struct net *net, struct sock *sk,
				     struct sk_buff *skb)
{
	struct dst_entry *dst = skb_dst(skb);

	__IP6_INC_STATS(net, ip6_dst_idev(dst), IPSTATS_MIB_OUTFORWDATAGRAMS);
	__IP6_ADD_STATS(net, ip6_dst_idev(dst), IPSTATS_MIB_OUTOCTETS, skb->len);

#ifdef CONFIG_NET_SWITCHDEV
	if (skb->offload_l3_fwd_mark) {
		consume_skb(skb);
		return 0;
	}
#endif

	skb->tstamp = 0;
	return dst_output(net, sk, skb);
}

static bool ip6_pkt_too_big(const struct sk_buff *skb, unsigned int mtu)
{
	if (skb->len <= mtu)
		return false;

	/* ipv6 conntrack defrag sets max_frag_size + ignore_df */
	if (IP6CB(skb)->frag_max_size && IP6CB(skb)->frag_max_size > mtu)
		return true;

	if (skb->ignore_df)
		return false;

	if (skb_is_gso(skb) && skb_gso_validate_network_len(skb, mtu))
		return false;

	return true;
}

int ip6_forward(struct sk_buff *skb)
{
	struct dst_entry *dst = skb_dst(skb);
	struct ipv6hdr *hdr = ipv6_hdr(skb);
	struct inet6_skb_parm *opt = IP6CB(skb);
	struct net *net = dev_net(dst->dev);
	struct inet6_dev *idev;
	u32 mtu;

	idev = __in6_dev_get_safely(dev_get_by_index_rcu(net, IP6CB(skb)->iif));
	if (net->ipv6.devconf_all->forwarding == 0)
		goto error;

	if (skb->pkt_type != PACKET_HOST)
		goto drop;

	if (unlikely(skb->sk))
		goto drop;

	if (skb_warn_if_lro(skb))
		goto drop;

	if (!net->ipv6.devconf_all->disable_policy &&
	    !idev->cnf.disable_policy &&
	    !xfrm6_policy_check(NULL, XFRM_POLICY_FWD, skb)) {
		__IP6_INC_STATS(net, idev, IPSTATS_MIB_INDISCARDS);
		goto drop;
	}

	skb_forward_csum(skb);

	/*
	 *	We DO NOT make any processing on
	 *	RA packets, pushing them to user level AS IS
	 *	without ane WARRANTY that application will be able
	 *	to interpret them. The reason is that we
	 *	cannot make anything clever here.
	 *
	 *	We are not end-node, so that if packet contains
	 *	AH/ESP, we cannot make anything.
	 *	Defragmentation also would be mistake, RA packets
	 *	cannot be fragmented, because there is no warranty
	 *	that different fragments will go along one path. --ANK
	 */
	if (unlikely(opt->flags & IP6SKB_ROUTERALERT)) {
		if (ip6_call_ra_chain(skb, ntohs(opt->ra)))
			return 0;
	}

	/*
	 *	check and decrement ttl
	 */
	if (hdr->hop_limit <= 1) {
		icmpv6_send(skb, ICMPV6_TIME_EXCEED, ICMPV6_EXC_HOPLIMIT, 0);
		__IP6_INC_STATS(net, idev, IPSTATS_MIB_INHDRERRORS);

		kfree_skb(skb);
		return -ETIMEDOUT;
	}

	/* XXX: idev->cnf.proxy_ndp? */
	if (net->ipv6.devconf_all->proxy_ndp &&
	    pneigh_lookup(&nd_tbl, net, &hdr->daddr, skb->dev, 0)) {
		int proxied = ip6_forward_proxy_check(skb);
		if (proxied > 0)
			return ip6_input(skb);
		else if (proxied < 0) {
			__IP6_INC_STATS(net, idev, IPSTATS_MIB_INDISCARDS);
			goto drop;
		}
	}

	if (!xfrm6_route_forward(skb)) {
		__IP6_INC_STATS(net, idev, IPSTATS_MIB_INDISCARDS);
		goto drop;
	}
	dst = skb_dst(skb);

	/* IPv6 specs say nothing about it, but it is clear that we cannot
	   send redirects to source routed frames.
	   We don't send redirects to frames decapsulated from IPsec.
	 */
	if (IP6CB(skb)->iif == dst->dev->ifindex &&
	    opt->srcrt == 0 && !skb_sec_path(skb)) {
		struct in6_addr *target = NULL;
		struct inet_peer *peer;
		struct rt6_info *rt;

		/*
		 *	incoming and outgoing devices are the same
		 *	send a redirect.
		 */

		rt = (struct rt6_info *) dst;
		if (rt->rt6i_flags & RTF_GATEWAY)
			target = &rt->rt6i_gateway;
		else
			target = &hdr->daddr;

		peer = inet_getpeer_v6(net->ipv6.peers, &hdr->daddr, 1);

		/* Limit redirects both by destination (here)
		   and by source (inside ndisc_send_redirect)
		 */
		if (inet_peer_xrlim_allow(peer, 1*HZ))
			ndisc_send_redirect(skb, target);
		if (peer)
			inet_putpeer(peer);
	} else {
		int addrtype = ipv6_addr_type(&hdr->saddr);

		/* This check is security critical. */
		if (addrtype == IPV6_ADDR_ANY ||
		    addrtype & (IPV6_ADDR_MULTICAST | IPV6_ADDR_LOOPBACK))
			goto error;
		if (addrtype & IPV6_ADDR_LINKLOCAL) {
			icmpv6_send(skb, ICMPV6_DEST_UNREACH,
				    ICMPV6_NOT_NEIGHBOUR, 0);
			goto error;
		}
	}

	mtu = ip6_dst_mtu_forward(dst);
	if (mtu < IPV6_MIN_MTU)
		mtu = IPV6_MIN_MTU;

	if (ip6_pkt_too_big(skb, mtu)) {
		/* Again, force OUTPUT device used as source address */
		skb->dev = dst->dev;
		icmpv6_send(skb, ICMPV6_PKT_TOOBIG, 0, mtu);
		__IP6_INC_STATS(net, idev, IPSTATS_MIB_INTOOBIGERRORS);
		__IP6_INC_STATS(net, ip6_dst_idev(dst),
				IPSTATS_MIB_FRAGFAILS);
		kfree_skb(skb);
		return -EMSGSIZE;
	}

	if (skb_cow(skb, dst->dev->hard_header_len)) {
		__IP6_INC_STATS(net, ip6_dst_idev(dst),
				IPSTATS_MIB_OUTDISCARDS);
		goto drop;
	}

	hdr = ipv6_hdr(skb);

	/* Mangling hops number delayed to point after skb COW */

	hdr->hop_limit--;

	return NF_HOOK(NFPROTO_IPV6, NF_INET_FORWARD,
		       net, NULL, skb, skb->dev, dst->dev,
		       ip6_forward_finish);

error:
	__IP6_INC_STATS(net, idev, IPSTATS_MIB_INADDRERRORS);
drop:
	kfree_skb(skb);
	return -EINVAL;
}

static void ip6_copy_metadata(struct sk_buff *to, struct sk_buff *from)
{
	to->pkt_type = from->pkt_type;
	to->priority = from->priority;
	to->protocol = from->protocol;
	skb_dst_drop(to);
	skb_dst_set(to, dst_clone(skb_dst(from)));
	to->dev = from->dev;
	to->mark = from->mark;

	skb_copy_hash(to, from);

#ifdef CONFIG_NET_SCHED
	to->tc_index = from->tc_index;
#endif
	nf_copy(to, from);
	skb_ext_copy(to, from);
	skb_copy_secmark(to, from);
}

int ip6_fraglist_init(struct sk_buff *skb, unsigned int hlen, u8 *prevhdr,
		      u8 nexthdr, __be32 frag_id,
		      struct ip6_fraglist_iter *iter)
{
	unsigned int first_len;
	struct frag_hdr *fh;

	/* BUILD HEADER */
	*prevhdr = NEXTHDR_FRAGMENT;
	iter->tmp_hdr = kmemdup(skb_network_header(skb), hlen, GFP_ATOMIC);
	if (!iter->tmp_hdr)
		return -ENOMEM;

	iter->frag = skb_shinfo(skb)->frag_list;
	skb_frag_list_init(skb);

	iter->offset = 0;
	iter->hlen = hlen;
	iter->frag_id = frag_id;
	iter->nexthdr = nexthdr;

	__skb_pull(skb, hlen);
	fh = __skb_push(skb, sizeof(struct frag_hdr));
	__skb_push(skb, hlen);
	skb_reset_network_header(skb);
	memcpy(skb_network_header(skb), iter->tmp_hdr, hlen);

	fh->nexthdr = nexthdr;
	fh->reserved = 0;
	fh->frag_off = htons(IP6_MF);
	fh->identification = frag_id;

	first_len = skb_pagelen(skb);
	skb->data_len = first_len - skb_headlen(skb);
	skb->len = first_len;
	ipv6_hdr(skb)->payload_len = htons(first_len - sizeof(struct ipv6hdr));

	return 0;
}
EXPORT_SYMBOL(ip6_fraglist_init);

void ip6_fraglist_prepare(struct sk_buff *skb,
			  struct ip6_fraglist_iter *iter)
{
	struct sk_buff *frag = iter->frag;
	unsigned int hlen = iter->hlen;
	struct frag_hdr *fh;

	frag->ip_summed = CHECKSUM_NONE;
	skb_reset_transport_header(frag);
	fh = __skb_push(frag, sizeof(struct frag_hdr));
	__skb_push(frag, hlen);
	skb_reset_network_header(frag);
	memcpy(skb_network_header(frag), iter->tmp_hdr, hlen);
	iter->offset += skb->len - hlen - sizeof(struct frag_hdr);
	fh->nexthdr = iter->nexthdr;
	fh->reserved = 0;
	fh->frag_off = htons(iter->offset);
	if (frag->next)
		fh->frag_off |= htons(IP6_MF);
	fh->identification = iter->frag_id;
	ipv6_hdr(frag)->payload_len = htons(frag->len - sizeof(struct ipv6hdr));
	ip6_copy_metadata(frag, skb);
}
EXPORT_SYMBOL(ip6_fraglist_prepare);

void ip6_frag_init(struct sk_buff *skb, unsigned int hlen, unsigned int mtu,
		   unsigned short needed_tailroom, int hdr_room, u8 *prevhdr,
		   u8 nexthdr, __be32 frag_id, struct ip6_frag_state *state)
{
	state->prevhdr = prevhdr;
	state->nexthdr = nexthdr;
	state->frag_id = frag_id;

	state->hlen = hlen;
	state->mtu = mtu;

	state->left = skb->len - hlen;	/* Space per frame */
	state->ptr = hlen;		/* Where to start from */

	state->hroom = hdr_room;
	state->troom = needed_tailroom;

	state->offset = 0;
}
EXPORT_SYMBOL(ip6_frag_init);

struct sk_buff *ip6_frag_next(struct sk_buff *skb, struct ip6_frag_state *state)
{
	u8 *prevhdr = state->prevhdr, *fragnexthdr_offset;
	struct sk_buff *frag;
	struct frag_hdr *fh;
	unsigned int len;

	len = state->left;
	/* IF: it doesn't fit, use 'mtu' - the data space left */
	if (len > state->mtu)
		len = state->mtu;
	/* IF: we are not sending up to and including the packet end
	   then align the next start on an eight byte boundary */
	if (len < state->left)
		len &= ~7;

	/* Allocate buffer */
	frag = alloc_skb(len + state->hlen + sizeof(struct frag_hdr) +
			 state->hroom + state->troom, GFP_ATOMIC);
	if (!frag)
		return ERR_PTR(-ENOMEM);

	/*
	 *	Set up data on packet
	 */

	ip6_copy_metadata(frag, skb);
	skb_reserve(frag, state->hroom);
	skb_put(frag, len + state->hlen + sizeof(struct frag_hdr));
	skb_reset_network_header(frag);
	fh = (struct frag_hdr *)(skb_network_header(frag) + state->hlen);
	frag->transport_header = (frag->network_header + state->hlen +
				  sizeof(struct frag_hdr));

	/*
	 *	Charge the memory for the fragment to any owner
	 *	it might possess
	 */
	if (skb->sk)
		skb_set_owner_w(frag, skb->sk);

	/*
	 *	Copy the packet header into the new buffer.
	 */
	skb_copy_from_linear_data(skb, skb_network_header(frag), state->hlen);

	fragnexthdr_offset = skb_network_header(frag);
	fragnexthdr_offset += prevhdr - skb_network_header(skb);
	*fragnexthdr_offset = NEXTHDR_FRAGMENT;

	/*
	 *	Build fragment header.
	 */
	fh->nexthdr = state->nexthdr;
	fh->reserved = 0;
	fh->identification = state->frag_id;

	/*
	 *	Copy a block of the IP datagram.
	 */
	BUG_ON(skb_copy_bits(skb, state->ptr, skb_transport_header(frag),
			     len));
	state->left -= len;

	fh->frag_off = htons(state->offset);
	if (state->left > 0)
		fh->frag_off |= htons(IP6_MF);
	ipv6_hdr(frag)->payload_len = htons(frag->len - sizeof(struct ipv6hdr));

	state->ptr += len;
	state->offset += len;

	return frag;
}
EXPORT_SYMBOL(ip6_frag_next);

int ip6_fragment(struct net *net, struct sock *sk, struct sk_buff *skb,
		 int (*output)(struct net *, struct sock *, struct sk_buff *))
{
	struct sk_buff *frag;
	struct rt6_info *rt = (struct rt6_info *)skb_dst(skb);
	struct ipv6_pinfo *np = skb->sk && !dev_recursion_level() ?
				inet6_sk(skb->sk) : NULL;
	struct ip6_frag_state state;
	unsigned int mtu, hlen, nexthdr_offset;
	ktime_t tstamp = skb->tstamp;
	int hroom, err = 0;
	__be32 frag_id;
	u8 *prevhdr, nexthdr = 0;

	err = ip6_find_1stfragopt(skb, &prevhdr);
	if (err < 0)
		goto fail;
	hlen = err;
	nexthdr = *prevhdr;
	nexthdr_offset = prevhdr - skb_network_header(skb);

	mtu = ip6_skb_dst_mtu(skb);

	/* We must not fragment if the socket is set to force MTU discovery
	 * or if the skb it not generated by a local socket.
	 */
	if (unlikely(!skb->ignore_df && skb->len > mtu))
		goto fail_toobig;

	if (IP6CB(skb)->frag_max_size) {
		if (IP6CB(skb)->frag_max_size > mtu)
			goto fail_toobig;

		/* don't send fragments larger than what we received */
		mtu = IP6CB(skb)->frag_max_size;
		if (mtu < IPV6_MIN_MTU)
			mtu = IPV6_MIN_MTU;
	}

	if (np && np->frag_size < mtu) {
		if (np->frag_size)
			mtu = np->frag_size;
	}
	if (mtu < hlen + sizeof(struct frag_hdr) + 8)
		goto fail_toobig;
	mtu -= hlen + sizeof(struct frag_hdr);

	frag_id = ipv6_select_ident(net, &ipv6_hdr(skb)->daddr,
				    &ipv6_hdr(skb)->saddr);

	if (skb->ip_summed == CHECKSUM_PARTIAL &&
	    (err = skb_checksum_help(skb)))
		goto fail;

	prevhdr = skb_network_header(skb) + nexthdr_offset;
	hroom = LL_RESERVED_SPACE(rt->dst.dev);
	if (skb_has_frag_list(skb)) {
		unsigned int first_len = skb_pagelen(skb);
		struct ip6_fraglist_iter iter;
		struct sk_buff *frag2;

		if (first_len - hlen > mtu ||
		    ((first_len - hlen) & 7) ||
		    skb_cloned(skb) ||
		    skb_headroom(skb) < (hroom + sizeof(struct frag_hdr)))
			goto slow_path;

		skb_walk_frags(skb, frag) {
			/* Correct geometry. */
			if (frag->len > mtu ||
			    ((frag->len & 7) && frag->next) ||
			    skb_headroom(frag) < (hlen + hroom + sizeof(struct frag_hdr)))
				goto slow_path_clean;

			/* Partially cloned skb? */
			if (skb_shared(frag))
				goto slow_path_clean;

			BUG_ON(frag->sk);
			if (skb->sk) {
				frag->sk = skb->sk;
				frag->destructor = sock_wfree;
			}
			skb->truesize -= frag->truesize;
		}

		err = ip6_fraglist_init(skb, hlen, prevhdr, nexthdr, frag_id,
					&iter);
		if (err < 0)
			goto fail;

		for (;;) {
			/* Prepare header of the next frame,
			 * before previous one went down. */
			if (iter.frag)
				ip6_fraglist_prepare(skb, &iter);

			skb->tstamp = tstamp;
			err = output(net, sk, skb);
			if (!err)
				IP6_INC_STATS(net, ip6_dst_idev(&rt->dst),
					      IPSTATS_MIB_FRAGCREATES);

			if (err || !iter.frag)
				break;

			skb = ip6_fraglist_next(&iter);
		}

		kfree(iter.tmp_hdr);

		if (err == 0) {
			IP6_INC_STATS(net, ip6_dst_idev(&rt->dst),
				      IPSTATS_MIB_FRAGOKS);
			return 0;
		}

		kfree_skb_list(iter.frag);

		IP6_INC_STATS(net, ip6_dst_idev(&rt->dst),
			      IPSTATS_MIB_FRAGFAILS);
		return err;

slow_path_clean:
		skb_walk_frags(skb, frag2) {
			if (frag2 == frag)
				break;
			frag2->sk = NULL;
			frag2->destructor = NULL;
			skb->truesize += frag2->truesize;
		}
	}

slow_path:
	/*
	 *	Fragment the datagram.
	 */

	ip6_frag_init(skb, hlen, mtu, rt->dst.dev->needed_tailroom,
		      LL_RESERVED_SPACE(rt->dst.dev), prevhdr, nexthdr, frag_id,
		      &state);

	/*
	 *	Keep copying data until we run out.
	 */

	while (state.left > 0) {
		frag = ip6_frag_next(skb, &state);
		if (IS_ERR(frag)) {
			err = PTR_ERR(frag);
			goto fail;
		}

		/*
		 *	Put this fragment into the sending queue.
		 */
		frag->tstamp = tstamp;
		err = output(net, sk, frag);
		if (err)
			goto fail;

		IP6_INC_STATS(net, ip6_dst_idev(skb_dst(skb)),
			      IPSTATS_MIB_FRAGCREATES);
	}
	IP6_INC_STATS(net, ip6_dst_idev(skb_dst(skb)),
		      IPSTATS_MIB_FRAGOKS);
	consume_skb(skb);
	return err;

fail_toobig:
	if (skb->sk && dst_allfrag(skb_dst(skb)))
		sk_nocaps_add(skb->sk, NETIF_F_GSO_MASK);

	icmpv6_send(skb, ICMPV6_PKT_TOOBIG, 0, mtu);
	err = -EMSGSIZE;

fail:
	IP6_INC_STATS(net, ip6_dst_idev(skb_dst(skb)),
		      IPSTATS_MIB_FRAGFAILS);
	kfree_skb(skb);
	return err;
}

static inline int ip6_rt_check(const struct rt6key *rt_key,
			       const struct in6_addr *fl_addr,
			       const struct in6_addr *addr_cache)
{
	return (rt_key->plen != 128 || !ipv6_addr_equal(fl_addr, &rt_key->addr)) &&
		(!addr_cache || !ipv6_addr_equal(fl_addr, addr_cache));
}

static struct dst_entry *ip6_sk_dst_check(struct sock *sk,
					  struct dst_entry *dst,
					  const struct flowi6 *fl6)
{
	struct ipv6_pinfo *np = inet6_sk(sk);
	struct rt6_info *rt;

	if (!dst)
		goto out;

	if (dst->ops->family != AF_INET6) {
		dst_release(dst);
		return NULL;
	}

	rt = (struct rt6_info *)dst;
	/* Yes, checking route validity in not connected
	 * case is not very simple. Take into account,
	 * that we do not support routing by source, TOS,
	 * and MSG_DONTROUTE		--ANK (980726)
	 *
	 * 1. ip6_rt_check(): If route was host route,
	 *    check that cached destination is current.
	 *    If it is network route, we still may
	 *    check its validity using saved pointer
	 *    to the last used address: daddr_cache.
	 *    We do not want to save whole address now,
	 *    (because main consumer of this service
	 *    is tcp, which has not this problem),
	 *    so that the last trick works only on connected
	 *    sockets.
	 * 2. oif also should be the same.
	 */
	if (ip6_rt_check(&rt->rt6i_dst, &fl6->daddr, np->daddr_cache) ||
#ifdef CONFIG_IPV6_SUBTREES
	    ip6_rt_check(&rt->rt6i_src, &fl6->saddr, np->saddr_cache) ||
#endif
	   (!(fl6->flowi6_flags & FLOWI_FLAG_SKIP_NH_OIF) &&
	      (fl6->flowi6_oif && fl6->flowi6_oif != dst->dev->ifindex))) {
		dst_release(dst);
		dst = NULL;
	}

out:
	return dst;
}

static int ip6_dst_lookup_tail(struct net *net, const struct sock *sk,
			       struct dst_entry **dst, struct flowi6 *fl6)
{
#ifdef CONFIG_IPV6_OPTIMISTIC_DAD
	struct neighbour *n;
	struct rt6_info *rt;
#endif
	int err;
	int flags = 0;

	/* The correct way to handle this would be to do
	 * ip6_route_get_saddr, and then ip6_route_output; however,
	 * the route-specific preferred source forces the
	 * ip6_route_output call _before_ ip6_route_get_saddr.
	 *
	 * In source specific routing (no src=any default route),
	 * ip6_route_output will fail given src=any saddr, though, so
	 * that's why we try it again later.
	 */
	if (ipv6_addr_any(&fl6->saddr) && (!*dst || !(*dst)->error)) {
		struct fib6_info *from;
		struct rt6_info *rt;
		bool had_dst = *dst != NULL;

		if (!had_dst)
			*dst = ip6_route_output(net, sk, fl6);
		rt = (*dst)->error ? NULL : (struct rt6_info *)*dst;

		rcu_read_lock();
		from = rt ? rcu_dereference(rt->from) : NULL;
		err = ip6_route_get_saddr(net, from, &fl6->daddr,
					  sk ? inet6_sk(sk)->srcprefs : 0,
					  &fl6->saddr);
		rcu_read_unlock();

		if (err)
			goto out_err_release;

		/* If we had an erroneous initial result, pretend it
		 * never existed and let the SA-enabled version take
		 * over.
		 */
		if (!had_dst && (*dst)->error) {
			dst_release(*dst);
			*dst = NULL;
		}

		if (fl6->flowi6_oif)
			flags |= RT6_LOOKUP_F_IFACE;
	}

	if (!*dst)
		*dst = ip6_route_output_flags(net, sk, fl6, flags);

	err = (*dst)->error;
	if (err)
		goto out_err_release;

#ifdef CONFIG_IPV6_OPTIMISTIC_DAD
	/*
	 * Here if the dst entry we've looked up
	 * has a neighbour entry that is in the INCOMPLETE
	 * state and the src address from the flow is
	 * marked as OPTIMISTIC, we release the found
	 * dst entry and replace it instead with the
	 * dst entry of the nexthop router
	 */
	rt = (struct rt6_info *) *dst;
	rcu_read_lock_bh();
	n = __ipv6_neigh_lookup_noref(rt->dst.dev,
				      rt6_nexthop(rt, &fl6->daddr));
	err = n && !(n->nud_state & NUD_VALID) ? -EINVAL : 0;
	rcu_read_unlock_bh();

	if (err) {
		struct inet6_ifaddr *ifp;
		struct flowi6 fl_gw6;
		int redirect;

		ifp = ipv6_get_ifaddr(net, &fl6->saddr,
				      (*dst)->dev, 1);

		redirect = (ifp && ifp->flags & IFA_F_OPTIMISTIC);
		if (ifp)
			in6_ifa_put(ifp);

		if (redirect) {
			/*
			 * We need to get the dst entry for the
			 * default router instead
			 */
			dst_release(*dst);
			memcpy(&fl_gw6, fl6, sizeof(struct flowi6));
			memset(&fl_gw6.daddr, 0, sizeof(struct in6_addr));
			*dst = ip6_route_output(net, sk, &fl_gw6);
			err = (*dst)->error;
			if (err)
				goto out_err_release;
		}
	}
#endif
	if (ipv6_addr_v4mapped(&fl6->saddr) &&
	    !(ipv6_addr_v4mapped(&fl6->daddr) || ipv6_addr_any(&fl6->daddr))) {
		err = -EAFNOSUPPORT;
		goto out_err_release;
	}

	return 0;

out_err_release:
	dst_release(*dst);
	*dst = NULL;

	if (err == -ENETUNREACH)
		IP6_INC_STATS(net, NULL, IPSTATS_MIB_OUTNOROUTES);
	return err;
}

/**
 *	ip6_dst_lookup - perform route lookup on flow
 *	@net: Network namespace to perform lookup in
 *	@sk: socket which provides route info
 *	@dst: pointer to dst_entry * for result
 *	@fl6: flow to lookup
 *
 *	This function performs a route lookup on the given flow.
 *
 *	It returns zero on success, or a standard errno code on error.
 */
int ip6_dst_lookup(struct net *net, struct sock *sk, struct dst_entry **dst,
		   struct flowi6 *fl6)
{
	*dst = NULL;
	return ip6_dst_lookup_tail(net, sk, dst, fl6);
}
EXPORT_SYMBOL_GPL(ip6_dst_lookup);

/**
 *	ip6_dst_lookup_flow - perform route lookup on flow with ipsec
 *	@net: Network namespace to perform lookup in
 *	@sk: socket which provides route info
 *	@fl6: flow to lookup
 *	@final_dst: final destination address for ipsec lookup
 *
 *	This function performs a route lookup on the given flow.
 *
 *	It returns a valid dst pointer on success, or a pointer encoded
 *	error code.
 */
struct dst_entry *ip6_dst_lookup_flow(struct net *net, const struct sock *sk, struct flowi6 *fl6,
				      const struct in6_addr *final_dst)
{
	struct dst_entry *dst = NULL;
	int err;

	err = ip6_dst_lookup_tail(net, sk, &dst, fl6);
	if (err)
		return ERR_PTR(err);
	if (final_dst)
		fl6->daddr = *final_dst;

	return xfrm_lookup_route(net, dst, flowi6_to_flowi(fl6), sk, 0);
}
EXPORT_SYMBOL_GPL(ip6_dst_lookup_flow);

/**
 *	ip6_sk_dst_lookup_flow - perform socket cached route lookup on flow
 *	@sk: socket which provides the dst cache and route info
 *	@fl6: flow to lookup
 *	@final_dst: final destination address for ipsec lookup
 *	@connected: whether @sk is connected or not
 *
 *	This function performs a route lookup on the given flow with the
 *	possibility of using the cached route in the socket if it is valid.
 *	It will take the socket dst lock when operating on the dst cache.
 *	As a result, this function can only be used in process context.
 *
 *	In addition, for a connected socket, cache the dst in the socket
 *	if the current cache is not valid.
 *
 *	It returns a valid dst pointer on success, or a pointer encoded
 *	error code.
 */
struct dst_entry *ip6_sk_dst_lookup_flow(struct sock *sk, struct flowi6 *fl6,
					 const struct in6_addr *final_dst,
					 bool connected)
{
	struct dst_entry *dst = sk_dst_check(sk, inet6_sk(sk)->dst_cookie);

	dst = ip6_sk_dst_check(sk, dst, fl6);
	if (dst)
		return dst;

	dst = ip6_dst_lookup_flow(sock_net(sk), sk, fl6, final_dst);
	if (connected && !IS_ERR(dst))
		ip6_sk_dst_store_flow(sk, dst_clone(dst), fl6);

	return dst;
}
EXPORT_SYMBOL_GPL(ip6_sk_dst_lookup_flow);

/**
 *      ip6_dst_lookup_tunnel - perform route lookup on tunnel
 *      @skb: Packet for which lookup is done
 *      @dev: Tunnel device
 *      @net: Network namespace of tunnel device
 *      @sock: Socket which provides route info
 *      @saddr: Memory to store the src ip address
 *      @info: Tunnel information
 *      @protocol: IP protocol
 *      @use_cache: Flag to enable cache usage
 *      This function performs a route lookup on a tunnel
 *
 *      It returns a valid dst pointer and stores src address to be used in
 *      tunnel in param saddr on success, else a pointer encoded error code.
 */

struct dst_entry *ip6_dst_lookup_tunnel(struct sk_buff *skb,
					struct net_device *dev,
					struct net *net,
					struct socket *sock,
					struct in6_addr *saddr,
					const struct ip_tunnel_info *info,
					u8 protocol,
					bool use_cache)
{
	struct dst_entry *dst = NULL;
#ifdef CONFIG_DST_CACHE
	struct dst_cache *dst_cache;
#endif
	struct flowi6 fl6;
	__u8 prio;

#ifdef CONFIG_DST_CACHE
	dst_cache = (struct dst_cache *)&info->dst_cache;
	if (use_cache) {
		dst = dst_cache_get_ip6(dst_cache, saddr);
		if (dst)
			return dst;
	}
#endif
	memset(&fl6, 0, sizeof(fl6));
	fl6.flowi6_mark = skb->mark;
	fl6.flowi6_proto = protocol;
	fl6.daddr = info->key.u.ipv6.dst;
	fl6.saddr = info->key.u.ipv6.src;
	prio = info->key.tos;
	fl6.flowlabel = ip6_make_flowinfo(RT_TOS(prio),
					  info->key.label);

	dst = ipv6_stub->ipv6_dst_lookup_flow(net, sock->sk, &fl6,
					      NULL);
	if (IS_ERR(dst)) {
		netdev_dbg(dev, "no route to %pI6\n", &fl6.daddr);
		return ERR_PTR(-ENETUNREACH);
	}
	if (dst->dev == dev) { /* is this necessary? */
		netdev_dbg(dev, "circular route to %pI6\n", &fl6.daddr);
		dst_release(dst);
		return ERR_PTR(-ELOOP);
	}
#ifdef CONFIG_DST_CACHE
	if (use_cache)
		dst_cache_set_ip6(dst_cache, dst, &fl6.saddr);
#endif
	*saddr = fl6.saddr;
	return dst;
}
EXPORT_SYMBOL_GPL(ip6_dst_lookup_tunnel);

static inline struct ipv6_opt_hdr *ip6_opt_dup(struct ipv6_opt_hdr *src,
					       gfp_t gfp)
{
	return src ? kmemdup(src, (src->hdrlen + 1) * 8, gfp) : NULL;
}

static inline struct ipv6_rt_hdr *ip6_rthdr_dup(struct ipv6_rt_hdr *src,
						gfp_t gfp)
{
	return src ? kmemdup(src, (src->hdrlen + 1) * 8, gfp) : NULL;
}

static void ip6_append_data_mtu(unsigned int *mtu,
				int *maxfraglen,
				unsigned int fragheaderlen,
				struct sk_buff *skb,
				struct rt6_info *rt,
				unsigned int orig_mtu)
{
	if (!(rt->dst.flags & DST_XFRM_TUNNEL)) {
		if (!skb) {
			/* first fragment, reserve header_len */
			*mtu = orig_mtu - rt->dst.header_len;

		} else {
			/*
			 * this fragment is not first, the headers
			 * space is regarded as data space.
			 */
			*mtu = orig_mtu;
		}
		*maxfraglen = ((*mtu - fragheaderlen) & ~7)
			      + fragheaderlen - sizeof(struct frag_hdr);
	}
}

static int ip6_setup_cork(struct sock *sk, struct inet_cork_full *cork,
			  struct inet6_cork *v6_cork, struct ipcm6_cookie *ipc6,
			  struct rt6_info *rt, struct flowi6 *fl6)
{
	struct ipv6_pinfo *np = inet6_sk(sk);
	unsigned int mtu;
	struct ipv6_txoptions *opt = ipc6->opt;

	/*
	 * setup for corking
	 */
	if (opt) {
		if (WARN_ON(v6_cork->opt))
			return -EINVAL;

		v6_cork->opt = kzalloc(sizeof(*opt), sk->sk_allocation);
		if (unlikely(!v6_cork->opt))
			return -ENOBUFS;

		v6_cork->opt->tot_len = sizeof(*opt);
		v6_cork->opt->opt_flen = opt->opt_flen;
		v6_cork->opt->opt_nflen = opt->opt_nflen;

		v6_cork->opt->dst0opt = ip6_opt_dup(opt->dst0opt,
						    sk->sk_allocation);
		if (opt->dst0opt && !v6_cork->opt->dst0opt)
			return -ENOBUFS;

		v6_cork->opt->dst1opt = ip6_opt_dup(opt->dst1opt,
						    sk->sk_allocation);
		if (opt->dst1opt && !v6_cork->opt->dst1opt)
			return -ENOBUFS;

		v6_cork->opt->hopopt = ip6_opt_dup(opt->hopopt,
						   sk->sk_allocation);
		if (opt->hopopt && !v6_cork->opt->hopopt)
			return -ENOBUFS;

		v6_cork->opt->srcrt = ip6_rthdr_dup(opt->srcrt,
						    sk->sk_allocation);
		if (opt->srcrt && !v6_cork->opt->srcrt)
			return -ENOBUFS;

		/* need source address above miyazawa*/
	}
	dst_hold(&rt->dst);
	cork->base.dst = &rt->dst;
	cork->fl.u.ip6 = *fl6;
	v6_cork->hop_limit = ipc6->hlimit;
	v6_cork->tclass = ipc6->tclass;
	if (rt->dst.flags & DST_XFRM_TUNNEL)
		mtu = np->pmtudisc >= IPV6_PMTUDISC_PROBE ?
		      READ_ONCE(rt->dst.dev->mtu) : dst_mtu(&rt->dst);
	else
		mtu = np->pmtudisc >= IPV6_PMTUDISC_PROBE ?
			READ_ONCE(rt->dst.dev->mtu) : dst_mtu(xfrm_dst_path(&rt->dst));
	if (np->frag_size < mtu) {
		if (np->frag_size)
			mtu = np->frag_size;
	}
	cork->base.fragsize = mtu;
	cork->base.gso_size = ipc6->gso_size;
	cork->base.tx_flags = 0;
	cork->base.mark = ipc6->sockc.mark;
	sock_tx_timestamp(sk, ipc6->sockc.tsflags, &cork->base.tx_flags);

	if (dst_allfrag(xfrm_dst_path(&rt->dst)))
		cork->base.flags |= IPCORK_ALLFRAG;
	cork->base.length = 0;

	cork->base.transmit_time = ipc6->sockc.transmit_time;

	return 0;
}

static int __ip6_append_data(struct sock *sk,
			     struct flowi6 *fl6,
			     struct sk_buff_head *queue,
			     struct inet_cork *cork,
			     struct inet6_cork *v6_cork,
			     struct page_frag *pfrag,
			     int getfrag(void *from, char *to, int offset,
					 int len, int odd, struct sk_buff *skb),
			     void *from, int length, int transhdrlen,
			     unsigned int flags, struct ipcm6_cookie *ipc6)
{
	struct sk_buff *skb, *skb_prev = NULL;
	unsigned int maxfraglen, fragheaderlen, mtu, orig_mtu, pmtu;
	struct ubuf_info *uarg = NULL;
	int exthdrlen = 0;
	int dst_exthdrlen = 0;
	int hh_len;
	int copy;
	int err;
	int offset = 0;
	u32 tskey = 0;
	struct rt6_info *rt = (struct rt6_info *)cork->dst;
	struct ipv6_txoptions *opt = v6_cork->opt;
	int csummode = CHECKSUM_NONE;
	unsigned int maxnonfragsize, headersize;
	unsigned int wmem_alloc_delta = 0;
	bool paged, extra_uref = false;

	skb = skb_peek_tail(queue);
	if (!skb) {
		exthdrlen = opt ? opt->opt_flen : 0;
		dst_exthdrlen = rt->dst.header_len - rt->rt6i_nfheader_len;
	}

	paged = !!cork->gso_size;
	mtu = cork->gso_size ? IP6_MAX_MTU : cork->fragsize;
	orig_mtu = mtu;

	if (cork->tx_flags & SKBTX_ANY_SW_TSTAMP &&
	    sk->sk_tsflags & SOF_TIMESTAMPING_OPT_ID)
		tskey = sk->sk_tskey++;

	hh_len = LL_RESERVED_SPACE(rt->dst.dev);

	fragheaderlen = sizeof(struct ipv6hdr) + rt->rt6i_nfheader_len +
			(opt ? opt->opt_nflen : 0);

	headersize = sizeof(struct ipv6hdr) +
		     (opt ? opt->opt_flen + opt->opt_nflen : 0) +
		     (dst_allfrag(&rt->dst) ?
		      sizeof(struct frag_hdr) : 0) +
		     rt->rt6i_nfheader_len;

<<<<<<< HEAD
	if (mtu < fragheaderlen ||
	    ((mtu - fragheaderlen) & ~7) + fragheaderlen < sizeof(struct frag_hdr))
=======
	if (mtu <= fragheaderlen ||
	    ((mtu - fragheaderlen) & ~7) + fragheaderlen <= sizeof(struct frag_hdr))
>>>>>>> e08dd85c
		goto emsgsize;

	maxfraglen = ((mtu - fragheaderlen) & ~7) + fragheaderlen -
		     sizeof(struct frag_hdr);

	/* as per RFC 7112 section 5, the entire IPv6 Header Chain must fit
	 * the first fragment
	 */
	if (headersize + transhdrlen > mtu)
		goto emsgsize;

	if (cork->length + length > mtu - headersize && ipc6->dontfrag &&
	    (sk->sk_protocol == IPPROTO_UDP ||
	     sk->sk_protocol == IPPROTO_RAW)) {
		ipv6_local_rxpmtu(sk, fl6, mtu - headersize +
				sizeof(struct ipv6hdr));
		goto emsgsize;
	}

	if (ip6_sk_ignore_df(sk))
		maxnonfragsize = sizeof(struct ipv6hdr) + IPV6_MAXPLEN;
	else
		maxnonfragsize = mtu;

	if (cork->length + length > maxnonfragsize - headersize) {
emsgsize:
		pmtu = max_t(int, mtu - headersize + sizeof(struct ipv6hdr), 0);
		ipv6_local_error(sk, EMSGSIZE, fl6, pmtu);
		return -EMSGSIZE;
	}

	/* CHECKSUM_PARTIAL only with no extension headers and when
	 * we are not going to fragment
	 */
	if (transhdrlen && sk->sk_protocol == IPPROTO_UDP &&
	    headersize == sizeof(struct ipv6hdr) &&
	    length <= mtu - headersize &&
	    (!(flags & MSG_MORE) || cork->gso_size) &&
	    rt->dst.dev->features & (NETIF_F_IPV6_CSUM | NETIF_F_HW_CSUM))
		csummode = CHECKSUM_PARTIAL;

	if (flags & MSG_ZEROCOPY && length && sock_flag(sk, SOCK_ZEROCOPY)) {
		uarg = sock_zerocopy_realloc(sk, length, skb_zcopy(skb));
		if (!uarg)
			return -ENOBUFS;
		extra_uref = !skb_zcopy(skb);	/* only ref on new uarg */
		if (rt->dst.dev->features & NETIF_F_SG &&
		    csummode == CHECKSUM_PARTIAL) {
			paged = true;
		} else {
			uarg->zerocopy = 0;
			skb_zcopy_set(skb, uarg, &extra_uref);
		}
	}

	/*
	 * Let's try using as much space as possible.
	 * Use MTU if total length of the message fits into the MTU.
	 * Otherwise, we need to reserve fragment header and
	 * fragment alignment (= 8-15 octects, in total).
	 *
	 * Note that we may need to "move" the data from the tail
	 * of the buffer to the new fragment when we split
	 * the message.
	 *
	 * FIXME: It may be fragmented into multiple chunks
	 *        at once if non-fragmentable extension headers
	 *        are too large.
	 * --yoshfuji
	 */

	cork->length += length;
	if (!skb)
		goto alloc_new_skb;

	while (length > 0) {
		/* Check if the remaining data fits into current packet. */
		copy = (cork->length <= mtu && !(cork->flags & IPCORK_ALLFRAG) ? mtu : maxfraglen) - skb->len;
		if (copy < length)
			copy = maxfraglen - skb->len;

		if (copy <= 0) {
			char *data;
			unsigned int datalen;
			unsigned int fraglen;
			unsigned int fraggap;
			unsigned int alloclen, alloc_extra;
			unsigned int pagedlen;
alloc_new_skb:
			/* There's no room in the current skb */
			if (skb)
				fraggap = skb->len - maxfraglen;
			else
				fraggap = 0;
			/* update mtu and maxfraglen if necessary */
			if (!skb || !skb_prev)
				ip6_append_data_mtu(&mtu, &maxfraglen,
						    fragheaderlen, skb, rt,
						    orig_mtu);

			skb_prev = skb;

			/*
			 * If remaining data exceeds the mtu,
			 * we know we need more fragment(s).
			 */
			datalen = length + fraggap;

			if (datalen > (cork->length <= mtu && !(cork->flags & IPCORK_ALLFRAG) ? mtu : maxfraglen) - fragheaderlen)
				datalen = maxfraglen - fragheaderlen - rt->dst.trailer_len;
			fraglen = datalen + fragheaderlen;
			pagedlen = 0;

			alloc_extra = hh_len;
			alloc_extra += dst_exthdrlen;
			alloc_extra += rt->dst.trailer_len;

			/* We just reserve space for fragment header.
			 * Note: this may be overallocation if the message
			 * (without MSG_MORE) fits into the MTU.
			 */
			alloc_extra += sizeof(struct frag_hdr);

			if ((flags & MSG_MORE) &&
			    !(rt->dst.dev->features&NETIF_F_SG))
				alloclen = mtu;
			else if (!paged &&
				 (fraglen + alloc_extra < SKB_MAX_ALLOC ||
				  !(rt->dst.dev->features & NETIF_F_SG)))
				alloclen = fraglen;
			else {
				alloclen = min_t(int, fraglen, MAX_HEADER);
				pagedlen = fraglen - alloclen;
			}
			alloclen += alloc_extra;

			if (datalen != length + fraggap) {
				/*
				 * this is not the last fragment, the trailer
				 * space is regarded as data space.
				 */
				datalen += rt->dst.trailer_len;
			}

			fraglen = datalen + fragheaderlen;

			copy = datalen - transhdrlen - fraggap - pagedlen;
			if (copy < 0) {
				err = -EINVAL;
				goto error;
			}
			if (transhdrlen) {
				skb = sock_alloc_send_skb(sk, alloclen,
						(flags & MSG_DONTWAIT), &err);
			} else {
				skb = NULL;
				if (refcount_read(&sk->sk_wmem_alloc) + wmem_alloc_delta <=
				    2 * sk->sk_sndbuf)
					skb = alloc_skb(alloclen,
							sk->sk_allocation);
				if (unlikely(!skb))
					err = -ENOBUFS;
			}
			if (!skb)
				goto error;
			/*
			 *	Fill in the control structures
			 */
			skb->protocol = htons(ETH_P_IPV6);
			skb->ip_summed = csummode;
			skb->csum = 0;
			/* reserve for fragmentation and ipsec header */
			skb_reserve(skb, hh_len + sizeof(struct frag_hdr) +
				    dst_exthdrlen);

			/*
			 *	Find where to start putting bytes
			 */
			data = skb_put(skb, fraglen - pagedlen);
			skb_set_network_header(skb, exthdrlen);
			data += fragheaderlen;
			skb->transport_header = (skb->network_header +
						 fragheaderlen);
			if (fraggap) {
				skb->csum = skb_copy_and_csum_bits(
					skb_prev, maxfraglen,
					data + transhdrlen, fraggap);
				skb_prev->csum = csum_sub(skb_prev->csum,
							  skb->csum);
				data += fraggap;
				pskb_trim_unique(skb_prev, maxfraglen);
			}
			if (copy > 0 &&
			    getfrag(from, data + transhdrlen, offset,
				    copy, fraggap, skb) < 0) {
				err = -EFAULT;
				kfree_skb(skb);
				goto error;
			}

			offset += copy;
			length -= copy + transhdrlen;
			transhdrlen = 0;
			exthdrlen = 0;
			dst_exthdrlen = 0;

			/* Only the initial fragment is time stamped */
			skb_shinfo(skb)->tx_flags = cork->tx_flags;
			cork->tx_flags = 0;
			skb_shinfo(skb)->tskey = tskey;
			tskey = 0;
			skb_zcopy_set(skb, uarg, &extra_uref);

			if ((flags & MSG_CONFIRM) && !skb_prev)
				skb_set_dst_pending_confirm(skb, 1);

			/*
			 * Put the packet on the pending queue
			 */
			if (!skb->destructor) {
				skb->destructor = sock_wfree;
				skb->sk = sk;
				wmem_alloc_delta += skb->truesize;
			}
			__skb_queue_tail(queue, skb);
			continue;
		}

		if (copy > length)
			copy = length;

		if (!(rt->dst.dev->features&NETIF_F_SG) &&
		    skb_tailroom(skb) >= copy) {
			unsigned int off;

			off = skb->len;
			if (getfrag(from, skb_put(skb, copy),
						offset, copy, off, skb) < 0) {
				__skb_trim(skb, off);
				err = -EFAULT;
				goto error;
			}
		} else if (!uarg || !uarg->zerocopy) {
			int i = skb_shinfo(skb)->nr_frags;

			err = -ENOMEM;
			if (!sk_page_frag_refill(sk, pfrag))
				goto error;

			if (!skb_can_coalesce(skb, i, pfrag->page,
					      pfrag->offset)) {
				err = -EMSGSIZE;
				if (i == MAX_SKB_FRAGS)
					goto error;

				__skb_fill_page_desc(skb, i, pfrag->page,
						     pfrag->offset, 0);
				skb_shinfo(skb)->nr_frags = ++i;
				get_page(pfrag->page);
			}
			copy = min_t(int, copy, pfrag->size - pfrag->offset);
			if (getfrag(from,
				    page_address(pfrag->page) + pfrag->offset,
				    offset, copy, skb->len, skb) < 0)
				goto error_efault;

			pfrag->offset += copy;
			skb_frag_size_add(&skb_shinfo(skb)->frags[i - 1], copy);
			skb->len += copy;
			skb->data_len += copy;
			skb->truesize += copy;
			wmem_alloc_delta += copy;
		} else {
			err = skb_zerocopy_iter_dgram(skb, from, copy);
			if (err < 0)
				goto error;
		}
		offset += copy;
		length -= copy;
	}

	if (wmem_alloc_delta)
		refcount_add(wmem_alloc_delta, &sk->sk_wmem_alloc);
	return 0;

error_efault:
	err = -EFAULT;
error:
	if (uarg)
		sock_zerocopy_put_abort(uarg, extra_uref);
	cork->length -= length;
	IP6_INC_STATS(sock_net(sk), rt->rt6i_idev, IPSTATS_MIB_OUTDISCARDS);
	refcount_add(wmem_alloc_delta, &sk->sk_wmem_alloc);
	return err;
}

int ip6_append_data(struct sock *sk,
		    int getfrag(void *from, char *to, int offset, int len,
				int odd, struct sk_buff *skb),
		    void *from, int length, int transhdrlen,
		    struct ipcm6_cookie *ipc6, struct flowi6 *fl6,
		    struct rt6_info *rt, unsigned int flags)
{
	struct inet_sock *inet = inet_sk(sk);
	struct ipv6_pinfo *np = inet6_sk(sk);
	int exthdrlen;
	int err;

	if (flags&MSG_PROBE)
		return 0;
	if (skb_queue_empty(&sk->sk_write_queue)) {
		/*
		 * setup for corking
		 */
		err = ip6_setup_cork(sk, &inet->cork, &np->cork,
				     ipc6, rt, fl6);
		if (err)
			return err;

		exthdrlen = (ipc6->opt ? ipc6->opt->opt_flen : 0);
		length += exthdrlen;
		transhdrlen += exthdrlen;
	} else {
		fl6 = &inet->cork.fl.u.ip6;
		transhdrlen = 0;
	}

	return __ip6_append_data(sk, fl6, &sk->sk_write_queue, &inet->cork.base,
				 &np->cork, sk_page_frag(sk), getfrag,
				 from, length, transhdrlen, flags, ipc6);
}
EXPORT_SYMBOL_GPL(ip6_append_data);

static void ip6_cork_release(struct inet_cork_full *cork,
			     struct inet6_cork *v6_cork)
{
	if (v6_cork->opt) {
		kfree(v6_cork->opt->dst0opt);
		kfree(v6_cork->opt->dst1opt);
		kfree(v6_cork->opt->hopopt);
		kfree(v6_cork->opt->srcrt);
		kfree(v6_cork->opt);
		v6_cork->opt = NULL;
	}

	if (cork->base.dst) {
		dst_release(cork->base.dst);
		cork->base.dst = NULL;
		cork->base.flags &= ~IPCORK_ALLFRAG;
	}
	memset(&cork->fl, 0, sizeof(cork->fl));
}

struct sk_buff *__ip6_make_skb(struct sock *sk,
			       struct sk_buff_head *queue,
			       struct inet_cork_full *cork,
			       struct inet6_cork *v6_cork)
{
	struct sk_buff *skb, *tmp_skb;
	struct sk_buff **tail_skb;
	struct in6_addr final_dst_buf, *final_dst = &final_dst_buf;
	struct ipv6_pinfo *np = inet6_sk(sk);
	struct net *net = sock_net(sk);
	struct ipv6hdr *hdr;
	struct ipv6_txoptions *opt = v6_cork->opt;
	struct rt6_info *rt = (struct rt6_info *)cork->base.dst;
	struct flowi6 *fl6 = &cork->fl.u.ip6;
	unsigned char proto = fl6->flowi6_proto;

	skb = __skb_dequeue(queue);
	if (!skb)
		goto out;
	tail_skb = &(skb_shinfo(skb)->frag_list);

	/* move skb->data to ip header from ext header */
	if (skb->data < skb_network_header(skb))
		__skb_pull(skb, skb_network_offset(skb));
	while ((tmp_skb = __skb_dequeue(queue)) != NULL) {
		__skb_pull(tmp_skb, skb_network_header_len(skb));
		*tail_skb = tmp_skb;
		tail_skb = &(tmp_skb->next);
		skb->len += tmp_skb->len;
		skb->data_len += tmp_skb->len;
		skb->truesize += tmp_skb->truesize;
		tmp_skb->destructor = NULL;
		tmp_skb->sk = NULL;
	}

	/* Allow local fragmentation. */
	skb->ignore_df = ip6_sk_ignore_df(sk);

	*final_dst = fl6->daddr;
	__skb_pull(skb, skb_network_header_len(skb));
	if (opt && opt->opt_flen)
		ipv6_push_frag_opts(skb, opt, &proto);
	if (opt && opt->opt_nflen)
		ipv6_push_nfrag_opts(skb, opt, &proto, &final_dst, &fl6->saddr);

	skb_push(skb, sizeof(struct ipv6hdr));
	skb_reset_network_header(skb);
	hdr = ipv6_hdr(skb);

	ip6_flow_hdr(hdr, v6_cork->tclass,
		     ip6_make_flowlabel(net, skb, fl6->flowlabel,
					ip6_autoflowlabel(net, np), fl6));
	hdr->hop_limit = v6_cork->hop_limit;
	hdr->nexthdr = proto;
	hdr->saddr = fl6->saddr;
	hdr->daddr = *final_dst;

	skb->priority = sk->sk_priority;
	skb->mark = cork->base.mark;

	skb->tstamp = cork->base.transmit_time;

	skb_dst_set(skb, dst_clone(&rt->dst));
	IP6_UPD_PO_STATS(net, rt->rt6i_idev, IPSTATS_MIB_OUT, skb->len);
	if (proto == IPPROTO_ICMPV6) {
		struct inet6_dev *idev = ip6_dst_idev(skb_dst(skb));

		ICMP6MSGOUT_INC_STATS(net, idev, icmp6_hdr(skb)->icmp6_type);
		ICMP6_INC_STATS(net, idev, ICMP6_MIB_OUTMSGS);
	}

	ip6_cork_release(cork, v6_cork);
out:
	return skb;
}

int ip6_send_skb(struct sk_buff *skb)
{
	struct net *net = sock_net(skb->sk);
	struct rt6_info *rt = (struct rt6_info *)skb_dst(skb);
	int err;

	err = ip6_local_out(net, skb->sk, skb);
	if (err) {
		if (err > 0)
			err = net_xmit_errno(err);
		if (err)
			IP6_INC_STATS(net, rt->rt6i_idev,
				      IPSTATS_MIB_OUTDISCARDS);
	}

	return err;
}

int ip6_push_pending_frames(struct sock *sk)
{
	struct sk_buff *skb;

	skb = ip6_finish_skb(sk);
	if (!skb)
		return 0;

	return ip6_send_skb(skb);
}
EXPORT_SYMBOL_GPL(ip6_push_pending_frames);

static void __ip6_flush_pending_frames(struct sock *sk,
				       struct sk_buff_head *queue,
				       struct inet_cork_full *cork,
				       struct inet6_cork *v6_cork)
{
	struct sk_buff *skb;

	while ((skb = __skb_dequeue_tail(queue)) != NULL) {
		if (skb_dst(skb))
			IP6_INC_STATS(sock_net(sk), ip6_dst_idev(skb_dst(skb)),
				      IPSTATS_MIB_OUTDISCARDS);
		kfree_skb(skb);
	}

	ip6_cork_release(cork, v6_cork);
}

void ip6_flush_pending_frames(struct sock *sk)
{
	__ip6_flush_pending_frames(sk, &sk->sk_write_queue,
				   &inet_sk(sk)->cork, &inet6_sk(sk)->cork);
}
EXPORT_SYMBOL_GPL(ip6_flush_pending_frames);

struct sk_buff *ip6_make_skb(struct sock *sk,
			     int getfrag(void *from, char *to, int offset,
					 int len, int odd, struct sk_buff *skb),
			     void *from, int length, int transhdrlen,
			     struct ipcm6_cookie *ipc6, struct flowi6 *fl6,
			     struct rt6_info *rt, unsigned int flags,
			     struct inet_cork_full *cork)
{
	struct inet6_cork v6_cork;
	struct sk_buff_head queue;
	int exthdrlen = (ipc6->opt ? ipc6->opt->opt_flen : 0);
	int err;

	if (flags & MSG_PROBE)
		return NULL;

	__skb_queue_head_init(&queue);

	cork->base.flags = 0;
	cork->base.addr = 0;
	cork->base.opt = NULL;
	cork->base.dst = NULL;
	v6_cork.opt = NULL;
	err = ip6_setup_cork(sk, cork, &v6_cork, ipc6, rt, fl6);
	if (err) {
		ip6_cork_release(cork, &v6_cork);
		return ERR_PTR(err);
	}
	if (ipc6->dontfrag < 0)
		ipc6->dontfrag = inet6_sk(sk)->dontfrag;

	err = __ip6_append_data(sk, fl6, &queue, &cork->base, &v6_cork,
				&current->task_frag, getfrag, from,
				length + exthdrlen, transhdrlen + exthdrlen,
				flags, ipc6);
	if (err) {
		__ip6_flush_pending_frames(sk, &queue, cork, &v6_cork);
		return ERR_PTR(err);
	}

	return __ip6_make_skb(sk, &queue, cork, &v6_cork);
}<|MERGE_RESOLUTION|>--- conflicted
+++ resolved
@@ -1500,13 +1500,8 @@
 		      sizeof(struct frag_hdr) : 0) +
 		     rt->rt6i_nfheader_len;
 
-<<<<<<< HEAD
-	if (mtu < fragheaderlen ||
-	    ((mtu - fragheaderlen) & ~7) + fragheaderlen < sizeof(struct frag_hdr))
-=======
 	if (mtu <= fragheaderlen ||
 	    ((mtu - fragheaderlen) & ~7) + fragheaderlen <= sizeof(struct frag_hdr))
->>>>>>> e08dd85c
 		goto emsgsize;
 
 	maxfraglen = ((mtu - fragheaderlen) & ~7) + fragheaderlen -
